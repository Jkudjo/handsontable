--- conflicted
+++ resolved
@@ -29,11 +29,7 @@
 .sidebar
   width 18rem
   border-color #e9eef2
-<<<<<<< HEAD
-  //background-color #fafbff
-=======
   background-color #fafbff
->>>>>>> b68e0001
   
   @media (max-width: $MQMobile) {
     width 18rem
