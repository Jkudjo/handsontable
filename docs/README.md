# Handsontable documentation

We treat documentation as an integral part of the Handsontable developer experience.

That's why Handsontable comes with a vibrant, frequently-updated documentation portal.

View the documentation's latest production version at [handsontable.com/docs](https://handsontable.com/docs).

## Documentation overview

The Handsontable documentation is made up of three main sections:
- **Guides**: Carefully-written implementation guides.
- **Examples**: Code examples covering real-life use cases.
- **API reference**: API reference, automatically generated from the source code of each respective Handsontable version.

We update the documentation:
- With every Handsontable version release.
- Whenever there's something new to add to improve.

**See also:**

* [Documentation editing guidelines](./README-EDITING.md)
* [Documentation deployment guidelines](./README-DEPLOYMENT.md)

## Getting started with Handsontable documentation

To start a local Handsontable documentation server:

1. From the `docs` directory, install the documentation dependencies:
    ```bash
    npm install
    ```
2. Generate the API reference:
   ```bash
   npm run docs:api
   ```
3. Start your local documentation server:
   ```bash
   npm run docs:start
   ```
4. In your browser, go to: http://localhost:8080/docs/.

## Documentation npm scripts:

From the `docs` directory, you can run the following npm scripts:

* `DOCS_VERSION=<semver.version> npm run docs:start:no-cache` – Starts a local documentation server, just for the <semver.version> documentation version.
* `DOCS_VERSION=next npm run docs:start:no-cache` – Starts a local documentation server, just for the `next` documentation version.
* `DOCS_FRAMEWORK=<javascript|react> npm run docs:start:no-cache` – Starts a local documentation server, just for the selected framework documentation.
* `npm run docs:api` – Generates the Handsontable API reference into `/next/api`.
* `npm run docs:build` – Builds the documentation output into `/.vuepress/dist`.
* `npm run docs:docker:build` – Builds a Docker image for the staging environment (includes the docs for the `next` version).
* `npm run docs:docker:build:staging` – Builds a Docker image for the staging environment (includes the docs for the `next` version).
* `npm run docs:docker:build:production` – Builds a Docker image for the production environment (excludes the docs for the `next` version).
* `npm run docs:version <semver.version>` – Creates a new documentation version in a new `/<semver.version>/` directory.
* `npm run docs:check-links` – Checks for broken links (first, run `npm run docs:build`). You can also run it for a specific URL (e.g. `npm run docs:check-links https://handsontable.com`).
* `npm run docs:lint` – Runs ESLint on the `/next/` directory's content.
* `npm run docs:lint:fix` – Runs ESLint on the `/next/` directory's content and auto-fixes problems.
* `npm run docs:assets:next` – Prepares the `next` documentation version's CSS and JavaScript.
* `npm run docs:review [COMMIT_HASH]` – Deploys the documentation locally at a `[COMMIT_HASH]` commit.

## Handsontable documentation directory structure

```bash
docs                            # All documentation files
├── .vuepress                   # All VuePress files
│   ├── components              # Vue components
│   ├── containers              # Markdown containers
│   │   ├── examples            # Code examples container
│   │   └── sourceCodeLink.js   # `source-code-link` container.
│   ├── handsontable-manager    # A module that runs Handsontable examples in different Handsontable versions and frameworks
│   ├── plugins                 # VuePress plugins
|   |   ├── assets-versioning                  # Plugin responsible for copying from `docs/<semver.version>/public` to `dist/docs/<semver.version>/public` directory
|   |   ├── extend-page-data                   # Plugin responsible for extending `$page` object and rewriting some properties to add framework ID/name
|   |   ├── generate-nginx-redirects           # Plugin responsible for generating nginx redirects
|   |   ├── markdown-it-header-injection       # Plugin responsible for injecting `<FRAMEWORK NAME> Data Grid` string before the first header
|   |   ├── markdown-it-conditional-container  # Plugin responsible for creating conditional containers used for displaying/hiding blocks of content relevant to specific frameworks
│   ├── public                  # The documentation's public (static) assets
│   ├── theme                   # Theme overwrites and customizations
│   ├── tools                   # Our custom documentation tools
│   │   ├── check-links.js      # The documentation's link checker
│   │   ├── jsdoc-convert       # JSDoc-to-Markdown converter
│   │   ├── utils.js            # Tools utilities
│   │   └── version             # A tool that creates new documentation versions
│   ├── config.js               # VuePress configuration
│   ├── docs-links.js           # Lets us link within the currently-selected docs version and framework with `@` (e.g. [link](@/guides/path/file.md).)
│   ├── enhanceApp.js           # VuePress app-level enhancements
│   ├── helpers.js              # Common helpers that set up sidebars and the documentation version and framework picker
│   └── highlight.js            # Code highlight configuration
├── docker                      # Docker configuration
│   ├── ...                     # Docker configuration files
│   └── redirects.conf          # File that allows create custom redirects for documentation
├── next                        # The documentation's draft version, unavailable on the production environment
│   ├── api                     # The API reference output, generated automatically from JSDoc. Do not edit!
│   ├── examples                # The Handsontable examples
│   ├── guides                  # The guides' source files: Markdown content
│   └── sidebars.js             # Sidebars configuration
├── <semver.version>            # Multiple <semver.version> versions of the documentation (for example, 8.4 or 9.0).
<<<<<<< HEAD
├── README-DEPLOYMENT.md        # Documentation deployment guidelines
├── README-EDITING.md           # Documentation editing guidelines
└── README.md                   # The file you're looking at right now!
```
=======
├── .watch-tmp                  # Temporary directory created for storing linked <semver.version> directories, containing .MD files. It's done for purpose of using `vuepress dev` script on it. 
│   └── <semver.version>
│       ├── javascript-data-grid  # Symbolic link to <semver.version> directory from docs/. Do not edit! Make changes in the source <semver.version> directory.
│       └── react-data-grid       # As above
├── README-DEPLOYMENT.md          # Documentation deployment guidelines
├── README-EDITING.md             # Documentation editing guidelines
└── README.md                     # The file you're looking at right now!
```
>>>>>>> d4267e6d
<|MERGE_RESOLUTION|>--- conflicted
+++ resolved
@@ -96,12 +96,6 @@
 │   ├── guides                  # The guides' source files: Markdown content
 │   └── sidebars.js             # Sidebars configuration
 ├── <semver.version>            # Multiple <semver.version> versions of the documentation (for example, 8.4 or 9.0).
-<<<<<<< HEAD
-├── README-DEPLOYMENT.md        # Documentation deployment guidelines
-├── README-EDITING.md           # Documentation editing guidelines
-└── README.md                   # The file you're looking at right now!
-```
-=======
 ├── .watch-tmp                  # Temporary directory created for storing linked <semver.version> directories, containing .MD files. It's done for purpose of using `vuepress dev` script on it. 
 │   └── <semver.version>
 │       ├── javascript-data-grid  # Symbolic link to <semver.version> directory from docs/. Do not edit! Make changes in the source <semver.version> directory.
@@ -110,4 +104,3 @@
 ├── README-EDITING.md             # Documentation editing guidelines
 └── README.md                     # The file you're looking at right now!
 ```
->>>>>>> d4267e6d
