--- conflicted
+++ resolved
@@ -727,8 +727,6 @@
     return status;
   };
 
-<<<<<<< HEAD
-=======
   /**
    * @memberof Handsontable.Hooks#
    * @function run
@@ -740,23 +738,32 @@
    * @param {*} p4
    * @param {*} p5
    * @param {*} p6
+   * @returns {*}
    */
   PluginHookClass.prototype.run = function (instance, key, p1, p2, p3, p4, p5, p6) {
     // provide support for old versions of HOT
     if (key in legacy) {
       key = legacy[key];
     }
-
-    this._runBucket(this.globalBucket, instance, key, p1, p2, p3, p4, p5, p6);
-    this._runBucket(this.getBucket(instance), instance, key, p1, p2, p3, p4, p5, p6);
+    p1 = this._runBucket(this.globalBucket, instance, key, p1, p2, p3, p4, p5, p6);
+    p1 = this._runBucket(this.getBucket(instance), instance, key, p1, p2, p3, p4, p5, p6);
+
+    return p1;
   };
 
   PluginHookClass.prototype._runBucket = function (bucket, instance, key, p1, p2, p3, p4, p5, p6) {
-    var handlers = bucket[key];
+    var handlers = bucket[key],
+        res, i, len;
+
+    // performance considerations - http://jsperf.com/call-vs-apply-for-a-plugin-architecture
     if (handlers) {
-      for (var i = 0, leni = handlers.length; i < leni; i++) {
+      for (i = 0, len = handlers.length; i < len; i++) {
         if (!handlers[i].skip) {
-          handlers[i].call(instance, p1, p2, p3, p4, p5, p6);
+          res = handlers[i].call(instance, p1, p2, p3, p4, p5, p6);
+
+          if (res !== void 0) {
+            p1 = res;
+          }
 
           if (handlers[i].runOnce) {
             this.remove(key, handlers[i], bucket === this.globalBucket ? null : instance);
@@ -764,14 +771,10 @@
         }
       }
     }
-  };
-
-  /**
-   * @memberof Handsontable.Hooks#
-   * @function destroy
-   * @param {Object} instance of Handsontable
-   */
->>>>>>> b17b702b
+
+    return p1;
+  };
+
   PluginHookClass.prototype.destroy = function (instance) {
     var bucket = this.getBucket(instance);
     for (var key in bucket) {
@@ -781,58 +784,6 @@
         }
       }
     }
-  };
-
-<<<<<<< HEAD
-  PluginHookClass.prototype.run = function (instance, key, p1, p2, p3, p4, p5, p6) {
-=======
-  /**
-   * @memberof Handsontable.Hooks#
-   * @function execute
-   * @param {Object} instance of Handsontable
-   * @param {String} key Hook/Event name
-   * @param {*} p1
-   * @param {*} p2
-   * @param {*} p3
-   * @param {*} p4
-   * @param {*} p5
-   * @param {*} p6
-   * @return {*} Returns first passed argument
-   */
-  PluginHookClass.prototype.execute = function (instance, key, p1, p2, p3, p4, p5, p6) {
->>>>>>> b17b702b
-    // provide support for old versions of HOT
-    if (key in legacy) {
-      key = legacy[key];
-    }
-    p1 = this._runBucket(this.globalBucket, instance, key, p1, p2, p3, p4, p5, p6);
-    p1 = this._runBucket(this.getBucket(instance), instance, key, p1, p2, p3, p4, p5, p6);
-
-    return p1;
-  };
-
-  PluginHookClass.prototype._runBucket = function (bucket, instance, key, p1, p2, p3, p4, p5, p6) {
-    var handlers = bucket[key],
-        res, i, len;
-
-    // performance considerations - http://jsperf.com/call-vs-apply-for-a-plugin-architecture
-    if (handlers) {
-      for (i = 0, len = handlers.length; i < len; i++) {
-        if (!handlers[i].skip) {
-          res = handlers[i].call(instance, p1, p2, p3, p4, p5, p6);
-
-          if (res !== void 0) {
-            p1 = res;
-          }
-
-          if (handlers[i].runOnce) {
-            this.remove(key, handlers[i], bucket === this.globalBucket ? null : instance);
-          }
-        }
-      }
-    }
-
-    return p1;
   };
 
   /**
