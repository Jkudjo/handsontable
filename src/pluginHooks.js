--- conflicted
+++ resolved
@@ -1661,18 +1661,6 @@
   'hiddenRow',
 
   /**
-<<<<<<< HEAD
-=======
-   * Fired by {@link HiddenColumns} plugin to check whether the provided column index is hidden. This hook is fired when
-   * {@link Options#hiddenColumns} option is enabled.
-   *
-   * @event Hooks#hiddenColumn
-   * @param {number} column The visual column index in question.
-   */
-  'hiddenColumn',
-
-  /**
->>>>>>> cf661570
    * Fired by {@link NestedRows} plugin before adding a children to the NestedRows structure. This hook is fired when
    * {@link Options#nestedRows} option is enabled.
    *
