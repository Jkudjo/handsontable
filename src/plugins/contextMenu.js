(function (Handsontable) {
  'use strict';

  function prepareVerticalAlignClass(className, alignment) {
    if (className.indexOf(alignment) != -1) {
      return className;
    }

    className = className
      .replace('htTop', '')
      .replace('htMiddle', '')
      .replace('htBottom', '')
      .replace('  ', '');

    className += " " + alignment;
    return className;
  }

  function prepareHorizontalAlignClass(className, alignment) {
    if (className.indexOf(alignment) != -1) {
      return className;
    }

    className = className
      .replace('htLeft', '')
      .replace('htCenter', '')
      .replace('htRight', '')
      .replace('htJustify', '')
      .replace('  ', '');

    className += " " + alignment;
    return className;
  }

  function doAlign(row, col, type, alignment) {
    /* jshint ignore:start */
    var cellMeta = this.getCellMeta(row, col),
      className = alignment;

    if (cellMeta.className) {
      if (type === 'vertical') {
        className = prepareVerticalAlignClass(cellMeta.className, alignment);
      } else {
        className = prepareHorizontalAlignClass(cellMeta.className, alignment);
      }
    }

    this.setCellMeta(row, col, 'className', className);
<<<<<<< HEAD
    this.render();
    /* jshint ignore:end */
=======

>>>>>>> 17fc2ac2
  }

  function align(range, type, alignment) {
    /* jshint ignore:start */
    if (range.from.row == range.to.row && range.from.col == range.to.col) {
      doAlign.call(this, range.from.row, range.from.col, type, alignment);
    } else {
      for (var row = range.from.row; row <= range.to.row; row++) {
        for (var col = range.from.col; col <= range.to.col; col++) {
          doAlign.call(this, row, col, type, alignment);
        }
      }
    }
<<<<<<< HEAD
    /* jshint ignore:end */
=======

    this.render();
    
>>>>>>> 17fc2ac2
  }

  function ContextMenu(instance, customOptions) {
    this.instance = instance;
    var contextMenu = this;
    contextMenu.menus = [];
    contextMenu.htMenus = {};
    contextMenu.triggerRows = [];

    contextMenu.eventManager = Handsontable.eventManager(contextMenu);


    this.enabled = true;

    this.instance.addHook('afterDestroy', function () {
      contextMenu.destroy();
    });

    this.defaultOptions = {
      items: [
        {
          key: 'row_above',
          name: 'Insert row above',
          callback: function (key, selection) {
            this.alter("insert_row", selection.start.row);
          },
          disabled: function () {
            var selected = this.getSelected(),
              entireColumnSelection = [0, selected[1], this.countRows() - 1, selected[1]],
              columnSelected = entireColumnSelection.join(',') == selected.join(',');

            return selected[0] < 0 || this.countRows() >= this.getSettings().maxRows || columnSelected;
          }
        },
        {
          key: 'row_below',
          name: 'Insert row below',
          callback: function (key, selection) {
            this.alter("insert_row", selection.end.row + 1);
          },
          disabled: function () {
            var selected = this.getSelected(),
              entireColumnSelection = [0, selected[1], this.countRows() - 1, selected[1]],
              columnSelected = entireColumnSelection.join(',') == selected.join(',');

            return this.getSelected()[0] < 0 || this.countRows() >= this.getSettings().maxRows || columnSelected;
          }
        },
        ContextMenu.SEPARATOR,
        {
          key: 'col_left',
          name: 'Insert column on the left',
          callback: function (key, selection) {
            this.alter("insert_col", selection.start.col);
          },
          disabled: function () {
            var selected = this.getSelected(),
              entireRowSelection = [selected[0], 0, selected[0], this.countCols() - 1],
              rowSelected = entireRowSelection.join(',') == selected.join(',');

            return this.getSelected()[1] < 0 || this.countCols() >= this.getSettings().maxCols || rowSelected;
          }
        },
        {
          key: 'col_right',
          name: 'Insert column on the right',
          callback: function (key, selection) {
            this.alter("insert_col", selection.end.col + 1);
          },
          disabled: function () {
            var selected = this.getSelected(),
              entireRowSelection = [selected[0], 0, selected[0], this.countCols() - 1],
              rowSelected = entireRowSelection.join(',') == selected.join(',');

            return selected[1] < 0 || this.countCols() >= this.getSettings().maxCols || rowSelected;
          }
        },
        ContextMenu.SEPARATOR,
        {
          key: 'remove_row',
          name: 'Remove row',
          callback: function (key, selection) {
            var amount = selection.end.row - selection.start.row + 1;
            this.alter("remove_row", selection.start.row, amount);
          },
          disabled: function () {
            var selected = this.getSelected(),
              entireColumnSelection = [0, selected[1], this.countRows() - 1, selected[1]],
              columnSelected = entireColumnSelection.join(',') == selected.join(',');
            return (selected[0] < 0 || columnSelected);
          }
        },
        {
          key: 'remove_col',
          name: 'Remove column',
          callback: function (key, selection) {
            var amount = selection.end.col - selection.start.col + 1;
            this.alter("remove_col", selection.start.col, amount);
          },
          disabled: function () {
            var selected = this.getSelected(),
              entireRowSelection = [selected[0], 0, selected[0], this.countCols() - 1],
              rowSelected = entireRowSelection.join(',') == selected.join(',');
            return (selected[1] < 0 || rowSelected);
          }
        },
        ContextMenu.SEPARATOR,
        {
          key: 'undo',
          name: 'Undo',
          callback: function () {
            this.undo();
          },
          disabled: function () {
            return this.undoRedo && !this.undoRedo.isUndoAvailable();
          }
        },
        {
          key: 'redo',
          name: 'Redo',
          callback: function () {
            this.redo();
          },
          disabled: function () {
            return this.undoRedo && !this.undoRedo.isRedoAvailable();
          }
        },
        ContextMenu.SEPARATOR,
        {
          key: 'make_read_only',
          name: function () {
            var label = "Read only";
            var atLeastOneReadOnly = contextMenu.checkSelectionReadOnlyConsistency(this);
            if (atLeastOneReadOnly) {
              label = contextMenu.markSelected(label);
            }
            return label;
          },
          callback: function () {
            var atLeastOneReadOnly = contextMenu.checkSelectionReadOnlyConsistency(this);

            var that = this;
            this.getSelectedRange().forAll(function (r, c) {
              that.getCellMeta(r, c).readOnly = atLeastOneReadOnly ? false : true;
            });

            this.render();
          }
        },
        ContextMenu.SEPARATOR,
        {
          key: 'alignment',
          name: 'Alignment',
          submenu: {
            items: [
              {
                name: function () {
                  var label = "Left";
                  var hasClass = contextMenu.checkSelectionAlignment(this, 'htLeft');

                  if (hasClass) {
                    label = contextMenu.markSelected(label);
                  }
                  return label;
                },
                callback: function () {
                  align.call(this, this.getSelectedRange(), 'horizontal', 'htLeft');
                },
                disabled: false
              },
              {
                name: function () {
                  var label = "Center";
                  var hasClass = contextMenu.checkSelectionAlignment(this, 'htCenter');

                  if (hasClass) {
                    label = contextMenu.markSelected(label);
                  }
                  return label;
                },
                callback: function () {
                  align.call(this, this.getSelectedRange(), 'horizontal', 'htCenter');
                },
                disabled: false
              },
              {
                name: function () {
                  var label = "Right";
                  var hasClass = contextMenu.checkSelectionAlignment(this, 'htRight');

                  if (hasClass) {
                    label = contextMenu.markSelected(label);
                  }
                  return label;
                },
                callback: function () {
                  align.call(this, this.getSelectedRange(), 'horizontal', 'htRight');
                },
                disabled: false
              },
              {
                name: function () {
                  var label = "Justify";
                  var hasClass = contextMenu.checkSelectionAlignment(this, 'htJustify');

                  if (hasClass) {
                    label = contextMenu.markSelected(label);
                  }
                  return label;
                },
                callback: function () {
                  align.call(this, this.getSelectedRange(), 'horizontal', 'htJustify');
                },
                disabled: false
              },
              ContextMenu.SEPARATOR,
              {
                name: function () {
                  var label = "Top";
                  var hasClass = contextMenu.checkSelectionAlignment(this, 'htTop');

                  if (hasClass) {
                    label = contextMenu.markSelected(label);
                  }
                  return label;
                },
                callback: function () {
                  align.call(this, this.getSelectedRange(), 'vertical', 'htTop');
                },
                disabled: false
              },
              {
                name: function () {
                  var label = "Middle";
                  var hasClass = contextMenu.checkSelectionAlignment(this, 'htMiddle');

                  if (hasClass) {
                    label = contextMenu.markSelected(label);
                  }
                  return label;
                },
                callback: function () {
                  align.call(this, this.getSelectedRange(), 'vertical', 'htMiddle');
                },
                disabled: false
              },
              {
                name: function () {
                  var label = "Bottom";
                  var hasClass = contextMenu.checkSelectionAlignment(this, 'htBottom');

                  if (hasClass) {
                    label = contextMenu.markSelected(label);
                  }
                  return label;
                },
                callback: function () {
                  align.call(this, this.getSelectedRange(), 'vertical', 'htBottom');
                },
                disabled: false
              }
            ]
          }
        }
      ]
    };

    contextMenu.options = {};

    Handsontable.helper.extend(contextMenu.options, this.options);

    this.bindMouseEvents();

    this.markSelected = function (label) {
      return "<span class='selected'>" + String.fromCharCode(10003) + "</span>" + label; // workaround for https://github.com/handsontable/handsontable/issues/1946
    };

    this.checkSelectionAlignment = function (hot, className) {
      var hasAlignment = false;

      hot.getSelectedRange().forAll(function (r, c) {
        var metaClassName = hot.getCellMeta(r, c).className;
        if (metaClassName && metaClassName.indexOf(className) != -1) {
          hasAlignment = true;
          return false;
        }
      });

      return hasAlignment;
    };

		if(!this.instance.getSettings().allowInsertRow) {
      var rowAboveIndex = findIndexByKey(this.defaultOptions.items, 'row_above');
      this.defaultOptions.items.splice(rowAboveIndex,1);
      var rowBelowIndex = findIndexByKey(this.defaultOptions.items, 'row_above');
      this.defaultOptions.items.splice(rowBelowIndex,1);
      this.defaultOptions.items.splice(rowBelowIndex,1); // FOR SEPARATOR

		}

		if(!this.instance.getSettings().allowInsertColumn) {
      var colLeftIndex = findIndexByKey(this.defaultOptions.items, 'col_left');
      this.defaultOptions.items.splice(colLeftIndex,1);
      var colRightIndex = findIndexByKey(this.defaultOptions.items, 'col_right');
      this.defaultOptions.items.splice(colRightIndex,1);
      this.defaultOptions.items.splice(colRightIndex,1); // FOR SEPARATOR

    }

		var removeRow = false;
		var removeCol = false;
    var removeRowIndex, removeColumnIndex;

		if(!this.instance.getSettings().allowRemoveRow) {
      removeRowIndex = findIndexByKey(this.defaultOptions.items, 'remove_row');
      this.defaultOptions.items.splice(removeRowIndex,1);
			removeRow = true;
		}

		if(!this.instance.getSettings().allowRemoveColumn) {
      removeColumnIndex = findIndexByKey(this.defaultOptions.items, 'remove_col');
      this.defaultOptions.items.splice(removeColumnIndex,1);
      removeCol = true;
		}

		if (removeRow && removeCol) {
      this.defaultOptions.items.splice(removeColumnIndex,1); // SEPARATOR
		}

    this.checkSelectionReadOnlyConsistency = function (hot) {
      var atLeastOneReadOnly = false;

      hot.getSelectedRange().forAll(function (r, c) {
        if (hot.getCellMeta(r, c).readOnly) {
          atLeastOneReadOnly = true;
          return false; //breaks forAll
        }
      });

      return atLeastOneReadOnly;
    };

    Handsontable.hooks.run(instance, 'afterContextMenuDefaultOptions', this.defaultOptions);

  }

  /***
   * Create DOM instance of contextMenu
   * @param menuName
   * @param row
   * @return {*}
   */
  ContextMenu.prototype.createMenu = function (menuName, row) {
    if (menuName) {
      menuName = menuName.replace(/ /g, '_'); // replace all spaces in name
      menuName = 'htContextSubMenu_' + menuName;
    }

    var menu;
    if (menuName) {
      menu = document.querySelector('.htContextMenu.' + menuName);
    } else {
      menu = document.querySelector('.htContextMenu');
    }


    if (!menu) {
      menu = document.createElement('DIV');
      Handsontable.Dom.addClass(menu, 'htContextMenu');
      if (menuName) {
        Handsontable.Dom.addClass(menu, menuName);
      }
      document.getElementsByTagName('body')[0].appendChild(menu);
    }

    if (this.menus.indexOf(menu) < 0) {
      this.menus.push(menu);
      row = row || 0;
      this.triggerRows.push(row);
    }

    return menu;
  };

  ContextMenu.prototype.bindMouseEvents = function () {
    /* jshint ignore:start */
    function contextMenuOpenListener(event) {
      var settings = this.instance.getSettings();

      this.closeAll();

      event.preventDefault();
      Handsontable.helper.stopPropagation(event);

      var showRowHeaders = this.instance.getSettings().rowHeaders,
        showColHeaders = this.instance.getSettings().colHeaders;

      if (!(showRowHeaders || showColHeaders)) {
        if (event.target.nodeName != 'TD' && !(Handsontable.Dom.hasClass(event.target, 'current') && Handsontable.Dom.hasClass(event.target, 'wtBorder'))) {
          return;
        }
      }
      var menu = this.createMenu();
      var items = this.getItems(settings.contextMenu);

      this.show(menu, items);

      this.setMenuPosition(event, menu);

      this.eventManager.addEventListener(document.documentElement, 'mousedown', Handsontable.helper.proxy(ContextMenu.prototype.closeAll, this));
    }
    /* jshint ignore:end */
    var eventManager = Handsontable.eventManager(this.instance);

    eventManager.addEventListener(this.instance.rootElement, 'contextmenu', Handsontable.helper.proxy(contextMenuOpenListener, this));
  };

  ContextMenu.prototype.bindTableEvents = function () {
    this._afterScrollCallback = function () {};
    this.instance.addHook('afterScrollVertically', this._afterScrollCallback);
    this.instance.addHook('afterScrollHorizontally', this._afterScrollCallback);
  };

  ContextMenu.prototype.unbindTableEvents = function () {
    if (this._afterScrollCallback) {
      this.instance.removeHook('afterScrollVertically', this._afterScrollCallback);
      this.instance.removeHook('afterScrollHorizontally', this._afterScrollCallback);
      this._afterScrollCallback = null;
    }
  };

  ContextMenu.prototype.performAction = function (event, hot) {
    var contextMenu = this;

    var selectedItemIndex = hot.getSelected()[0];
    var selectedItem = hot.getData()[selectedItemIndex];

    if (selectedItem.disabled === true || (typeof selectedItem.disabled == 'function' && selectedItem.disabled.call(this.instance) === true)) {
      return;
    }

    if (!selectedItem.hasOwnProperty('submenu')) {
      if (typeof selectedItem.callback != 'function') {
        return;
      }
      var selRange = this.instance.getSelectedRange();
      var normalizedSelection = ContextMenu.utils.normalizeSelection(selRange);

      selectedItem.callback.call(this.instance, selectedItem.key, normalizedSelection, event);
      contextMenu.closeAll();
    }
  };

  ContextMenu.prototype.unbindMouseEvents = function () {
    this.eventManager.clear();
    var eventManager = Handsontable.eventManager(this.instance);
    eventManager.removeEventListener(this.instance.rootElement, 'contextmenu');
  };

  ContextMenu.prototype.show = function (menu, items) {
    var that = this;

    menu.removeAttribute('style');
    menu.style.display = 'block';

    var settings = {
      data: items,
      colHeaders: false,
      colWidths: [200],
      readOnly: true,
      copyPaste: false,
      columns: [
        {
          data: 'name',
          renderer: Handsontable.helper.proxy(this.renderer, this)
        }
      ],
      renderAllRows: true,
      beforeKeyDown: function (event) {
        that.onBeforeKeyDown(event, htContextMenu);
      },
      afterOnCellMouseOver: function (event, coords, TD) {
        that.onCellMouseOver(event, coords, TD, htContextMenu);
      }
    };

    var htContextMenu = new Handsontable(menu, settings);


    this.eventManager.removeEventListener(menu, 'mousedown');
    this.eventManager.addEventListener(menu,'mousedown', function (event) {
      that.performAction(event, htContextMenu);
    });

    this.bindTableEvents();
    htContextMenu.listen();

    this.htMenus[htContextMenu.guid] = htContextMenu;
  };

  ContextMenu.prototype.close = function (menu) {
    this.hide(menu);
    this.eventManager.clear();
    this.unbindTableEvents();
    this.instance.listen();
  };

  ContextMenu.prototype.closeAll = function () {
    while (this.menus.length > 0) {
      var menu = this.menus.pop();
      if (menu) {
        this.close(menu);
      }

    }
    this.triggerRows = [];
  };

  ContextMenu.prototype.closeLastOpenedSubMenu = function () {
    var menu = this.menus.pop();
    if (menu) {
      this.hide(menu);
    }

  };

  ContextMenu.prototype.hide = function (menu) {
    menu.style.display = 'none';
    var instance =this.htMenus[menu.id];

    instance.destroy();
    delete this.htMenus[menu.id];
  };

  ContextMenu.prototype.renderer = function (instance, TD, row, col, prop, value) {
    var contextMenu = this;
    var item = instance.getData()[row];
    var wrapper = document.createElement('DIV');

    if (typeof value === 'function') {
      value = value.call(this.instance);
    }

    Handsontable.Dom.empty(TD);
    TD.appendChild(wrapper);

    if (itemIsSeparator(item)) {
      Handsontable.Dom.addClass(TD, 'htSeparator');
    } else {
      Handsontable.Dom.fastInnerHTML(wrapper, value);
    }

    if (itemIsDisabled(item)) {
      Handsontable.Dom.addClass(TD, 'htDisabled');

      this.eventManager.addEventListener(wrapper, 'mouseenter', function () {
        instance.deselectCell();
      });

    } else {
      if (isSubMenu(item)) {
        Handsontable.Dom.addClass(TD, 'htSubmenu');


        this.eventManager.addEventListener(wrapper, 'mouseenter', function () {
          instance.selectCell(row, col);
        });

      } else {
        Handsontable.Dom.removeClass(TD, 'htSubmenu');
        Handsontable.Dom.removeClass(TD, 'htDisabled');

        this.eventManager.addEventListener(wrapper, 'mouseenter', function () {
          instance.selectCell(row, col);
        });
      }
    }


    function isSubMenu(item) {
      return item.hasOwnProperty('submenu');
    }

    function itemIsSeparator(item) {
      return new RegExp(ContextMenu.SEPARATOR.name, 'i').test(item.name);
    }

    function itemIsDisabled(item) {
      return item.disabled === true || (typeof item.disabled == 'function' && item.disabled.call(contextMenu.instance) === true);
    }


  };

  ContextMenu.prototype.onCellMouseOver = function (event, coords, TD, hot) {
    var menusLength = this.menus.length;

    if (menusLength > 0) {
      var lastMenu = this.menus[menusLength - 1];
      if (lastMenu.id != hot.guid) {
        this.closeLastOpenedSubMenu();
      }
    } else {
      this.closeLastOpenedSubMenu();
    }

    if (TD.className.indexOf('htSubmenu') != -1) {
      var selectedItem = hot.getData()[coords.row];
      var items = this.getItems(selectedItem.submenu);

      var subMenu = this.createMenu(selectedItem.name, coords.row);
      var tdCoords = TD.getBoundingClientRect();

      this.show(subMenu, items);
      this.setSubMenuPosition(tdCoords, subMenu);

    }
  };

  ContextMenu.prototype.onBeforeKeyDown = function (event, instance) {

    Handsontable.Dom.enableImmediatePropagation(event);
    var contextMenu = this;

    var selection = instance.getSelected();

    switch (event.keyCode) {

      case Handsontable.helper.keyCode.ESCAPE:
        contextMenu.closeAll();
        event.preventDefault();
        event.stopImmediatePropagation();
        break;

      case Handsontable.helper.keyCode.ENTER:
        if (selection) {
          contextMenu.performAction(event, instance);
        }
        break;

      case Handsontable.helper.keyCode.ARROW_DOWN:

        if (!selection) {

          selectFirstCell(instance, contextMenu);

        } else {

          selectNextCell(selection[0], selection[1], instance, contextMenu);

        }

        event.preventDefault();
        event.stopImmediatePropagation();

        break;

      case Handsontable.helper.keyCode.ARROW_UP:
        if (!selection) {

          selectLastCell(instance, contextMenu);

        } else {

          selectPrevCell(selection[0], selection[1], instance, contextMenu);

        }

        event.preventDefault();
        event.stopImmediatePropagation();

        break;
      case Handsontable.helper.keyCode.ARROW_RIGHT:
        if (selection) {
          var row = selection[0];
          var cell = instance.getCell(selection[0], 0);

          if (ContextMenu.utils.hasSubMenu(cell)) {
            openSubMenu(instance, contextMenu, cell, row);
          }
        }
        event.preventDefault();
        event.stopImmediatePropagation();

        break;

      case Handsontable.helper.keyCode.ARROW_LEFT:
        if (selection) {

          if (instance.rootElement.className.indexOf('htContextSubMenu_') != -1) {
            contextMenu.closeLastOpenedSubMenu();
            var index = contextMenu.menus.length;

            if (index > 0) {
              var menu = contextMenu.menus[index - 1];

              var triggerRow = contextMenu.triggerRows.pop();
              instance = this.htMenus[menu.id];
              instance.selectCell(triggerRow, 0);
            }
          }
          event.preventDefault();
          event.stopImmediatePropagation();
        }
        break;
    }

    function selectFirstCell(instance) {

      var firstCell = instance.getCell(0, 0);

      if (ContextMenu.utils.isSeparator(firstCell) || ContextMenu.utils.isDisabled(firstCell)) {
        selectNextCell(0, 0, instance);
      } else {
        instance.selectCell(0, 0);
      }

    }


    function selectLastCell(instance) {

      var lastRow = instance.countRows() - 1;
      var lastCell = instance.getCell(lastRow, 0);

      if (ContextMenu.utils.isSeparator(lastCell) || ContextMenu.utils.isDisabled(lastCell)) {
        selectPrevCell(lastRow, 0, instance);
      } else {
        instance.selectCell(lastRow, 0);
      }

    }

    function selectNextCell(row, col, instance) {
      var nextRow = row + 1;
      var nextCell = nextRow < instance.countRows() ? instance.getCell(nextRow, col) : null;

      if (!nextCell) {
        return;
      }

      if (ContextMenu.utils.isSeparator(nextCell) || ContextMenu.utils.isDisabled(nextCell)) {
        selectNextCell(nextRow, col, instance);
      } else {
        instance.selectCell(nextRow, col);
      }
    }

    function selectPrevCell(row, col, instance) {

      var prevRow = row - 1;
      var prevCell = prevRow >= 0 ? instance.getCell(prevRow, col) : null;

      if (!prevCell) {
        return;
      }

      if (ContextMenu.utils.isSeparator(prevCell) || ContextMenu.utils.isDisabled(prevCell)) {
        selectPrevCell(prevRow, col, instance);
      } else {
        instance.selectCell(prevRow, col);
      }

    }

    function openSubMenu(instance, contextMenu, cell, row) {
      var selectedItem = instance.getData()[row];
      var items = contextMenu.getItems(selectedItem.submenu);
      var subMenu = contextMenu.createMenu(selectedItem.name, row);
      var coords = cell.getBoundingClientRect();
      var subMenuInstance = contextMenu.show(subMenu, items);

      contextMenu.setSubMenuPosition(coords, subMenu);
      subMenuInstance.selectCell(0, 0);
    }
  };

  function findByKey(items, key) {
    for (var i = 0, ilen = items.length; i < ilen; i++) {
      if (items[i].key === key) {
        return items[i];
      }
    }
  }

  function findIndexByKey(items, key) {
    for (var i = 0, ilen = items.length; i < ilen; i++) {
      if (items[i].key === key) {
        return i;
      }
    }
  }

  ContextMenu.prototype.getItems = function (items) {
    var menu, item;

    function ContextMenuItem(rawItem) {
      if (typeof rawItem == 'string') {
        this.name = rawItem;
      } else {
        Handsontable.helper.extend(this, rawItem);
      }
    }

    ContextMenuItem.prototype = items;

    if (items && items.items) {
      items = items.items;
    }

    if (items === true) {
      items = this.defaultOptions.items;
    }

    if (1 == 1) {
      menu = [];
      for (var key in items) {
        if (items.hasOwnProperty(key)) {
          if (typeof items[key] === 'string') {
            item = findByKey(this.defaultOptions.items, items[key]);
          }
          else {
            item = findByKey(this.defaultOptions.items, key);
          }
          if (!item) {
            item = items[key];
          }
          item = new ContextMenuItem(item);
          if (typeof items[key] === 'object') {
            Handsontable.helper.extend(item, items[key]);
          }
          if (!item.key) {
            item.key = key;
          }
          menu.push(item);
        }
      }
    }

    return menu;
  };

  ContextMenu.prototype.setSubMenuPosition = function (coords, menu) {
    var scrollTop = Handsontable.Dom.getWindowScrollTop();
    var scrollLeft = Handsontable.Dom.getWindowScrollLeft();

    var cursor = {
      top: scrollTop + coords.top,
      topRelative: coords.top,
      left: coords.left,
      leftRelative: coords.left - scrollLeft,
      scrollTop: scrollTop,
      scrollLeft: scrollLeft,
      cellHeight: coords.height,
      cellWidth: coords.width
    };

    if (this.menuFitsBelowCursor(cursor, menu, document.body.clientWidth)) {
      this.positionMenuBelowCursor(cursor, menu, true);
    } else {
      if (this.menuFitsAboveCursor(cursor, menu)) {
        this.positionMenuAboveCursor(cursor, menu, true);
      } else {
        this.positionMenuBelowCursor(cursor, menu, true);
      }
    }

    if (this.menuFitsOnRightOfCursor(cursor, menu, document.body.clientWidth)) {
      this.positionMenuOnRightOfCursor(cursor, menu, true);
    } else {
      this.positionMenuOnLeftOfCursor(cursor, menu, true);
    }
  };

  ContextMenu.prototype.setMenuPosition = function (event, menu) {
    // for ie8
    // http://msdn.microsoft.com/en-us/library/ie/ff974655(v=vs.85).aspx
    var scrollTop = Handsontable.Dom.getWindowScrollTop();
    var scrollLeft = Handsontable.Dom.getWindowScrollLeft();
    var cursorY = event.pageY || (event.clientY + scrollTop);
    var cursorX = event.pageX || (event.clientX + scrollLeft);

    var cursor = {
      top: cursorY,
      topRelative: cursorY - scrollTop,
      left: cursorX,
      leftRelative: cursorX - scrollLeft,
      scrollTop: scrollTop,
      scrollLeft: scrollLeft,
      cellHeight: event.target.clientHeight,
      cellWidth: event.target.clientWidth
    };

    if (this.menuFitsBelowCursor(cursor, menu, document.body.clientHeight)) {
      this.positionMenuBelowCursor(cursor, menu);
    } else {
      if (this.menuFitsAboveCursor(cursor, menu)) {
        this.positionMenuAboveCursor(cursor, menu);
      } else {
        this.positionMenuBelowCursor(cursor, menu);
      }
    }

    if (this.menuFitsOnRightOfCursor(cursor, menu, document.body.clientWidth)) {
      this.positionMenuOnRightOfCursor(cursor, menu);
    } else {
      this.positionMenuOnLeftOfCursor(cursor, menu);
    }

  };

  ContextMenu.prototype.menuFitsAboveCursor = function (cursor, menu) {
    return cursor.topRelative >= menu.offsetHeight;
  };

  ContextMenu.prototype.menuFitsBelowCursor = function (cursor, menu, viewportHeight) {
    return cursor.topRelative + menu.offsetHeight <= viewportHeight;
  };

  ContextMenu.prototype.menuFitsOnRightOfCursor = function (cursor, menu, viewportHeight) {
    return cursor.leftRelative + menu.offsetWidth <= viewportHeight;
  };

  ContextMenu.prototype.positionMenuBelowCursor = function (cursor, menu) {

    menu.style.top = cursor.top + 'px';
  };

  ContextMenu.prototype.positionMenuAboveCursor = function (cursor, menu, subMenu) {
    if (subMenu) {
      menu.style.top = (cursor.top + cursor.cellHeight - menu.offsetHeight) + 'px';
    } else {
      menu.style.top = (cursor.top - menu.offsetHeight) + 'px';
    }
  };

  ContextMenu.prototype.positionMenuOnRightOfCursor = function (cursor, menu, subMenu) {
    if (subMenu) {
      menu.style.left = 1 + cursor.left + cursor.cellWidth + 'px';
    } else {
      menu.style.left = 1 + cursor.left + 'px';
    }
  };

  ContextMenu.prototype.positionMenuOnLeftOfCursor = function (cursor, menu, subMenu) {
    if (subMenu) {
      menu.style.left = (cursor.left - menu.offsetWidth) + 'px';
    } else {
      menu.style.left = (cursor.left - menu.offsetWidth) + 'px';
    }
  };

  ContextMenu.utils = {};

  ContextMenu.utils.normalizeSelection = function (selRange) {
    return {
      start: selRange.getTopLeftCorner(),
      end: selRange.getBottomRightCorner()
    };
  };

  ContextMenu.utils.isSeparator = function (cell) {
    return Handsontable.Dom.hasClass(cell, 'htSeparator');
  };

  ContextMenu.utils.hasSubMenu = function (cell) {
    return Handsontable.Dom.hasClass(cell, 'htSubmenu');
  };

  ContextMenu.utils.isDisabled = function (cell) {
    return Handsontable.Dom.hasClass(cell, 'htDisabled');
  };

  ContextMenu.prototype.enable = function () {
    if (!this.enabled) {
      this.enabled = true;
      this.bindMouseEvents();
    }
  };

  ContextMenu.prototype.disable = function () {
    if (this.enabled) {
      this.enabled = false;
      this.closeAll();
      this.unbindMouseEvents();
      this.unbindTableEvents();
    }
  };

  ContextMenu.prototype.destroy = function () {
    this.closeAll();
    while (this.menus.length > 0) {
      var menu = this.menus.pop();
      this.triggerRows.pop();
      if (menu) {
        this.close(menu);
        if (!this.isMenuEnabledByOtherHotInstance()) {
          this.removeMenu(menu);
        }
      }
    }

    this.unbindMouseEvents();
    this.unbindTableEvents();

  };

  ContextMenu.prototype.isMenuEnabledByOtherHotInstance = function () {
    var hotContainers = document.querySelectorAll('.handsontable');
    var menuEnabled = false;

    for (var i = 0, len = hotContainers.length; i < len; i++) {
      var instance = this.htMenus[hotContainers[i].id];
      if (instance && instance.getSettings().contextMenu) {
        menuEnabled = true;
        break;
      }
    }

    return menuEnabled;
  };

  ContextMenu.prototype.removeMenu = function (menu) {
    if (menu.parentNode) {
      this.menu.parentNode.removeChild(menu);
    }
  };

  ContextMenu.SEPARATOR = {name: "---------"};

  function updateHeight() {
    /* jshint ignore:start */
    if (this.rootElement.className.indexOf('htContextMenu')) {
      return;
    }

    var realSeparatorHeight = 0,
      realEntrySize = 0,
      dataSize = this.getSettings().data.length;

    for (var i = 0; i < dataSize; i++) {
      if (this.getSettings().data[i].name == ContextMenu.SEPARATOR.name) {
        realSeparatorHeight += 2;
      } else {
        realEntrySize += 26;
      }
    }

    this.view.wt.wtScrollbars.vertical.fixedContainer.style.height = realEntrySize + realSeparatorHeight + "px";
    /* jshint ignore:end */
  }

  function init() {
    /* jshint ignore:start */
    var instance = this;
    /* jshint ignore:end */
    var contextMenuSetting = instance.getSettings().contextMenu;
    var customOptions = Handsontable.helper.isObject(contextMenuSetting) ? contextMenuSetting : {};

    if (contextMenuSetting) {
      if (!instance.contextMenu) {
        instance.contextMenu = new ContextMenu(instance, customOptions);
      }
      instance.contextMenu.enable();
    } else if (instance.contextMenu) {
      instance.contextMenu.destroy();
      delete instance.contextMenu;
    }
  }

  Handsontable.hooks.add('afterInit', init);
  Handsontable.hooks.add('afterUpdateSettings', init);
  Handsontable.hooks.add('afterInit', updateHeight);

  Handsontable.PluginHooks.register('afterContextMenuDefaultOptions');

  Handsontable.ContextMenu = ContextMenu;

})(Handsontable);<|MERGE_RESOLUTION|>--- conflicted
+++ resolved
@@ -46,12 +46,7 @@
     }
 
     this.setCellMeta(row, col, 'className', className);
-<<<<<<< HEAD
-    this.render();
-    /* jshint ignore:end */
-=======
-
->>>>>>> 17fc2ac2
+
   }
 
   function align(range, type, alignment) {
@@ -65,13 +60,10 @@
         }
       }
     }
-<<<<<<< HEAD
-    /* jshint ignore:end */
-=======
 
     this.render();
     
->>>>>>> 17fc2ac2
+    /* jshint ignore:end */
   }
 
   function ContextMenu(instance, customOptions) {
