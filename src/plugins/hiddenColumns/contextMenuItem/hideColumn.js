import * as C from '../../../i18n/constants';

/**
 * @param {HiddenColumns} hiddenColumnsPlugin The plugin instance.
 * @returns {object}
 */
export default function hideColumnItem(hiddenColumnsPlugin) {
  return {
    key: 'hidden_columns_hide',
    name() {
      const selection = this.getSelectedLast();
      let pluralForm = 0;

      if (Array.isArray(selection)) {
        const [, fromColumn, , toColumn] = selection;

        if (fromColumn - toColumn !== 0) {
          pluralForm = 1;
        }
      }

      return this.getTranslatedPhrase(C.CONTEXTMENU_ITEMS_HIDE_COLUMN, pluralForm);
    },
    callback() {
      const { from, to } = this.getSelectedRangeLast();
      const start = Math.min(from.col, to.col);
      const end = Math.max(from.col, to.col);
      const columnsToHide = [];

      for (let visualColumn = start; visualColumn <= end; visualColumn += 1) {
        columnsToHide.push(visualColumn);
      }

      const firstHiddenColumn = columnsToHide[0];
      const lastHiddenColumn = columnsToHide[columnsToHide.length - 1];
<<<<<<< HEAD
      const nextRenderableIndex = this.columnIndexMapper.getRenderableFromVisualIndex(lastHiddenColumn) + 1;
      let columnToSelect = this.columnIndexMapper.getVisualFromRenderableIndex(nextRenderableIndex);

      if (columnToSelect === null) {
        const previousRenderableIndex = this.columnIndexMapper.getRenderableFromVisualIndex(firstHiddenColumn) - 1;

        columnToSelect = this.columnIndexMapper.getVisualFromRenderableIndex(previousRenderableIndex);
      }

      hiddenColumnsPlugin.hideColumns(columnsToHide);

      if (columnToSelect !== null) {
=======

      // Looking for a visual index on the right and then (when not found) on the left.
      const columnToSelect = this.columnIndexMapper.getFirstNotHiddenIndex(
        lastHiddenColumn + 1, 1, true, firstHiddenColumn - 1);

      hiddenColumnsPlugin.hideColumns(columnsToHide);

      if (Number.isInteger(columnToSelect) && columnToSelect >= 0) {
>>>>>>> 0eb1eb67
        this.selectColumns(columnToSelect);

      } else {
        this.deselectCell();
      }

      this.render();
      this.view.wt.wtOverlays.adjustElementsSize(true);
    },
    disabled: false,
    hidden() {
      return !(this.selection.isSelectedByColumnHeader() || this.selection.isSelectedByCorner());
    }
  };
}<|MERGE_RESOLUTION|>--- conflicted
+++ resolved
@@ -33,20 +33,6 @@
 
       const firstHiddenColumn = columnsToHide[0];
       const lastHiddenColumn = columnsToHide[columnsToHide.length - 1];
-<<<<<<< HEAD
-      const nextRenderableIndex = this.columnIndexMapper.getRenderableFromVisualIndex(lastHiddenColumn) + 1;
-      let columnToSelect = this.columnIndexMapper.getVisualFromRenderableIndex(nextRenderableIndex);
-
-      if (columnToSelect === null) {
-        const previousRenderableIndex = this.columnIndexMapper.getRenderableFromVisualIndex(firstHiddenColumn) - 1;
-
-        columnToSelect = this.columnIndexMapper.getVisualFromRenderableIndex(previousRenderableIndex);
-      }
-
-      hiddenColumnsPlugin.hideColumns(columnsToHide);
-
-      if (columnToSelect !== null) {
-=======
 
       // Looking for a visual index on the right and then (when not found) on the left.
       const columnToSelect = this.columnIndexMapper.getFirstNotHiddenIndex(
@@ -55,7 +41,6 @@
       hiddenColumnsPlugin.hideColumns(columnsToHide);
 
       if (Number.isInteger(columnToSelect) && columnToSelect >= 0) {
->>>>>>> 0eb1eb67
         this.selectColumns(columnToSelect);
 
       } else {
