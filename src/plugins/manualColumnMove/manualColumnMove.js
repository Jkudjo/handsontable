--- conflicted
+++ resolved
@@ -287,20 +287,6 @@
    * Gets the sum of the widths of columns in the provided range.
    *
    * @private
-<<<<<<< HEAD
-   * @param {number} startColumn Visual column index for the start of the selection.
-   * @param {number} endColumn Visual column index for the end of the selection.
-   */
-  changeSelection(startColumn, endColumn) {
-    this.hot.selectColumns(startColumn, endColumn);
-  }
-
-  /**
-   * Gets the sum of the widths of columns in the provided range.
-   *
-   * @private
-=======
->>>>>>> 0eb1eb67
    * @param {number} fromColumn Visual column index.
    * @param {number} toColumn Visual column index.
    * @returns {number}
@@ -410,16 +396,10 @@
     const lastVisible = this.hot.view.wt.wtTable.getLastVisibleColumn();
     const wtTable = this.hot.view.wt.wtTable;
     const scrollableElement = this.hot.view.wt.wtOverlays.scrollableElement;
-<<<<<<< HEAD
-    const scrollLeft = typeof scrollableElement.scrollX === 'number' ? scrollableElement.scrollX : scrollableElement.scrollLeft;
-    let tdOffsetLeft = this.hot.view.THEAD.offsetLeft + this.getColumnsWidth(0, priv.coords - 1);
-    const mouseOffsetLeft = priv.target.eventPageX - (priv.rootElementOffset - (scrollableElement.scrollX === void 0 ? scrollLeft : 0));
-=======
     const scrollLeft = typeof scrollableElement.scrollX === 'number' ?
       scrollableElement.scrollX : scrollableElement.scrollLeft;
     let tdOffsetLeft = this.hot.view.THEAD.offsetLeft + this.getColumnsWidth(0, priv.coords - 1);
     const mouseOffsetLeft = priv.target.eventPageX - (priv.rootElementOffset - (scrollableElement.scrollX === void 0 ? scrollLeft : 0)); // eslint-disable-line max-len
->>>>>>> 0eb1eb67
     const hiderWidth = wtTable.hider.offsetWidth;
     const tbodyOffsetLeft = wtTable.TBODY.offsetLeft;
     const backlightElemMarginLeft = this.backlight.getOffset().left;
@@ -688,7 +668,7 @@
       const selectionStart = this.hot.toVisualColumn(firstMovedPhysicalColumn);
       const selectionEnd = selectionStart + columnsLen - 1;
 
-      this.changeSelection(selectionStart, selectionEnd);
+      this.hot.selectColumns(selectionStart, selectionEnd);
     }
   }
 
