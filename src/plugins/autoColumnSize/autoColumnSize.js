import { BasePlugin } from '../base';
import { arrayEach, arrayFilter, arrayReduce, arrayMap } from '../../helpers/array';
import { cancelAnimationFrame, requestAnimationFrame } from '../../helpers/feature';
import GhostTable from '../../utils/ghostTable';
import Hooks from '../../pluginHooks';
import { isObject, hasOwnProperty } from '../../helpers/object';
import { valueAccordingPercent, rangeEach } from '../../helpers/number';
import SamplesGenerator from '../../utils/samplesGenerator';
import { isPercentValue } from '../../helpers/string';
import { ViewportColumnsCalculator } from '../../3rdparty/walkontable/src';
import { PhysicalIndexToValueMap as IndexToValueMap } from '../../translations';

Hooks.getSingleton().register('modifyAutoColumnSizeSeed');

export const PLUGIN_KEY = 'autoColumnSize';
export const PLUGIN_PRIORITY = 10;
const privatePool = new WeakMap();
const COLUMN_SIZE_MAP_NAME = 'autoColumnSize';

/* eslint-disable jsdoc/require-description-complete-sentence */
/**
 * @plugin AutoColumnSize
 * @class AutoColumnSize
 *
 * @description
 * This plugin allows to set column widths based on their widest cells.
 *
 * By default, the plugin is declared as `undefined`, which makes it enabled (same as if it was declared as `true`).
 * Enabling this plugin may decrease the overall table performance, as it needs to calculate the widths of all cells to
 * resize the columns accordingly.
 * If you experience problems with the performance, try turning this feature off and declaring the column widths manually.
 *
 * Column width calculations are divided into sync and async part. Each of this parts has their own advantages and
 * disadvantages. Synchronous calculations are faster but they block the browser UI, while the slower asynchronous
 * operations don't block the browser UI.
 *
 * To configure the sync/async distribution, you can pass an absolute value (number of columns) or a percentage value to a config object:
 * ```js
 * // as a number (300 columns in sync, rest async)
 * autoColumnSize: {syncLimit: 300},.
 *
 * // as a string (percent)
 * autoColumnSize: {syncLimit: '40%'},
 * ```
 *
<<<<<<< HEAD
 * To configure this plugin see {@link options#autocolumnsize Options#autoColumnSize}.
=======
 * The plugin uses {@link GhostTable} and {@link SamplesGenerator} for calculations.
 * First, {@link SamplesGenerator} prepares samples of data with its coordinates.
 * Next {@link GhostTable} uses coordinates to get cells' renderers and append all to the DOM through DocumentFragment.
 *
 * Sampling accepts additional options:
 * - *samplingRatio* - Defines how many samples for the same length will be used to calculate. Default is `3`.
 *   ```js
 *   autoColumnSize: {
 *     samplingRatio: 10,
 *   }
 *   ```
 * - *allowSampleDuplicates* - Defines if duplicated values might be used in sampling. Default is `false`.
 *   ```js
 *   autoColumnSize: {
 *     allowSampleDuplicates: true,
 *   }
 * ```
 *
 * To configure this plugin see {@link Options#autoColumnSize}.
>>>>>>> 3411a8be
 *
 * @example
 * ```js
 * const hot = new Handsontable(document.getElementById('example'), {
 *   data: getData(),
 *   autoColumnSize: true
 * });
 * // Access to plugin instance:
 * const plugin = hot.getPlugin('autoColumnSize');
 *
 * plugin.getColumnWidth(4);
 *
 * if (plugin.isEnabled()) {
 *   // code...
 * }
 * ```
 */
/* eslint-enable jsdoc/require-description-complete-sentence */
export class AutoColumnSize extends BasePlugin {
  static get PLUGIN_KEY() {
    return PLUGIN_KEY;
  }

  static get PLUGIN_PRIORITY() {
    return PLUGIN_PRIORITY;
  }

  static get CALCULATION_STEP() {
    return 50;
  }

  static get SYNC_CALCULATION_LIMIT() {
    return 50;
  }

  constructor(hotInstance) {
    super(hotInstance);
    privatePool.set(this, {
      /**
       * Cached column header names. It is used to diff current column headers with previous state and detect which
       * columns width should be updated.
       *
       * @private
       * @type {Array}
       */
      cachedColumnHeaders: [],
    });
    /**
     * Instance of {@link GhostTable} for rows and columns size calculations.
     *
     * @private
     * @type {GhostTable}
     */
    this.ghostTable = new GhostTable(this.hot);
    /**
     * Instance of {@link SamplesGenerator} for generating samples necessary for columns width calculations.
     *
     * @private
     * @type {SamplesGenerator}
     * @fires Hooks#modifyAutoColumnSizeSeed
     */
    this.samplesGenerator = new SamplesGenerator((row, column) => {
      const cellMeta = this.hot.getCellMeta(row, column);
      let cellValue = '';

      if (!cellMeta.spanned) {
        cellValue = this.hot.getDataAtCell(row, column);
      }

      let bundleSeed = '';

      if (this.hot.hasHook('modifyAutoColumnSizeSeed')) {
        bundleSeed = this.hot.runHooks('modifyAutoColumnSizeSeed', bundleSeed, cellMeta, cellValue);
      }

      return { value: cellValue, bundleSeed };
    });
    /**
     * `true` only if the first calculation was performed.
     *
     * @private
     * @type {boolean}
     */
    this.firstCalculation = true;
    /**
     * `true` if the size calculation is in progress.
     *
     * @type {boolean}
     */
    this.inProgress = false;
    /**
     * Number of already measured columns (we already know their sizes).
     *
     * @type {number}
     */
    this.measuredColumns = 0;
    /**
     * PhysicalIndexToValueMap to keep and track widths for physical column indexes.
     *
     * @private
     * @type {PhysicalIndexToValueMap}
     */
    this.columnWidthsMap = new IndexToValueMap();
    this.hot.columnIndexMapper.registerMap(COLUMN_SIZE_MAP_NAME, this.columnWidthsMap);

    // Leave the listener active to allow auto-sizing the columns when the plugin is disabled.
    // This is necesseary for width recalculation for resize handler doubleclick (ManualColumnResize).
    this.addHook('beforeColumnResize',
      (size, column, isDblClick) => this.onBeforeColumnResize(size, column, isDblClick));
  }

  /**
   * Checks if the plugin is enabled in the handsontable settings. This method is executed in {@link hooks#beforeinit Hooks#beforeInit}
   * hook and if it returns `true` than the {@link auto-column-size#enableplugin #enablePlugin} method is called.
   *
   * @returns {boolean}
   */
  isEnabled() {
    return this.hot.getSettings()[PLUGIN_KEY] !== false && !this.hot.getSettings().colWidths;
  }

  /**
   * Enables the plugin functionality for this Handsontable instance.
   */
  enablePlugin() {
    if (this.enabled) {
      return;
    }

    const setting = this.hot.getSettings()[PLUGIN_KEY];

    if (setting && setting.useHeaders !== null && setting.useHeaders !== void 0) {
      this.ghostTable.setSetting('useHeaders', setting.useHeaders);
    }

    this.setSamplingOptions();

    this.addHook('afterLoadData', () => this.onAfterLoadData());
    this.addHook('beforeChange', changes => this.onBeforeChange(changes));
    this.addHook('beforeRender', force => this.onBeforeRender(force));
    this.addHook('modifyColWidth', (width, col) => this.getColumnWidth(col, width));
    this.addHook('afterInit', () => this.onAfterInit());
    super.enablePlugin();
  }

  /**
   * Updates the plugin state. This method is executed when {@link core#updatesettings Core#updateSettings} is invoked.
   */
  updatePlugin() {
    const changedColumns = this.findColumnsWhereHeaderWasChanged();

    if (changedColumns.length) {
      this.clearCache(changedColumns);
      this.calculateVisibleColumnsWidth();
    }

    super.updatePlugin();
  }

  /**
   * Disables the plugin functionality for this Handsontable instance.
   */
  disablePlugin() {
    super.disablePlugin();

    // Leave the listener active to allow auto-sizing the columns when the plugin is disabled.
    // This is necesseary for width recalculation for resize handler doubleclick (ManualColumnResize).
    this.addHook('beforeColumnResize',
      (size, column, isDblClick) => this.onBeforeColumnResize(size, column, isDblClick));
  }

  /**
   * Calculates visible columns width.
   */
  calculateVisibleColumnsWidth() {
    const rowsCount = this.hot.countRows();

    // Keep last column widths unchanged for situation when all rows was deleted or trimmed (pro #6)
    if (!rowsCount) {
      return;
    }

    const force = this.hot.renderCall;
    const firstVisibleColumn = this.getFirstVisibleColumn();
    const lastVisibleColumn = this.getLastVisibleColumn();

    if (firstVisibleColumn === -1 || lastVisibleColumn === -1) {
      return;
    }

    this.calculateColumnsWidth({ from: firstVisibleColumn, to: lastVisibleColumn }, void 0, force);
  }

  /**
   * Calculates a columns width.
   *
   * @param {number|object} colRange Visual column index or an object with `from` and `to` visual indexes as a range.
   * @param {number|object} rowRange Visual row index or an object with `from` and `to` visual indexes as a range.
   * @param {boolean} [force=false] If `true` the calculation will be processed regardless of whether the width exists in the cache.
   */
  calculateColumnsWidth(colRange = { from: 0, to: this.hot.countCols() - 1 }, rowRange = { from: 0, to: this.hot.countRows() - 1 }, force = false) { // eslint-disable-line max-len
    const columnsRange = typeof colRange === 'number' ? { from: colRange, to: colRange } : colRange;
    const rowsRange = typeof rowRange === 'number' ? { from: rowRange, to: rowRange } : rowRange;

    rangeEach(columnsRange.from, columnsRange.to, (visualColumn) => {
      let physicalColumn = this.hot.toPhysicalColumn(visualColumn);

      if (physicalColumn === null) {
        physicalColumn = visualColumn;
      }

      if (force || (this.columnWidthsMap.getValueAtIndex(physicalColumn) === null &&
          !this.hot._getColWidthFromSettings(physicalColumn))) {
        const samples = this.samplesGenerator.generateColumnSamples(visualColumn, rowsRange);

        arrayEach(samples, ([column, sample]) => this.ghostTable.addColumn(column, sample));
      }
    });

    if (this.ghostTable.columns.length) {
      this.hot.batchExecution(() => {
        this.ghostTable.getWidths((visualColumn, width) => {
          const physicalColumn = this.hot.toPhysicalColumn(visualColumn);

          this.columnWidthsMap.setValueAtIndex(physicalColumn, width);
        });
      }, true);

      this.measuredColumns = columnsRange.to + 1;

      this.ghostTable.clean();
    }
  }

  /**
   * Calculates all columns width. The calculated column will be cached in the {@link auto-column-size#widths AutoColumnSize#widths} property.
   * To retrieve width for specified column use {@link auto-column-size#getcolumnwidth AutoColumnSize#getColumnWidth} method.
   *
   * @param {object|number} rowRange Row index or an object with `from` and `to` properties which define row range.
   */
  calculateAllColumnsWidth(rowRange = { from: 0, to: this.hot.countRows() - 1 }) {
    let current = 0;
    const length = this.hot.countCols() - 1;
    let timer = null;

    this.inProgress = true;

    const loop = () => {
      // When hot was destroyed after calculating finished cancel frame
      if (!this.hot) {
        cancelAnimationFrame(timer);
        this.inProgress = false;

        return;
      }

      this.calculateColumnsWidth({
        from: current,
        to: Math.min(current + AutoColumnSize.CALCULATION_STEP, length)
      }, rowRange);

      current = current + AutoColumnSize.CALCULATION_STEP + 1;

      if (current < length) {
        timer = requestAnimationFrame(loop);

      } else {
        cancelAnimationFrame(timer);
        this.inProgress = false;

        // @TODO Should call once per render cycle, currently fired separately in different plugins
        this.hot.view.adjustElementsSize();
      }
    };

    const syncLimit = this.getSyncCalculationLimit();

    // sync
    if (this.firstCalculation && syncLimit >= 0) {
      this.calculateColumnsWidth({ from: 0, to: syncLimit }, rowRange);
      this.firstCalculation = false;
      current = syncLimit + 1;
    }
    // async
    if (current < length) {
      loop();
    } else {
      this.inProgress = false;
    }
  }

  /**
   * Sets the sampling options.
   *
   * @private
   */
  setSamplingOptions() {
    const setting = this.hot.getSettings()[PLUGIN_KEY];
    const samplingRatio = setting && hasOwnProperty(setting, 'samplingRatio') ?
      setting.samplingRatio : void 0;
    const allowSampleDuplicates = setting && hasOwnProperty(setting, 'allowSampleDuplicates') ?
      setting.allowSampleDuplicates : void 0;

    if (samplingRatio && !isNaN(samplingRatio)) {
      this.samplesGenerator.setSampleCount(parseInt(samplingRatio, 10));
    }

    if (allowSampleDuplicates) {
      this.samplesGenerator.setAllowDuplicates(allowSampleDuplicates);
    }
  }

  /**
   * Recalculates all columns width (overwrite cache values).
   */
  recalculateAllColumnsWidth() {
    if (this.hot.view && this.hot.view.wt.wtTable.isVisible()) {
      this.clearCache();
      this.calculateAllColumnsWidth();
    }
  }

  /**
   * Gets value which tells how many columns should be calculated synchronously (rest of the columns will be calculated
   * asynchronously). The limit is calculated based on `syncLimit` set to `autoColumnSize` option (see {@link options#autocolumnsize Options#autoColumnSize}).
   *
   * @returns {number}
   */
  getSyncCalculationLimit() {
    const settings = this.hot.getSettings()[PLUGIN_KEY];
    /* eslint-disable no-bitwise */
    let limit = AutoColumnSize.SYNC_CALCULATION_LIMIT;
    const colsLimit = this.hot.countCols() - 1;

    if (isObject(settings)) {
      limit = settings.syncLimit;

      if (isPercentValue(limit)) {
        limit = valueAccordingPercent(colsLimit, limit);
      } else {
        // Force to Number
        limit >>= 0;
      }
    }

    return Math.min(limit, colsLimit);
  }

  /**
   * Gets the calculated column width.
   *
   * @param {number} column Visual column index.
   * @param {number} [defaultWidth] Default column width. It will be picked up if no calculated width found.
   * @param {boolean} [keepMinimum=true] If `true` then returned value won't be smaller then 50 (default column width).
   * @returns {number}
   */
  getColumnWidth(column, defaultWidth = void 0, keepMinimum = true) {
    let width = defaultWidth;

    if (width === void 0) {
      width = this.columnWidthsMap.getValueAtIndex(this.hot.toPhysicalColumn(column));

      if (keepMinimum && typeof width === 'number') {
        width = Math.max(width, ViewportColumnsCalculator.DEFAULT_WIDTH);
      }
    }

    return width;
  }

  /**
   * Gets the first visible column.
   *
   * @returns {number} Returns visual column index, -1 if table is not rendered or if there are no columns to base the the calculations on.
   */
  getFirstVisibleColumn() {
    const wot = this.hot.view.wt;

    if (wot.wtViewport.columnsVisibleCalculator) {
      // Fist fully visible column is stored as renderable index.
      const firstFullyVisibleColumn = wot.wtTable.getFirstVisibleColumn();

      if (firstFullyVisibleColumn !== -1) {
        return this.hot.columnIndexMapper.getVisualFromRenderableIndex(firstFullyVisibleColumn);
      }
    }

    if (wot.wtViewport.columnsRenderCalculator) {
      const firstRenderedColumn = wot.wtTable.getFirstRenderedColumn();

      // There are no rendered column.
      if (firstRenderedColumn !== -1) {
        return this.hot.columnIndexMapper.getVisualFromRenderableIndex(firstRenderedColumn);
      }
    }

    return -1;
  }

  /**
   * Gets the last visible column.
   *
   * @returns {number} Returns visual column index or -1 if table is not rendered.
   */
  getLastVisibleColumn() {
    const wot = this.hot.view.wt;

    if (wot.wtViewport.columnsVisibleCalculator) {
      // Last fully visible column is stored as renderable index.
      const lastFullyVisibleColumn = wot.wtTable.getLastVisibleColumn();

      if (lastFullyVisibleColumn !== -1) {
        return this.hot.columnIndexMapper.getVisualFromRenderableIndex(lastFullyVisibleColumn);
      }
    }

    if (wot.wtViewport.columnsRenderCalculator) {
      // Last fully visible column is stored as renderable index.
      const lastRenderedColumn = wot.wtTable.getLastRenderedColumn();

      // There are no rendered columns.
      if (lastRenderedColumn !== -1) {
        return this.hot.columnIndexMapper.getVisualFromRenderableIndex(lastRenderedColumn);
      }
    }

    return -1;
  }

  /**
   * Collects all columns which titles has been changed in comparison to the previous state.
   *
   * @private
   * @returns {Array} It returns an array of physical column indexes.
   */
  findColumnsWhereHeaderWasChanged() {
    const columnHeaders = this.hot.getColHeader();
    const { cachedColumnHeaders } = privatePool.get(this);

    const changedColumns = arrayReduce(columnHeaders, (acc, columnTitle, physicalColumn) => {
      const cachedColumnsLength = cachedColumnHeaders.length;

      if (cachedColumnsLength - 1 < physicalColumn || cachedColumnHeaders[physicalColumn] !== columnTitle) {
        acc.push(physicalColumn);
      }
      if (cachedColumnsLength - 1 < physicalColumn) {
        cachedColumnHeaders.push(columnTitle);
      } else {
        cachedColumnHeaders[physicalColumn] = columnTitle;
      }

      return acc;
    }, []);

    return changedColumns;
  }

  /**
   * Clears cache of calculated column widths. If you want to clear only selected columns pass an array with their indexes.
   * Otherwise whole cache will be cleared.
   *
   * @param {number[]} [columns] List of physical column indexes to clear.
   */
  clearCache(columns = []) {
    if (columns.length) {
      this.hot.batchExecution(() => {
        arrayEach(columns, (physicalIndex) => {
          this.columnWidthsMap.setValueAtIndex(physicalIndex, null);
        });
      }, true);

    } else {
      this.columnWidthsMap.clear();
    }
  }

  /**
   * Checks if all widths were calculated. If not then return `true` (need recalculate).
   *
   * @returns {boolean}
   */
  isNeedRecalculate() {
    return !!arrayFilter(this.columnWidthsMap.getValues()
      .slice(0, this.measuredColumns), item => (item === null)).length;
  }

  /**
   * On before render listener.
   *
   * @private
   */
  onBeforeRender() {
    this.calculateVisibleColumnsWidth();

    if (this.isNeedRecalculate() && !this.inProgress) {
      this.calculateAllColumnsWidth();
    }
  }

  /**
   * On after load data listener.
   *
   * @private
   */
  onAfterLoadData() {
    if (this.hot.view) {
      this.recalculateAllColumnsWidth();
    } else {
      // first load - initialization
      setTimeout(() => {
        if (this.hot) {
          this.recalculateAllColumnsWidth();
        }
      }, 0);
    }
  }

  /**
   * On before change listener.
   *
   * @private
   * @param {Array} changes An array of modified data.
   */
  onBeforeChange(changes) {
    const changedColumns = arrayMap(changes, ([, columnProperty]) =>
      this.hot.toPhysicalColumn(this.hot.propToCol(columnProperty)));

    this.clearCache(Array.from(new Set(changedColumns)));
  }

  /**
   * On before column resize listener.
   *
   * @private
   * @param {number} size Calculated new column width.
   * @param {number} column Visual index of the resized column.
   * @param {boolean} isDblClick  Flag that determines whether there was a double-click.
   * @returns {number}
   */
  onBeforeColumnResize(size, column, isDblClick) {
    let newSize = size;

    if (isDblClick) {
      this.calculateColumnsWidth(column, void 0, true);

      newSize = this.getColumnWidth(column, void 0, false);
    }

    return newSize;
  }

  /**
   * On after Handsontable init fill plugin with all necessary values.
   *
   * @private
   */
  onAfterInit() {
    privatePool.get(this).cachedColumnHeaders = this.hot.getColHeader();
  }

  /**
   * Destroys the plugin instance.
   */
  destroy() {
    this.hot.columnIndexMapper.unregisterMap(COLUMN_SIZE_MAP_NAME);
    this.ghostTable.clean();
    super.destroy();
  }
}<|MERGE_RESOLUTION|>--- conflicted
+++ resolved
@@ -43,9 +43,6 @@
  * autoColumnSize: {syncLimit: '40%'},
  * ```
  *
-<<<<<<< HEAD
- * To configure this plugin see {@link options#autocolumnsize Options#autoColumnSize}.
-=======
  * The plugin uses {@link GhostTable} and {@link SamplesGenerator} for calculations.
  * First, {@link SamplesGenerator} prepares samples of data with its coordinates.
  * Next {@link GhostTable} uses coordinates to get cells' renderers and append all to the DOM through DocumentFragment.
@@ -64,8 +61,7 @@
  *   }
  * ```
  *
- * To configure this plugin see {@link Options#autoColumnSize}.
->>>>>>> 3411a8be
+ * To configure this plugin see {@link options#autocolumnsize Options#autoColumnSize}.
  *
  * @example
  * ```js
