
import * as dom from './../../dom.js';
import * as helper from './../../helpers.js';
import {eventManager as eventManagerObject} from './../../eventManager.js';
import {WalkontableCellCoords} from './../../3rdparty/walkontable/src/cell/coords.js';
//import {registerPlugin} from './../plugins.js';
//
//export {Comments};
//
//registerPlugin('comments', Comments);

/**
 * @class Comments
 * @private
 * @plugin
 */
<<<<<<< HEAD
function Comments(instance) {

  var eventManager = eventManagerObject(instance),
    doSaveComment = function(row, col, comment, instance) {
      instance.setCellMeta(row, col, 'comment', comment);
      instance.render();
    },
    saveComment = function(range, comment, instance) {
      //LIKE IN EXCEL (TOP LEFT CELL)
      doSaveComment(range.from.row, range.from.col, comment, instance);
    },
    hideCommentTextArea = function() {
      var commentBox = createCommentBox();
      commentBox.style.display = 'none';
      commentBox.value = '';
    },
    bindMouseEvent = function(range) {

      function commentsListener(event) {
        eventManager.removeEventListener(document, 'mouseover');
        if (!(event.target.className == 'htCommentTextArea' || event.target.innerHTML.indexOf('Comment') != -1)) {
          var value = document.querySelector('.htCommentTextArea').value;
          if (value.trim().length > 1) {
            saveComment(range, value, instance);
          }
          unBindMouseEvent();
          hideCommentTextArea();
        }
=======
class Comments extends BasePlugin {

  /**
   * @param {Handsontable} hotInstance
   */
  constructor(hotInstance) {
    super(hotInstance);

    if (!this.hot.getSettings().comments) {
      return;
    }

    this.hot.addHook('afterInit', () => this.registerListeners());
    this.hot.addHook('afterContextMenuDefaultOptions', (options) => Comments.addToContextMenu(options));
    this.hot.addHook('afterRenderer', (TD, row, col, prop, value, cellProperties) => {
        Comments.afterRenderer(TD, cellProperties);
>>>>>>> f1c89c56
      }

      eventManager.addEventListener(document, 'mousedown', helper.proxy(commentsListener));
    },
    unBindMouseEvent = function() {
      eventManager.removeEventListener(document, 'mousedown');
      eventManager.addEventListener(document, 'mousedown', helper.proxy(commentsMouseOverListener));
    },
    placeCommentBox = function(range, commentBox) {
      var TD = instance.view.wt.wtTable.getCell(range.from),
        offset = dom.offset(TD),
        lastColWidth = instance.getColWidth(range.from.col);

      commentBox.style.position = 'absolute';
      commentBox.style.left = offset.left + lastColWidth + 'px';
      commentBox.style.top = offset.top + 'px';
      commentBox.style.zIndex = 2;
      bindMouseEvent(range, commentBox);
    },
    createCommentBox = function(value) {
      var comments = document.querySelector('.htComments');

      if (!comments) {
        comments = document.createElement('DIV');

        var textArea = document.createElement('TEXTAREA');
        dom.addClass(textArea, 'htCommentTextArea');
        comments.appendChild(textArea);

        dom.addClass(comments, 'htComments');
        document.getElementsByTagName('body')[0].appendChild(comments);
      }

      value = value || '';

      document.querySelector('.htCommentTextArea').value = value;

      //var tA = document.getElementsByClassName('htCommentTextArea')[0];
      //tA.focus();
      return comments;
    },
    commentsMouseOverListener = function(event) {
      if (event.target.className.indexOf('htCommentCell') != -1) {
        unBindMouseEvent();
        var coords = instance.view.wt.wtTable.getCoords(event.target);
        var range = {
          from: new WalkontableCellCoords(coords.row, coords.col)
        };

        Handsontable.Comments.showComment(range);
      } else if (event.target.className != 'htCommentTextArea') {
        hideCommentTextArea();
      }
    };

  return {
    init: function() {
      eventManager.addEventListener(document, 'mouseover', helper.proxy(commentsMouseOverListener));
    },
    showComment: function(range) {
      var meta = instance.getCellMeta(range.from.row, range.from.col),
        value = '';

      if (meta.comment) {
        value = meta.comment;
      }
      var commentBox = createCommentBox(value);
      commentBox.style.display = 'block';
      placeCommentBox(range, commentBox);
    },
    removeComment: function(row, col) {
      instance.removeCellMeta(row, col, 'comment');
      instance.render();
    },
    checkSelectionCommentsConsistency: function() {
      var hasComment = false;
      // IN EXCEL THERE IS COMMENT ONLY FOR TOP LEFT CELL IN SELECTION
      var cell = instance.getSelectedRange().from;

      if (instance.getCellMeta(cell.row, cell.col).comment) {
        hasComment = true;
      }
      return hasComment;
    }
<<<<<<< HEAD

=======
  }

  /***
   * Remove comment
   *
   * @param row
   * @param col
   */
  removeComment(row, col) {
    this.hot.removeCellMeta(row, col, 'comment');
    this.hot.render();
  }

  /***
   * Place comment textarea in proper place
   *
   * @param range
   * @param commentBox
   */
  placeCommentBox(range, commentBox) {
    let TD = this.hot.view.wt.wtTable.getCell(range.from),
      offset = dom.offset(TD),
      lastColWidth = this.hot.getColWidth(range.from.col),
      cellTopOffset = offset.top - this.hot.view.wt.wtOverlays.topOverlay.getScrollPosition(),
      cellLeftOffset = offset.left - this.hot.view.wt.wtOverlays.leftOverlay.getScrollPosition();

    commentBox.style.display = 'block';
    commentBox.style.position = 'absolute';
    commentBox.style.left = cellLeftOffset + lastColWidth + 'px';
    commentBox.style.top = cellTopOffset + 'px';
    commentBox.style.zIndex = 2;
  }
>>>>>>> f1c89c56

  };
}


var init = function() {
    var instance = this;
    var commentsSetting = instance.getSettings().comments;

    if (commentsSetting) {
      Handsontable.Comments = new Comments(instance);
      Handsontable.Comments.init();
    }
  },
  afterRenderer = function(TD, row, col, prop, value, cellProperties) {
    if (cellProperties.comment) {
      dom.addClass(TD, cellProperties.commentedCellClassName);
    }
  },
  addCommentsActionsToContextMenu = function(defaultOptions) {
    var instance = this;
    if (!instance.getSettings().comments) {
      return;
    }

<<<<<<< HEAD
    defaultOptions.items.push(Handsontable.ContextMenu.SEPARATOR);

    defaultOptions.items.push({
      key: 'commentsAddEdit',
      name: function() {
        var hasComment = Handsontable.Comments.checkSelectionCommentsConsistency();
        return hasComment ? "Edit Comment" : "Add Comment";
=======
  /**
   * Add Comments to context menu
   *
   * @param defaultOptions
   */
  static addToContextMenu(defaultOptions) {
    defaultOptions.items.push(
      Handsontable.ContextMenu.SEPARATOR,
      {
        key: 'commentsAddEdit',
        name: () => {
          return this.checkSelectionCommentsConsistency() ? "Edit Comment" : "Add Comment";
        },
        callback: () => {
          var coords = this.hot.getSelectedRange();
          var range = {
            from: coords.from
          };
>>>>>>> f1c89c56

      },
      callback: function(key, selection, event) {
        Handsontable.Comments.showComment(this.getSelectedRange());
      },
      disabled: function() {
        return false;
      }
    });

    defaultOptions.items.push({
      key: 'commentsRemove',
      name: function() {
        return "Delete Comment";
      },
      callback: function(key, selection, event) {
        Handsontable.Comments.removeComment(selection.start.row, selection.start.col);
      },
      disabled: function() {
        var hasComment = Handsontable.Comments.checkSelectionCommentsConsistency();
        return !hasComment;
      }
    });
  };

Handsontable.hooks.add('beforeInit', init);
Handsontable.hooks.add('afterContextMenuDefaultOptions', addCommentsActionsToContextMenu);
Handsontable.hooks.add('afterRenderer', afterRenderer);
<|MERGE_RESOLUTION|>--- conflicted
+++ resolved
@@ -1,49 +1,13 @@
-
 import * as dom from './../../dom.js';
-import * as helper from './../../helpers.js';
 import {eventManager as eventManagerObject} from './../../eventManager.js';
-import {WalkontableCellCoords} from './../../3rdparty/walkontable/src/cell/coords.js';
-//import {registerPlugin} from './../plugins.js';
-//
-//export {Comments};
-//
-//registerPlugin('comments', Comments);
+import {WalkontableCellCoords} from './../../3rdparty/walkontable/src/cellCoords.js';
+import {registerPlugin, getPlugin} from './../../plugins.js';
+import BasePlugin from './../_base.js';
 
 /**
  * @class Comments
- * @private
  * @plugin
  */
-<<<<<<< HEAD
-function Comments(instance) {
-
-  var eventManager = eventManagerObject(instance),
-    doSaveComment = function(row, col, comment, instance) {
-      instance.setCellMeta(row, col, 'comment', comment);
-      instance.render();
-    },
-    saveComment = function(range, comment, instance) {
-      //LIKE IN EXCEL (TOP LEFT CELL)
-      doSaveComment(range.from.row, range.from.col, comment, instance);
-    },
-    hideCommentTextArea = function() {
-      var commentBox = createCommentBox();
-      commentBox.style.display = 'none';
-      commentBox.value = '';
-    },
-    bindMouseEvent = function(range) {
-
-      function commentsListener(event) {
-        eventManager.removeEventListener(document, 'mouseover');
-        if (!(event.target.className == 'htCommentTextArea' || event.target.innerHTML.indexOf('Comment') != -1)) {
-          var value = document.querySelector('.htCommentTextArea').value;
-          if (value.trim().length > 1) {
-            saveComment(range, value, instance);
-          }
-          unBindMouseEvent();
-          hideCommentTextArea();
-        }
-=======
 class Comments extends BasePlugin {
 
   /**
@@ -60,94 +24,123 @@
     this.hot.addHook('afterContextMenuDefaultOptions', (options) => Comments.addToContextMenu(options));
     this.hot.addHook('afterRenderer', (TD, row, col, prop, value, cellProperties) => {
         Comments.afterRenderer(TD, cellProperties);
->>>>>>> f1c89c56
       }
-
-      eventManager.addEventListener(document, 'mousedown', helper.proxy(commentsListener));
-    },
-    unBindMouseEvent = function() {
-      eventManager.removeEventListener(document, 'mousedown');
-      eventManager.addEventListener(document, 'mousedown', helper.proxy(commentsMouseOverListener));
-    },
-    placeCommentBox = function(range, commentBox) {
-      var TD = instance.view.wt.wtTable.getCell(range.from),
-        offset = dom.offset(TD),
-        lastColWidth = instance.getColWidth(range.from.col);
-
-      commentBox.style.position = 'absolute';
-      commentBox.style.left = offset.left + lastColWidth + 'px';
-      commentBox.style.top = offset.top + 'px';
-      commentBox.style.zIndex = 2;
-      bindMouseEvent(range, commentBox);
-    },
-    createCommentBox = function(value) {
-      var comments = document.querySelector('.htComments');
-
-      if (!comments) {
-        comments = document.createElement('DIV');
-
-        var textArea = document.createElement('TEXTAREA');
-        dom.addClass(textArea, 'htCommentTextArea');
-        comments.appendChild(textArea);
-
-        dom.addClass(comments, 'htComments');
-        document.getElementsByTagName('body')[0].appendChild(comments);
+    );
+    this.eventManager = eventManagerObject(this);
+    this.range = {};
+    this.contextMenuEvent = false;
+  }
+
+  /***
+   * Register all listeners
+   */
+  registerListeners() {
+    this.eventManager.addEventListener(document, 'mousedown', (event) => this.bindMouseDownListener(event));
+    this.eventManager.addEventListener(this.hot.view.wt.wtTable.TABLE, 'mouseover', (event) => this.bindMouseOverListener(event));
+  }
+
+  /***
+   * Set current cell for save commetn
+   * @param range
+   */
+  setRange(range) {
+    this.range = range;
+  }
+
+  /***
+   * Clear current cell position for comments
+   */
+  clearRange () {
+    this.range = {};
+  }
+
+  /***
+   * Check if event target is context menu comment button
+   * @param event
+   * @returns {boolean}
+   */
+  static targetIsCommentButton (event) {
+    return event.target.innerHTML.indexOf('Comment') != -1;
+  }
+
+  /***
+   * Check if event target is cell with comment
+   * @param event
+   * @returns {boolean}
+   */
+  static targetIsCellWithComment (event) {
+    return event.target.className.indexOf('htCommentCell') != -1;
+  }
+
+  /***
+   * Check if event target is comment textarea
+   * @param event
+   * @returns {boolean}
+   */
+  static targetIsCommentTextArea (event) {
+    return event.target.className === 'htCommentTextArea';
+  }
+
+  /***
+   * Save comment listener
+   *
+   * @param {DOMEvent} event
+   */
+  bindMouseDownListener(event) {
+    if (!this.hot.view || !this.hot.view.wt) {
+      return;
+    }
+    if (Comments.targetIsCommentButton(event)){
+      this.contextMenuEvent = true;
+    } else if (Comments.targetIsCommentTextArea(event)) {
+      this.contextMenuEvent = false;
+    } else  {
+      this.saveComment();
+      Comments.hideCommentTextArea();
+    }
+  }
+
+
+
+  /***
+   * Mouse over listener
+   *
+   * @param event
+   */
+  bindMouseOverListener(event) {
+    if (!this.contextMenuEvent){
+      if (Comments.targetIsCellWithComment(event)) {
+        let coordinates = this.hot.view.wt.wtTable.getCoords(event.target),
+          range = {
+            from: new WalkontableCellCoords(coordinates.row, coordinates.col)
+          };
+
+        this.setRange(range);
+        this.showComment(range);
+
+      } else if (!Comments.targetIsCommentTextArea(event)) {
+        this.saveComment();
+        Comments.hideCommentTextArea();
       }
-
-      value = value || '';
-
-      document.querySelector('.htCommentTextArea').value = value;
-
-      //var tA = document.getElementsByClassName('htCommentTextArea')[0];
-      //tA.focus();
-      return comments;
-    },
-    commentsMouseOverListener = function(event) {
-      if (event.target.className.indexOf('htCommentCell') != -1) {
-        unBindMouseEvent();
-        var coords = instance.view.wt.wtTable.getCoords(event.target);
-        var range = {
-          from: new WalkontableCellCoords(coords.row, coords.col)
-        };
-
-        Handsontable.Comments.showComment(range);
-      } else if (event.target.className != 'htCommentTextArea') {
-        hideCommentTextArea();
-      }
-    };
-
-  return {
-    init: function() {
-      eventManager.addEventListener(document, 'mouseover', helper.proxy(commentsMouseOverListener));
-    },
-    showComment: function(range) {
-      var meta = instance.getCellMeta(range.from.row, range.from.col),
-        value = '';
-
-      if (meta.comment) {
-        value = meta.comment;
-      }
-      var commentBox = createCommentBox(value);
-      commentBox.style.display = 'block';
-      placeCommentBox(range, commentBox);
-    },
-    removeComment: function(row, col) {
-      instance.removeCellMeta(row, col, 'comment');
-      instance.render();
-    },
-    checkSelectionCommentsConsistency: function() {
-      var hasComment = false;
-      // IN EXCEL THERE IS COMMENT ONLY FOR TOP LEFT CELL IN SELECTION
-      var cell = instance.getSelectedRange().from;
-
-      if (instance.getCellMeta(cell.row, cell.col).comment) {
-        hasComment = true;
-      }
-      return hasComment;
-    }
-<<<<<<< HEAD
-
-=======
+    }
+
+  }
+
+  /***
+   * Save comment for cell
+   *
+   */
+  saveComment() {
+    if (this.range.from) {
+      let comment = document.querySelector('.htCommentTextArea').value,
+        row = this.range.from.row,
+        col = this.range.from.col;
+
+      this.hot.setCellMeta(row, col, 'comment', comment);
+      this.hot.render();
+      this.clearRange();
+      this.contextMenuEvent = false;
+    }
   }
 
   /***
@@ -180,41 +173,86 @@
     commentBox.style.top = cellTopOffset + 'px';
     commentBox.style.zIndex = 2;
   }
->>>>>>> f1c89c56
-
-  };
-}
-
-
-var init = function() {
-    var instance = this;
-    var commentsSetting = instance.getSettings().comments;
-
-    if (commentsSetting) {
-      Handsontable.Comments = new Comments(instance);
-      Handsontable.Comments.init();
-    }
-  },
-  afterRenderer = function(TD, row, col, prop, value, cellProperties) {
+
+  /***
+   * Create placeholder for comment's textarea
+   *
+   * @returns {Element}
+   */
+  static createCommentBox() {
+    let comments = document.querySelector('.htComments');
+
+    if (!comments) {
+      comments = document.createElement('DIV');
+      dom.addClass(comments, 'htComments');
+
+      let textArea = document.createElement('TEXTAREA');
+      dom.addClass(textArea, 'htCommentTextArea');
+
+      comments.appendChild(textArea);
+
+      document.body.appendChild(comments);
+    }
+    return comments;
+  }
+
+  /***
+   * Set comment value
+   *
+   * @param value
+   */
+  static setCommentValue(value) {
+    value = value || '';
+    document.querySelector('.htCommentTextArea').value = value;
+  }
+
+  /***
+   * Hide placeholder for comment's textarea and clear value
+   */
+  static hideCommentTextArea() {
+    let commentBox = Comments.createCommentBox();
+    commentBox.style.display = 'none';
+    Comments.setCommentValue();
+  }
+
+  /***
+   * Show comment for selected range
+   */
+  showComment() {
+    let meta = this.hot.getCellMeta(this.range.from.row, this.range.from.col),
+      commentBox = Comments.createCommentBox();
+
+    Comments.setCommentValue(meta.comment);
+
+    this.placeCommentBox(this.range, commentBox);
+  }
+
+  /***
+   * After renderer HOOK
+   * @param TD
+   * @param cellProperties
+   */
+  static afterRenderer(TD, cellProperties) {
     if (cellProperties.comment) {
       dom.addClass(TD, cellProperties.commentedCellClassName);
     }
-  },
-  addCommentsActionsToContextMenu = function(defaultOptions) {
-    var instance = this;
-    if (!instance.getSettings().comments) {
-      return;
-    }
-
-<<<<<<< HEAD
-    defaultOptions.items.push(Handsontable.ContextMenu.SEPARATOR);
-
-    defaultOptions.items.push({
-      key: 'commentsAddEdit',
-      name: function() {
-        var hasComment = Handsontable.Comments.checkSelectionCommentsConsistency();
-        return hasComment ? "Edit Comment" : "Add Comment";
-=======
+  }
+
+  /***
+   * Check if there is a comment for selected range
+   *
+   * @returns {boolean}
+   */
+  checkSelectionCommentsConsistency() {
+    let hasComment = false,
+      cell = this.hot.getSelectedRange().from; // IN EXCEL THERE IS COMMENT ONLY FOR TOP LEFT CELL IN SELECTION
+
+    if (this.hot.getCellMeta(cell.row, cell.col).comment) {
+      hasComment = true;
+    }
+    return hasComment;
+  }
+
   /**
    * Add Comments to context menu
    *
@@ -233,32 +271,40 @@
           var range = {
             from: coords.from
           };
->>>>>>> f1c89c56
-
+
+          this.setRange(range);
+          this.showComment();
+        },
+        disabled: function () {
+          return false;
+        }
       },
-      callback: function(key, selection, event) {
-        Handsontable.Comments.showComment(this.getSelectedRange());
-      },
-      disabled: function() {
-        return false;
+      {
+        key: 'commentsRemove',
+        name: function () {
+          return "Delete Comment";
+        },
+        callback: (key, selection) => {
+          this.removeComment(selection.start.row, selection.start.col);
+        },
+        disabled: () => {
+          return !this.checkSelectionCommentsConsistency();
+        }
       }
-    });
-
-    defaultOptions.items.push({
-      key: 'commentsRemove',
-      name: function() {
-        return "Delete Comment";
-      },
-      callback: function(key, selection, event) {
-        Handsontable.Comments.removeComment(selection.start.row, selection.start.col);
-      },
-      disabled: function() {
-        var hasComment = Handsontable.Comments.checkSelectionCommentsConsistency();
-        return !hasComment;
-      }
-    });
-  };
-
-Handsontable.hooks.add('beforeInit', init);
-Handsontable.hooks.add('afterContextMenuDefaultOptions', addCommentsActionsToContextMenu);
-Handsontable.hooks.add('afterRenderer', afterRenderer);
+    );
+  }
+
+  /**
+   * Destroy plugin instance
+   */
+  destroy() {
+    if (this.eventManager) {
+      this.eventManager.clear();
+    }
+    super.destroy();
+  }
+}
+
+export {Comments};
+
+registerPlugin('Comments', Comments);