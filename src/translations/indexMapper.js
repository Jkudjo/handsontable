--- conflicted
+++ resolved
@@ -1,12 +1,6 @@
-<<<<<<< HEAD
-import { arrayFilter, arrayMap } from '../helpers/array';
-import { getListWithRemovedItems, getListWithInsertedItems } from './maps/utils/indexesSequence';
-import IndexToIndexMap from './maps/indexesSequence';
-=======
 import { arrayMap } from '../helpers/array';
 import { getListWithRemovedItems, getListWithInsertedItems } from './maps/utils/indexesSequence';
 import IndexesSequence from './maps/indexesSequence';
->>>>>>> 0eb1eb67
 import TrimmingMap from './maps/trimmingMap';
 import HidingMap from './maps/hidingMap';
 import MapCollection from './mapCollection';
@@ -69,11 +63,8 @@
     this.variousMapsCollection = new MapCollection();
     /**
      * Cache for list of not trimmed indexes, respecting the indexes sequence (physical indexes).
-<<<<<<< HEAD
-=======
      *
      * Note: Please keep in mind that trimmed index can be also hidden.
->>>>>>> 0eb1eb67
      *
      * @private
      * @type {Array}
@@ -81,11 +72,8 @@
     this.notTrimmedIndexesCache = [];
     /**
      * Cache for list of not hidden indexes, respecting the indexes sequence (physical indexes).
-<<<<<<< HEAD
-=======
      *
      * Note: Please keep in mind that hidden index can be also trimmed.
->>>>>>> 0eb1eb67
      *
      * @private
      * @type {Array}
@@ -100,7 +88,6 @@
     this.isBatched = false;
     /**
      * Flag determining whether any action on indexes sequence has been performed. It's used for cache management.
-<<<<<<< HEAD
      *
      * @private
      * @type {boolean}
@@ -115,29 +102,10 @@
     this.trimmedIndexesChanged = false;
     /**
      * Flag determining whether any action on hidden indexes has been performed. It's used for cache management.
-=======
->>>>>>> 0eb1eb67
      *
      * @private
      * @type {boolean}
      */
-<<<<<<< HEAD
-=======
-    this.indexesSequenceChanged = false;
-    /**
-     * Flag determining whether any action on trimmed indexes has been performed. It's used for cache management.
-     *
-     * @private
-     * @type {boolean}
-     */
-    this.trimmedIndexesChanged = false;
-    /**
-     * Flag determining whether any action on hidden indexes has been performed. It's used for cache management.
-     *
-     * @private
-     * @type {boolean}
-     */
->>>>>>> 0eb1eb67
     this.hiddenIndexesChanged = false;
     /**
      * Physical indexes (respecting the sequence of indexes) which may be rendered (when they are in a viewport).
@@ -146,8 +114,6 @@
      * @type {Array}
      */
     this.renderablePhysicalIndexesCache = [];
-<<<<<<< HEAD
-=======
     /**
      * Visual indexes (native map's value) corresponding to physical indexes (native map's index).
      *
@@ -162,7 +128,6 @@
      * @type {Map}
      */
     this.fromVisualToRenderableIndexesCache = new Map();
->>>>>>> 0eb1eb67
 
     this.indexesSequence.addLocalHook('change', () => {
       this.indexesSequenceChanged = true;
@@ -222,13 +187,9 @@
    * @returns {IndexMap}
    */
   registerMap(uniqueName, indexMap) {
-<<<<<<< HEAD
-    if (this.trimmingMapsCollection.get(uniqueName) || this.hidingMapsCollection.get(uniqueName) || this.variousMapsCollection.get(uniqueName)) {
-=======
     if (this.trimmingMapsCollection.get(uniqueName) ||
         this.hidingMapsCollection.get(uniqueName) ||
         this.variousMapsCollection.get(uniqueName)) {
->>>>>>> 0eb1eb67
       throw Error(`Map with name "${uniqueName}" has been already registered.`);
     }
 
@@ -275,11 +236,6 @@
    * @returns {number|null} Returns translated index mapped by passed visual index.
    */
   getPhysicalFromVisualIndex(visualIndex) {
-<<<<<<< HEAD
-    const visibleIndexes = this.getNotTrimmedIndexes();
-    const numberOfVisibleIndexes = visibleIndexes.length;
-    let physicalIndex = null;
-=======
     // Index in the table boundaries provided by the `DataMap`.
     const physicalIndex = this.notTrimmedIndexesCache[visualIndex];
 
@@ -298,7 +254,6 @@
    */
   getPhysicalFromRenderableIndex(renderableIndex) {
     const physicalIndex = this.renderablePhysicalIndexesCache[renderableIndex];
->>>>>>> 0eb1eb67
 
     // Index in the renderable table boundaries.
     if (isDefined(physicalIndex)) {
@@ -309,39 +264,13 @@
   }
 
   /**
-<<<<<<< HEAD
-   * Get a physical index corresponding to the given renderable index.
-   *
-   * @param {number} renderableIndex Renderable index.
-   * @returns {null|number}
-   */
-  getPhysicalFromRenderableIndex(renderableIndex) {
-    const renderablePhysicalIndexes = this.getRenderableIndexes();
-    const numberOfVisibleIndexes = renderablePhysicalIndexes.length;
-    let physicalIndex = null;
-
-    if (renderableIndex < numberOfVisibleIndexes) {
-      physicalIndex = renderablePhysicalIndexes[renderableIndex];
-    }
-
-    return physicalIndex;
-  }
-
-  /**
-=======
->>>>>>> 0eb1eb67
    * Get a visual index corresponding to the given physical index.
    *
    * @param {number} physicalIndex Physical index to search.
    * @returns {number|null} Returns a visual index of the index mapper.
    */
   getVisualFromPhysicalIndex(physicalIndex) {
-<<<<<<< HEAD
-    const visibleIndexes = this.getNotTrimmedIndexes();
-    const visualIndex = visibleIndexes.indexOf(physicalIndex);
-=======
     const visualIndex = this.fromPhysicalToVisualIndexesCache.get(physicalIndex);
->>>>>>> 0eb1eb67
 
     // Index in the table boundaries provided by the `DataMap`.
     if (isDefined(visualIndex)) {
@@ -368,23 +297,6 @@
    * @returns {null|number}
    */
   getRenderableFromVisualIndex(visualIndex) {
-<<<<<<< HEAD
-    if (visualIndex >= this.getNotTrimmedIndexesLength()) {
-      return null;
-    }
-
-    const physicalIndex = this.getPhysicalFromVisualIndex(visualIndex);
-
-    if (this.isHidden(physicalIndex)) {
-      return null;
-    }
-
-    const notTrimmedIndexes = this.getNotTrimmedIndexes(); // Mappings from visual to physical indexes.
-    const isHiddenForVisualIndexes = notTrimmedIndexes.map(
-      physicalIndexForVisualIndex => this.isHidden(physicalIndexForVisualIndex));
-
-    return visualIndex - isHiddenForVisualIndexes.slice(0, visualIndex + 1).filter(isHidden => isHidden).length;
-=======
     const renderableIndex = this.fromVisualToRenderableIndexesCache.get(visualIndex);
 
     // Index in the renderable table boundaries.
@@ -393,17 +305,12 @@
     }
 
     return null;
->>>>>>> 0eb1eb67
   }
 
   /**
    * Search for the first visible, not hidden index (represented by a visual index).
    *
-<<<<<<< HEAD
-   * @param {number} fromVisualIndex Start index. Starting point for finding destination index. Start point may be destination
-=======
    * @param {number} fromVisualIndex Visual start index. Starting point for finding destination index. Start point may be destination
->>>>>>> 0eb1eb67
    * point when handled index is NOT hidden.
    * @param {number} incrementBy We are searching for a next visible indexes by increasing (to be precise, or decreasing) indexes.
    * This variable represent indexes shift. We are looking for an index:
@@ -411,14 +318,6 @@
    * other way around (decreasing indexes, then variable should have the value -1)
    * - for columns: from the top to the bottom (increasing indexes, then variable should have value 1)
    * or other way around (decreasing indexes, then variable should have the value -1).
-<<<<<<< HEAD
-   * @returns {number|null} Visual column index or `null`.
-   */
-  getFirstNotHiddenIndex(fromVisualIndex, incrementBy) {
-    const physicalIndex = this.getPhysicalFromVisualIndex(fromVisualIndex);
-
-    if (physicalIndex === null) {
-=======
    * @param {boolean} searchAlsoOtherWayAround The argument determine if an additional other way around search should be
    * performed, when the search in the first direction had no effect in finding visual index.
    * @param {number} indexForNextSearch Visual index for next search, when the flag is truthy.
@@ -437,7 +336,6 @@
         return this.getFirstNotHiddenIndex(indexForNextSearch, -incrementBy, false, indexForNextSearch);
       }
 
->>>>>>> 0eb1eb67
       return null;
     }
 
@@ -445,9 +343,6 @@
       return fromVisualIndex;
     }
 
-<<<<<<< HEAD
-    return this.getFirstNotHiddenIndex(fromVisualIndex + incrementBy, incrementBy);
-=======
     // Looking for the next index, as the current isn't visible.
     return this.getFirstNotHiddenIndex(
       fromVisualIndex + incrementBy,
@@ -455,7 +350,6 @@
       searchAlsoOtherWayAround,
       indexForNextSearch
     );
->>>>>>> 0eb1eb67
   }
 
   /**
@@ -509,14 +403,15 @@
    * @param {boolean} [readFromCache=true] Determine if read indexes from cache.
    * @returns {Array} List of physical indexes. Index of this native array is a "visual index",
    * value of this native array is a "physical index".
-<<<<<<< HEAD
    */
   getNotTrimmedIndexes(readFromCache = true) {
     if (readFromCache === true) {
       return this.notTrimmedIndexesCache;
     }
 
-    return arrayFilter(this.getIndexesSequence(), index => this.isTrimmed(index) === false);
+    const indexesSequence = this.getIndexesSequence();
+
+    return indexesSequence.filter(physicalIndex => this.isTrimmed(physicalIndex) === false);
   }
 
   /**
@@ -543,7 +438,9 @@
       return this.notHiddenIndexesCache;
     }
 
-    return arrayFilter(this.getIndexesSequence(), index => this.isHidden(index) === false);
+    const indexesSequence = this.getIndexesSequence();
+
+    return indexesSequence.filter(physicalIndex => this.isHidden(physicalIndex) === false);
   }
 
   /**
@@ -553,55 +450,6 @@
    *
    * @returns {number}
    */
-=======
-   */
-  getNotTrimmedIndexes(readFromCache = true) {
-    if (readFromCache === true) {
-      return this.notTrimmedIndexesCache;
-    }
-
-    const indexesSequence = this.getIndexesSequence();
-
-    return indexesSequence.filter(physicalIndex => this.isTrimmed(physicalIndex) === false);
-  }
-
-  /**
-   * Get length of all NOT trimmed indexes.
-   *
-   * Note: Indexes marked as trimmed aren't included in a {@link DataMap} and aren't rendered.
-   *
-   * @returns {number}
-   */
-  getNotTrimmedIndexesLength() {
-    return this.getNotTrimmedIndexes().length;
-  }
-
-  /**
-   * Get all NOT hidden indexes.
-   *
-   * Note: Indexes marked as hidden are included in a {@link DataMap}, but aren't rendered.
-   *
-   * @param {boolean} [readFromCache=true] Determine if read indexes from cache.
-   * @returns {Array} List of physical indexes. Please keep in mind that index of this native array IS NOT a "visual index".
-   */
-  getNotHiddenIndexes(readFromCache = true) {
-    if (readFromCache === true) {
-      return this.notHiddenIndexesCache;
-    }
-
-    const indexesSequence = this.getIndexesSequence();
-
-    return indexesSequence.filter(physicalIndex => this.isHidden(physicalIndex) === false);
-  }
-
-  /**
-   * Get length of all NOT hidden indexes.
-   *
-   * Note: Indexes marked as hidden are included in a {@link DataMap}, but aren't rendered.
-   *
-   * @returns {number}
-   */
->>>>>>> 0eb1eb67
   getNotHiddenIndexesLength() {
     return this.getNotHiddenIndexes().length;
   }
@@ -619,14 +467,8 @@
     }
 
     const notTrimmedIndexes = this.getNotTrimmedIndexes();
-<<<<<<< HEAD
-    const notHiddenIndexes = this.getNotHiddenIndexes();
-
-    return notTrimmedIndexes.filter(physicalIndex => notHiddenIndexes.includes(physicalIndex));
-=======
 
     return notTrimmedIndexes.filter(physicalIndex => this.isHidden(physicalIndex) === false);
->>>>>>> 0eb1eb67
   }
 
   /**
@@ -743,24 +585,6 @@
    *
    * @private
    * @param {boolean} [force=false] Determine if force cache update.
-<<<<<<< HEAD
-   */
-  updateCache(force = false) {
-    const anyCachedIndexChanged = this.indexesSequenceChanged || this.trimmedIndexesChanged || this.hiddenIndexesChanged;
-
-    if (force === true || (this.isBatched === false && anyCachedIndexChanged === true)) {
-      this.trimmingMapsCollection.updateCache();
-      this.hidingMapsCollection.updateCache();
-      this.notTrimmedIndexesCache = this.getNotTrimmedIndexes(false);
-      this.notHiddenIndexesCache = this.getNotHiddenIndexes(false);
-      this.renderablePhysicalIndexesCache = this.getRenderableIndexes(false);
-
-      this.runLocalHooks('cacheUpdated', this.indexesSequenceChanged, this.trimmedIndexesChanged, this.hiddenIndexesChanged);
-
-      this.indexesSequenceChanged = false;
-      this.trimmedIndexesChanged = false;
-      this.hiddenIndexesChanged = false;
-=======
    */
   updateCache(force = false) {
     const anyCachedIndexChanged = this.indexesSequenceChanged ||
@@ -823,7 +647,6 @@
       const visualIndex = this.getVisualFromPhysicalIndex(physicalIndex);
 
       this.fromVisualToRenderableIndexesCache.set(visualIndex, renderableIndex);
->>>>>>> 0eb1eb67
     }
   }
 }
