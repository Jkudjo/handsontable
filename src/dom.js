--- conflicted
+++ resolved
@@ -188,17 +188,7 @@
  */
 export function isVisible(elem) {
   var next = elem;
-
-  function extractElement(element) {
-    /* global ShadowDOMPolyfill */
-    if (typeof ShadowDOMPolyfill !== 'undefined' && ShadowDOMPolyfill.unwrapIfNeeded) {
-      return ShadowDOMPolyfill.unwrapIfNeeded(element);
-    }
-
-    return element;
-  }
-
-  while (extractElement(next) !== document.documentElement) { //until <html> reached
+  while (next !== document.documentElement) { //until <html> reached
     if (next === null) { //parent detached from DOM
       return false;
     }
@@ -316,8 +306,7 @@
   }
 }
 
-<<<<<<< HEAD
-Handsontable.Dom.getScrollableElement = function (element) {
+export function getScrollableElement(element) {
   var el = element.parentNode,
     props = ['auto', 'scroll'],
     overflow, overflowX, overflowY;
@@ -340,12 +329,9 @@
   }
 
   return window;
-};
-
-Handsontable.Dom.getComputedStyle = function (elem) {
-=======
+}
+
 export function getComputedStyle(elem) {
->>>>>>> 0c1bb03d
   return elem.currentStyle || document.defaultView.getComputedStyle(elem);
 }
 
@@ -605,6 +591,7 @@
   fastInnerText,
   isVisible,
   offset,
+  getScrollableElement,
   getWindowScrollTop,
   getWindowScrollLeft,
   getScrollTop,
