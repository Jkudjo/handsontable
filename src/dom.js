--- conflicted
+++ resolved
@@ -7,191 +7,6 @@
   var Handsontable = {}; //required because Walkontable test suite uses this class directly
 }
 Handsontable.Dom = {};
-
-<<<<<<< HEAD
-=======
-//https://gist.github.com/p0rsche/2763377
-Handsontable.Dom.class2type = {};
-
-Handsontable.Dom.type = function( obj ) {
-  return obj == null ?
-    String( obj ) :
-  Handsontable.Dom.class2type[ toString.call(obj) ] || "object";
-};
-
-Handsontable.Dom.isWindow = function( obj ) {
-  return obj != null && obj == obj.window;
-};
-
-Handsontable.Dom.isFunction = function(target){
-  return toString.call(target) === "[object Function]";
-};
-
-Handsontable.Dom.isArray =  Array.isArray || function( obj ) {
-    return Handsontable.Dom.type(obj) === "array";
-  };
-
-Handsontable.Dom.isPlainObject = function( obj ) {
-  // Must be an Object.
-  // Because of IE, we also have to check the presence of the constructor property.
-  // Make sure that DOM nodes and window objects don't pass through, as well
-  if ( !obj || Handsontable.Dom.type(obj) !== "object" || obj.nodeType || Handsontable.Dom.isWindow( obj ) ) {
-    return false;
-  }
-
-  try {
-    // Not own constructor property must be Object
-    if ( obj.constructor &&
-      !Handsontable.Dom.class2type.hasOwnProperty.call(obj, "constructor") &&
-      !Handsontable.Dom.class2type.hasOwnProperty.call(obj.constructor.prototype, "isPrototypeOf") ) {
-      return false;
-    }
-  } catch ( e ) {
-    // IE8,9 Will throw exceptions on certain host objects #9897
-    return false;
-  }
-
-  // Own properties are enumerated firstly, so to speed up,
-  // if last one is own, then all properties are own.
-
-  var key;
-  for ( key in obj ) {}
-
-  return key === undefined || Handsontable.Dom.class2type.hasOwnProperty.call( obj, key );
-};
-
-Handsontable.Dom.extend = function() {
-  var options, name, src, copy, copyIsArray, clone,
-    target = arguments[0] || {},
-    i = 1,
-    length = arguments.length,
-    deep = false;
-
-  // Handle a deep copy situation
-  if ( typeof target === "boolean" ) {
-    deep = target;
-    target = arguments[1] || {};
-    // skip the boolean and the target
-    i = 2;
-  }
-
-  // Handle case when target is a string or something (possible in deep copy)
-  if ( typeof target !== "object" && !Handsontable.Dom.isFunction(target) ) {
-    target = {};
-  }
-
-  if ( length === i ) {
-    target = this;
-    --i;
-  }
-
-  for ( ; i < length; i++ ) {
-    // Only deal with non-null/undefined values
-    if ( (options = arguments[ i ]) != null ) {
-      // Extend the base object
-      for ( name in options ) {
-        src = target[ name ];
-        copy = options[ name ];
-
-        // Prevent never-ending loop
-        if ( target === copy ) {
-          continue;
-        }
-
-        // Recurse if we're merging plain objects or arrays
-        if ( deep && copy && ( Handsontable.Dom.isPlainObject(copy) || (copyIsArray = Handsontable.Dom.isArray(copy)) ) ) {
-          if ( copyIsArray ) {
-            copyIsArray = false;
-            clone = src && Handsontable.Dom.isArray(src) ? src : [];
-
-          } else {
-            clone = src && Handsontable.Dom.isPlainObject(src) ? src : {};
-          }
-
-          // Never move original objects, clone them
-          target[ name ] = Handsontable.Dom.extend( deep, clone, copy );
-
-          // Don't bring in undefined values
-        } else if ( copy !== undefined ) {
-          target[ name ] = copy;
-        }
-      }
-    }
-  }
-  // Return the modified object
-  return target;
-};
-
-//Handsontable.Dom.isPlainObject = function (obj) {
-//  return obj!=null && typeof(obj)=="object" && Object.getPrototypeOf(obj)==Object.prototype;
-//};
-//
-//Handsontable.Dom.isFunction = function (target) {
-//  return toString.call(target) === "[object Function]";
-//};
-//
-//
-//Handsontable.Dom.extend = function () {
-//  var options, name, src, copy, copyIsArray, clone,
-//    target = arguments[0] || {},
-//    i = 1,
-//    length = arguments.length,
-//    deep = false;
-//
-//  // Handle a deep copy situation
-//  if ( typeof target === "boolean" ) {
-//    deep = target;
-//    target = arguments[1] || {};
-//    // skip the boolean and the target
-//    i = 2;
-//  }
-//
-//  // Handle case when target is a string or something (possible in deep copy)
-//  if ( typeof target !== "object" && !Handsontable.Dom.isFunction(target) ) {
-//    target = {};
-//  }
-//
-//  if ( length === i ) {
-//    target = this;
-//    --i;
-//  }
-//
-//  for ( ; i < length; i++ ) {
-//    // Only deal with non-null/undefined values
-//    if ( (options = arguments[ i ]) != null ) {
-//      // Extend the base object
-//      for ( name in options ) {
-//        src = target[ name ];
-//        copy = options[ name ];
-//
-//        // Prevent never-ending loop
-//        if ( target === copy ) {
-//          continue;
-//        }
-//
-//        // Recurse if we're merging plain objects or arrays
-//        if ( deep && copy && (Handsontable.Dom.isPlainObject(copy) || (copyIsArray = (typeof(copy) ===  "array") ) ) ) {
-//          if ( copyIsArray ) {
-//            copyIsArray = false;
-//            clone = src && typeof(src) === "array" ? src : [];
-//
-//          } else {
-//            clone = src && Handsontable.Dom.isPlainObject(src) ? src : {};
-//          }
-//
-//          // Never move original objects, clone them
-//          target[ name ] = Handsontable.Dom.extend( deep, clone, copy );
-//
-//          // Don't bring in undefined values
-//        } else if ( copy !== undefined ) {
-//          target[ name ] = copy;
-//        }
-//      }
-//    }
-//  }
-//  // Return the modified object
-//  return target;
-//};
 
 
 Handsontable.Dom.enableImmediatePropagation = function (event) {
@@ -207,7 +22,6 @@
   }
 };
 
->>>>>>> 5454d6e2
 //goes up the DOM tree (including given element) until it finds an element that matches the nodeName
 Handsontable.Dom.closest = function (elem, nodeNames, until) {
   while (elem != null && elem !== until) {
@@ -670,8 +484,7 @@
       cachedScrollbarWidth = walkontableCalculateScrollbarWidth();
     }
     return cachedScrollbarWidth;
-<<<<<<< HEAD
-  }
+  };
 
   var isIE8 = !(document.createTextNode('test').textContent);
   Handsontable.Dom.isIE8 = function () {
@@ -722,7 +535,4 @@
     }
   };
 
-=======
-  };
->>>>>>> 5454d6e2
 })();