.handsontable {
  position: relative;
}

.handsontable .hide {
  display: none;
}

.handsontable .relative {
  position: relative;
}

.handsontable .wtHider {
  width: 0;
}

.handsontable .wtSpreader {
  position: relative;
  width: 0; /*must be 0, otherwise blank space appears in scroll demo after scrolling max to the right */
  height: auto;
}

.handsontable table,
.handsontable tbody,
.handsontable thead,
.handsontable td,
.handsontable th,
.handsontable input,
.handsontable textarea,
.handsontable div {
  box-sizing: content-box;
  -webkit-box-sizing: content-box;
  -moz-box-sizing: content-box;
}

.handsontable input,
.handsontable textarea {
  min-height: initial;
}

.handsontable table.htCore {
  border-collapse: separate;
  /* it must be separate, otherwise there are offset miscalculations in WebKit: http://stackoverflow.com/questions/2655987/border-collapse-differences-in-ff-and-webkit */
  /* this actually only changes appearance of user selection - does not make text unselectable */
  /* -webkit-user-select: none;
    -khtml-user-select: none;
    -moz-user-select: none;
    -o-user-select: none;
    -ms-user-select: none;
    user-select: none; */ /* no browser supports unprefixed version */
  border-spacing: 0;
  margin: 0;
  border-width: 0;
  table-layout: fixed;
  width: 0;
  outline-width: 0;
  cursor: default;
  /* reset bootstrap table style. for more info see: https://github.com/handsontable/handsontable/issues/224 */
  max-width: none;
  max-height: none;
}

.handsontable col {
  width: 50px;
}

.handsontable col.rowHeader {
  width: 50px;
}

.handsontable th,
.handsontable td {
  border-top-width: 0;
  border-left-width: 0;
  border-right: 1px solid #ccc;
  border-bottom: 1px solid #ccc;
  height: 22px;
  empty-cells: show;
  line-height: 21px;
  padding: 0 4px 0 4px;
  /* top, bottom padding different than 0 is handled poorly by FF with HTML5 doctype */
  background-color: #fff;
  vertical-align: top;
  overflow: hidden;
  outline-width: 0;
  white-space: pre-line;
  /* preserve new line character in cell */
  background-clip: padding-box;
}

.handsontable th:last-child {
  /*Foundation framework fix*/
  border-right: 1px solid #ccc;
  border-bottom: 1px solid #ccc;
}

.handsontable th:first-child,
.handsontable th:nth-child(2),
.handsontable td:first-of-type {
  border-left: 1px solid #ccc;
}

.handsontable.htRowHeaders thead tr th:nth-child(2) {
  border-left: 1px solid #ccc;
}

.handsontable tr:first-child th,
.handsontable tr:first-child td {
  border-top: 1px solid #ccc;
}

.ht_master:not(.innerBorderLeft):not(.emptyColumns) ~ .handsontable tbody tr th,
<<<<<<< HEAD
.ht_master:not(.innerBorderLeft):not(.emptyColumns)
  ~ .handsontable:not(.ht_clone_top)
  thead
  tr
  th:first-child {
=======
.ht_master:not(.innerBorderLeft):not(.emptyColumns) ~ .handsontable:not(.ht_clone_top) thead tr th:first-child {
>>>>>>> ad92de09
  border-right-width: 0;
}

.ht_master:not(.innerBorderTop) thead tr:last-child th,
.ht_master:not(.innerBorderTop) ~ .handsontable thead tr:last-child th,
.ht_master:not(.innerBorderTop) thead tr.lastChild th,
.ht_master:not(.innerBorderTop) ~ .handsontable thead tr.lastChild th {
  border-bottom-width: 0;
}

.handsontable th {
  background-color: #f0f0f0;
  color: #222;
  text-align: center;
  font-weight: normal;
  white-space: nowrap;
}

.handsontable thead th {
  padding: 0;
}

.handsontable th.active {
  background-color: #ccc;
}
.handsontable thead th .relative {
  padding: 2px 4px;
}

.handsontable span.colHeader {
  display: inline-block;
  line-height: 1.1;
}

/* Selection */
.handsontable .wtBorder {
  position: absolute;
  font-size: 0;
}
.handsontable .wtBorder.hidden {
  display: none !important;
}

/* A layer order of the selection types */
.handsontable .wtBorder.current {
  z-index: 10;
}
.handsontable .wtBorder.area {
  z-index: 8;
}
.handsontable .wtBorder.fill {
  z-index: 6;
}

/* fill handle */

.handsontable .wtBorder.corner {
  font-size: 0;
  cursor: crosshair;
}

.ht_clone_master {
  z-index: 100;
}

.ht_clone_right {
  z-index: 110;
}

.ht_clone_left {
  z-index: 120;
}

.ht_clone_bottom {
  z-index: 130;
<<<<<<< HEAD
}

.ht_clone_bottom_right_corner {
  z-index: 140;
}

.ht_clone_bottom_left_corner {
  z-index: 150;
}

.ht_clone_top {
  z-index: 160;
}

.ht_clone_top_right_corner {
  z-index: 170;
}

.ht_clone_top_left_corner {
  z-index: 180;
}

/*
  Cell borders
  */
.handsontable tbody tr th:nth-last-child(2) {
  border-right: 1px solid #ccc;
}

.ht_clone_top_left_corner thead tr th:nth-last-child(2) {
  border-right: 1px solid #ccc;
}

.handsontable col.hidden {
  width: 0 !important;
}

=======
}

.ht_clone_bottom_right_corner {
  z-index: 140;
}

.ht_clone_bottom_left_corner {
  z-index: 150;
}

.ht_clone_top {
  z-index: 160;
}

.ht_clone_top_right_corner {
  z-index: 170;
}

.ht_clone_top_left_corner {
  z-index: 180;
}

/*
  Cell borders
  */
.handsontable tbody tr th:nth-last-child(2) {
  border-right: 1px solid #ccc;
}

.ht_clone_top_left_corner thead tr th:nth-last-child(2) {
  border-right: 1px solid #ccc;
}

.handsontable col.hidden {
  width: 0 !important;
}

>>>>>>> ad92de09
.handsontable tr.hidden,
.handsontable tr.hidden td,
.handsontable tr.hidden th {
  display: none;
}

.ht_master,
.ht_clone_left,
.ht_clone_top,
.ht_clone_bottom {
  overflow: hidden;
}

.ht_master .wtHolder {
  overflow: auto;
}

.handsontable .ht_master thead,
.handsontable .ht_master tr th,
.handsontable .ht_clone_left thead {
  visibility: hidden;
}

.ht_clone_top .wtHolder,
.ht_clone_left .wtHolder,
.ht_clone_bottom .wtHolder {
  overflow: hidden;
}<|MERGE_RESOLUTION|>--- conflicted
+++ resolved
@@ -110,15 +110,7 @@
 }
 
 .ht_master:not(.innerBorderLeft):not(.emptyColumns) ~ .handsontable tbody tr th,
-<<<<<<< HEAD
-.ht_master:not(.innerBorderLeft):not(.emptyColumns)
-  ~ .handsontable:not(.ht_clone_top)
-  thead
-  tr
-  th:first-child {
-=======
 .ht_master:not(.innerBorderLeft):not(.emptyColumns) ~ .handsontable:not(.ht_clone_top) thead tr th:first-child {
->>>>>>> ad92de09
   border-right-width: 0;
 }
 
@@ -194,7 +186,6 @@
 
 .ht_clone_bottom {
   z-index: 130;
-<<<<<<< HEAD
 }
 
 .ht_clone_bottom_right_corner {
@@ -232,45 +223,6 @@
   width: 0 !important;
 }
 
-=======
-}
-
-.ht_clone_bottom_right_corner {
-  z-index: 140;
-}
-
-.ht_clone_bottom_left_corner {
-  z-index: 150;
-}
-
-.ht_clone_top {
-  z-index: 160;
-}
-
-.ht_clone_top_right_corner {
-  z-index: 170;
-}
-
-.ht_clone_top_left_corner {
-  z-index: 180;
-}
-
-/*
-  Cell borders
-  */
-.handsontable tbody tr th:nth-last-child(2) {
-  border-right: 1px solid #ccc;
-}
-
-.ht_clone_top_left_corner thead tr th:nth-last-child(2) {
-  border-right: 1px solid #ccc;
-}
-
-.handsontable col.hidden {
-  width: 0 !important;
-}
-
->>>>>>> ad92de09
 .handsontable tr.hidden,
 .handsontable tr.hidden td,
 .handsontable tr.hidden th {
