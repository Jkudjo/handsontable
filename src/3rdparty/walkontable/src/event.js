--- conflicted
+++ resolved
@@ -214,13 +214,8 @@
     }
 
     const table = this.instance.wtTable.TABLE;
-<<<<<<< HEAD
-    const td = closestDown(event.realTarget, ['TD', 'TH'], table);
+    const td = closestDown(event.target, ['TD', 'TH'], table);
     const master = this.instance.overlay ? this.instance.overlay.master : this.instance;
-=======
-    const td = closestDown(event.target, ['TD', 'TH'], table);
-    const mainWOT = this.instance.cloneSource || this.instance;
->>>>>>> ba842f51
 
     if (td && td !== master.lastMouseOver && isChildOf(td, table)) {
       master.lastMouseOver = td;
