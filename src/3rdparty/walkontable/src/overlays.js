--- conflicted
+++ resolved
@@ -72,11 +72,6 @@
 
   /**
    * Prepare overlays based on user settings.
-<<<<<<< HEAD
-=======
-   *
-   * @returns {boolean} Returns `true` if changes applied to overlay needs scroll synchronization.
->>>>>>> 64194729
    */
   prepareOverlays() {
     if (this.topOverlay) {
@@ -128,11 +123,7 @@
   }
 
   /**
-<<<<<<< HEAD
    * Refresh and redraw the master table, which will include refreshing of the clones
-=======
-   * Refresh and redraw table.
->>>>>>> 64194729
    */
   refreshMasterAndClones() {
     if (!this.wot.drawn) {
@@ -376,33 +367,9 @@
     }
 
     if (this.verticalScrolling) {
-<<<<<<< HEAD
       if (this.leftOverlay.needFullRender) {
         leftHolder.scrollTop = scrollTop;
       }
-=======
-      leftHolder.scrollTop = scrollTop;
-    }
-
-    this.refreshAll();
-  }
-
-  /**
-   * Synchronize overlay scrollbars with the master scrollbar.
-   */
-  syncScrollWithMaster() {
-    const master = this.topOverlay.mainTableScrollableElement;
-    const { scrollLeft, scrollTop } = master;
-
-    if (this.topOverlay.needFullRender) {
-      this.topOverlay.clone.wtTable.holder.scrollLeft = scrollLeft;
-    }
-    if (this.bottomOverlay.needFullRender) {
-      this.bottomOverlay.clone.wtTable.holder.scrollLeft = scrollLeft;
-    }
-    if (this.leftOverlay.needFullRender) {
-      this.leftOverlay.clone.wtTable.holder.scrollTop = scrollTop;
->>>>>>> 64194729
     }
   }
 
@@ -453,14 +420,10 @@
   }
 
   /**
-<<<<<<< HEAD
    * Refresh (update the sizes and positions) and redraw the clones
-   * @param {Boolean} [fastDraw=false]
-=======
    * @param {boolean} [fastDraw=false] When `true`, try to refresh only the positions of borders without rerendering
    *                                   the data. It will only work if Table.draw() does not force
    *                                   rendering anyway.
->>>>>>> 64194729
    */
   refreshClones(fastDraw = false) {
     if (!fastDraw) {
