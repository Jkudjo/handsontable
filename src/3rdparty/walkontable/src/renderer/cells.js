import {
  hasClass,
} from './../../../../helpers/dom/element';
import { SharedOrderView } from './../utils/orderView';
import BaseRenderer from './_base';

/**
 * Cell renderer responsible for managing (inserting, tracking, rendering) TD elements.
 *
 *   <tr> (root node)
 *     ├ <th>   --- RowHeadersRenderer
 *     ├ <td>   \
 *     ├ <td>    \
 *     ├ <td>     - CellsRenderer
 *     ├ <td>    /
 *     └ <td>   /.
 *
 * @class {CellsRenderer}
 */
export default class CellsRenderer extends BaseRenderer {
  constructor() {
    super('TD');
    /**
     * Cache for OrderView classes connected to specified node.
     *
     * @type {WeakMap}
     */
    this.orderViews = new Map();
    /**
     * Row index which specifies the row position of the processed cell.
     *
     * @type {number}
     */
    this.sourceRowIndex = 0;
  }

  /**
   * Obtains the instance of the SharedOrderView class which is responsible for rendering the nodes to the root node.
   *
<<<<<<< HEAD
   * @param {Number} sourceRowIndex The source row index of currently processed row.
   * @param {HTMLTableRowElement} [rootNode] The TR element, which is root element for cells (TD).
=======
   * @param {HTMLTableRowElement} rootNode The TR element, which is root element for cells (TD).
>>>>>>> 274af7f5
   * @returns {SharedOrderView}
   */
  obtainOrderView(sourceRowIndex, rootNode = null) {
    let orderView;

    if (this.orderViews.has(sourceRowIndex)) {
      orderView = this.orderViews.get(sourceRowIndex);
    } else {
      orderView = new SharedOrderView(
        rootNode,
        sourceColumnIndex => this.nodesPool.obtain(this.sourceRowIndex, sourceColumnIndex),
      );
      this.orderViews.set(sourceRowIndex, orderView);
    }

    return orderView;
  }

  /**
   * Renders the cells.
   */
  render() {
    const { rowsToRender, columnsToRender, rows, rowHeaders } = this.table;

    for (let visibleRowIndex = 0; visibleRowIndex < rowsToRender; visibleRowIndex++) {
      const sourceRowIndex = this.table.renderedRowToSource(visibleRowIndex);
      // const hasStaleRowContent = rows.hasStaleContent(sourceRowIndex);
      const TR = rows.getRenderedNode(visibleRowIndex);

      this.sourceRowIndex = sourceRowIndex;

      const orderView = this.obtainOrderView(sourceRowIndex, TR);
      const rowHeadersView = rowHeaders.obtainOrderView(sourceRowIndex, TR);

      // @TODO(perf-tip): For cells other than "visual 0" generating diff leads/commands can be skipped. New order view
      // shoule share state between next orderViews.
      orderView
        .prependView(rowHeadersView)
        .setSize(columnsToRender)
        .setOffset(this.table.renderedColumnToSource(0))
        .start();

      for (let visibleColumnIndex = 0; visibleColumnIndex < columnsToRender; visibleColumnIndex++) {
        orderView.render();

        const TD = orderView.getCurrentNode();
        const sourceColumnIndex = this.table.renderedColumnToSource(visibleColumnIndex);
        // const hasStaleContent = hasStaleRowContent || orderView.hasStaleContent(sourceColumnIndex);

        // if (hasStaleContent) {
        if (!hasClass(TD, 'hide')) { // Workaround for hidden columns plugin
          TD.className = '';
        }
        TD.removeAttribute('style');
        // }

        this.table.cellRenderer(sourceRowIndex, sourceColumnIndex, TD);
      }

      orderView.end();
    }
  }
}<|MERGE_RESOLUTION|>--- conflicted
+++ resolved
@@ -37,12 +37,8 @@
   /**
    * Obtains the instance of the SharedOrderView class which is responsible for rendering the nodes to the root node.
    *
-<<<<<<< HEAD
    * @param {Number} sourceRowIndex The source row index of currently processed row.
    * @param {HTMLTableRowElement} [rootNode] The TR element, which is root element for cells (TD).
-=======
-   * @param {HTMLTableRowElement} rootNode The TR element, which is root element for cells (TD).
->>>>>>> 274af7f5
    * @returns {SharedOrderView}
    */
   obtainOrderView(sourceRowIndex, rootNode = null) {
