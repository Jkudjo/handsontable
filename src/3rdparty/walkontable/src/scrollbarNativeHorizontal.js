function WalkontableHorizontalScrollbarNative(instance) {
  this.instance = instance;
  this.type = 'horizontal';
  this.cellSize = 50;
  this.offset = 0;
  this.init();
  this.clone = this.makeClone('left');
}

WalkontableHorizontalScrollbarNative.prototype = new WalkontableOverlay();

//resetFixedPosition (in future merge it with this.refresh?)
WalkontableHorizontalScrollbarNative.prototype.resetFixedPosition = function () {
  if (!this.instance.wtTable.holder.parentNode) {
    return; //removed from DOM
  }
  var elem = this.clone.wtTable.holder.parentNode;

  if (this.scrollHandler === window) {

    var box = this.instance.wtTable.holder.getBoundingClientRect();
    var left = Math.ceil(box.left);
    var finalLeft
      , finalTop;

    if (left < 0 && (left + Handsontable.Dom.outerWidth(this.instance.wtTable.TABLE)) > 0) {
      finalLeft = -left + 'px';
    } else {
      finalLeft = '0';
    }

    finalTop = this.instance.wtTable.hider.style.top;
  }
<<<<<<< HEAD
  else {
    finalLeft = this.getScrollPosition() + "px";
    finalTop = this.instance.wtTable.hider.style.top;
=======
  else if(!Handsontable.freezeOverlays) {
    elem.style.top = this.instance.wtTable.hider.style.top;
    elem.style.left = this.getScrollPosition() + "px";
>>>>>>> 5454d6e2
  }

  Handsontable.Dom.setOverlayPosition(elem, finalLeft, finalTop);

  elem.style.height = Handsontable.Dom.outerHeight(this.clone.wtTable.TABLE) + 'px';
  elem.style.width = Handsontable.Dom.outerWidth(this.clone.wtTable.TABLE) + 4 + 'px';
};

WalkontableHorizontalScrollbarNative.prototype.refresh = function (selectionsOnly) {
  WalkontableOverlay.prototype.refresh.call(this, selectionsOnly);
};

WalkontableHorizontalScrollbarNative.prototype.getScrollPosition = function () {
  return Handsontable.Dom.getScrollLeft(this.scrollHandler);
};

WalkontableHorizontalScrollbarNative.prototype.setScrollPosition = function (pos) {
  if (this.scrollHandler === window) {
    window.scrollTo(pos, Handsontable.Dom.getWindowScrollTop());
  } else {
    this.scrollHandler.scrollLeft = pos;
  }
};

WalkontableHorizontalScrollbarNative.prototype.onScroll = function () {
  this.readSettings(); //read window scroll position
  this.instance.getSetting('onScrollHorizontally');
};

WalkontableHorizontalScrollbarNative.prototype.getLastCell = function () {
  return this.instance.wtTable.getLastVisibleColumn();
};

//applyToDOM (in future merge it with this.refresh?)
WalkontableHorizontalScrollbarNative.prototype.applyToDOM = function () {
};

/**
 * Scrolls horizontally to a column at the left edge of the viewport
 * @param sourceCol {Number}
 */
WalkontableHorizontalScrollbarNative.prototype.scrollTo = function (sourceCol) {
  this.setScrollPosition(this.getTableParentOffset() + sourceCol * this.cellSize);
};

WalkontableHorizontalScrollbarNative.prototype.getTableParentOffset = function () {
  if (this.scrollHandler === window) {
    return this.instance.wtTable.holderOffset.left;
  }
  else {
    return 0;
  }
};

WalkontableHorizontalScrollbarNative.prototype.readSettings = function () {
  this.total = this.instance.getSetting('totalColumns');
};<|MERGE_RESOLUTION|>--- conflicted
+++ resolved
@@ -31,15 +31,9 @@
 
     finalTop = this.instance.wtTable.hider.style.top;
   }
-<<<<<<< HEAD
-  else {
+  else if(!Handsontable.freezeOverlays) {
     finalLeft = this.getScrollPosition() + "px";
     finalTop = this.instance.wtTable.hider.style.top;
-=======
-  else if(!Handsontable.freezeOverlays) {
-    elem.style.top = this.instance.wtTable.hider.style.top;
-    elem.style.left = this.getScrollPosition() + "px";
->>>>>>> 5454d6e2
   }
 
   Handsontable.Dom.setOverlayPosition(elem, finalLeft, finalTop);
