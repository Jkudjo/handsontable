import numeral from 'numeral';
import {addClass, empty, isChildOfWebComponentTable, removeClass} from './helpers/dom/element';
import {columnFactory} from './helpers/setting';
import {DataMap} from './dataMap';
import {EditorManager} from './editorManager';
import {eventManager as eventManagerObject} from './eventManager';
import {extend, duckSchema, isObjectEquals, deepClone} from './helpers/object';
import {arrayFlatten} from './helpers/array';
import {getPlugin} from './plugins';
import {getRenderer} from './renderers';
import {randomString} from './helpers/string';
import {rangeEach} from './helpers/number';
import {TableView} from './tableView';
import {translateRowsToColumns, cellMethodLookupFactory, spreadsheetColumnLabel} from './helpers/data';
import {WalkontableCellCoords} from './3rdparty/walkontable/src/cell/coords';
import {WalkontableCellRange} from './3rdparty/walkontable/src/cell/range';
import {WalkontableSelection} from './3rdparty/walkontable/src/selection';
import {WalkontableViewportColumnsCalculator} from './3rdparty/walkontable/src/calculator/viewportColumns';

Handsontable.activeGuid = null;

/**
 * Handsontable constructor
 *
 * @core
 * @dependencies numeral
 * @constructor Core
 * @description
 *
 * After Handsontable is constructed, you can modify the grid behavior using the available public methods.
 *
 * ---
 * ## How to call methods
 *
 * These are 2 equal ways to call a Handsontable method:
 *
 * ```js
 * // all following examples assume that you constructed Handsontable like this
 * var ht = new Handsontable(document.getElementById('example1'), options);
 *
 * // now, to use setDataAtCell method, you can either:
 * ht.setDataAtCell(0, 0, 'new value');
 * ```
 *
 * Alternatively, you can call the method using jQuery wrapper (__obsolete__, requires initialization using our jQuery guide
 * ```js
 *   $('#example1').handsontable('setDataAtCell', 0, 0, 'new value');
 * ```
 * ---
 */
Handsontable.Core = function Core(rootElement, userSettings) {
  var priv,
      datamap,
      grid,
      selection,
      editorManager,
      instance = this,
      GridSettings = function() {
      },
      eventManager = eventManagerObject(instance);

  extend(GridSettings.prototype, DefaultSettings.prototype); // create grid settings as a copy of default settings
  extend(GridSettings.prototype, userSettings); // overwrite defaults with user settings
  extend(GridSettings.prototype, expandType(userSettings));

  this.rootElement = rootElement;
  this.isHotTableEnv = isChildOfWebComponentTable(this.rootElement);
  Handsontable.eventManager.isHotTableEnv = this.isHotTableEnv;

  this.container = document.createElement('DIV');
  this.renderCall = false;

  rootElement.insertBefore(this.container, rootElement.firstChild);

  this.guid = 'ht_' + randomString(); // this is the namespace for global events

  if (!this.rootElement.id || this.rootElement.id.substring(0, 3) === 'ht_') {
    this.rootElement.id = this.guid; // if root element does not have an id, assign a random id
  }
  priv = {
    cellSettings: [],
    columnSettings: [],
    columnsSettingConflicts: ['data', 'width'],
    settings: new GridSettings(), // current settings instance
    selRange: null, // exposed by public method `getSelectedRange`
    isPopulated: null,
    scrollable: null,
    firstRun: true,
  };

  grid = {
    /**
     * Inserts or removes rows and columns
     *
     * @memberof Core#
     * @function alter
     * @private
     * @param {String} action Possible values: "insert_row", "insert_col", "remove_row", "remove_col"
     * @param {Number} index
     * @param {Number} amount
     * @param {String} [source] Optional. Source of hook runner.
     * @param {Boolean} [keepEmptyRows] Optional. Flag for preventing deletion of empty rows.
     */
    alter: function(action, index, amount, source, keepEmptyRows) {
      var delta;

      amount = amount || 1;

      switch (action) {
        case 'insert_row':

          if (instance.getSettings().maxRows === instance.countRows()) {
            return;
          }

          delta = datamap.createRow(index, amount);

          if (delta) {
            if (selection.isSelected() && priv.selRange.from.row >= index) {
              priv.selRange.from.row = priv.selRange.from.row + delta;
              selection.transformEnd(delta, 0); // will call render() internally
            } else {
              selection.refreshBorders(); // it will call render and prepare methods
            }
          }
          break;

        case 'insert_col':
          // column order may have changes, so we need to translate the selection column index -> source array index
          // index = instance.runHooksAndReturn('modifyCol', index);
          delta = datamap.createCol(index, amount);

          if (delta) {

            if (Array.isArray(instance.getSettings().colHeaders)) {
              var spliceArray = [index, 0];
              spliceArray.length += delta; // inserts empty (undefined) elements at the end of an array
              Array.prototype.splice.apply(instance.getSettings().colHeaders, spliceArray); //inserts empty (undefined) elements into the colHeader array
            }

            if (selection.isSelected() && priv.selRange.from.col >= index) {
              priv.selRange.from.col = priv.selRange.from.col + delta;
              selection.transformEnd(0, delta); // will call render() internally
            } else {
              selection.refreshBorders(); // it will call render and prepare methods
            }
          }
          break;

        case 'remove_row':
          // column order may have changes, so we need to translate the selection column index -> source array index
          index = instance.runHooks('modifyCol', index);

          datamap.removeRow(index, amount);
          priv.cellSettings.splice(index, amount);

          var totalRows = instance.countRows();
          var fixedRowsTop = instance.getSettings().fixedRowsTop;
          if (fixedRowsTop >= index + 1) {
            instance.getSettings().fixedRowsTop -= Math.min(amount, fixedRowsTop - index);
          }

          var fixedRowsBottom = instance.getSettings().fixedRowsBottom;
          if (fixedRowsBottom && totalRows - fixedRowsBottom <= index + 1) {
            instance.getSettings().fixedRowsBottom -= Math.min(amount, fixedRowsBottom - index); //TODO: not sure if right
          }

          grid.adjustRowsAndCols();
          selection.refreshBorders(); // it will call render and prepare methods
          break;

        case 'remove_col':
          datamap.removeCol(index, amount);

          for (var row = 0, len = datamap.getAll().length; row < len; row++) {
            if (row in priv.cellSettings) {  // if row hasn't been rendered it wouldn't have cellSettings
              priv.cellSettings[row].splice(index, amount);
            }
          }
          var fixedColumnsLeft = instance.getSettings().fixedColumnsLeft;

          if (fixedColumnsLeft >= index + 1) {
            instance.getSettings().fixedColumnsLeft -= Math.min(amount, fixedColumnsLeft - index);
          }

          if (Array.isArray(instance.getSettings().colHeaders)) {
            if (typeof index == 'undefined') {
              index = -1;
            }
            instance.getSettings().colHeaders.splice(index, amount);
          }
          // priv.columnSettings.splice(index, amount);

          grid.adjustRowsAndCols();
          selection.refreshBorders(); // it will call render and prepare methods
          break;

        /* jshint ignore:start */
        default:
          throw new Error('There is no such action "' + action + '"');
          break;
        /* jshint ignore:end */
      }

      if (!keepEmptyRows) {
        grid.adjustRowsAndCols(); // makes sure that we did not add rows that will be removed in next refresh
      }
    },

    /**
     * Makes sure there are empty rows at the bottom of the table
     */
    adjustRowsAndCols: function() {
      if (priv.settings.minRows) {
        // should I add empty rows to data source to meet minRows?
        let rows = instance.countRows();

        if (rows < priv.settings.minRows) {
          for (let r = 0, minRows = priv.settings.minRows; r < minRows - rows; r++) {
            datamap.createRow(instance.countRows(), 1, true);
          }
        }
      }
      if (priv.settings.minSpareRows) {
        let emptyRows = instance.countEmptyRows(true);

        // should I add empty rows to meet minSpareRows?
        if (emptyRows < priv.settings.minSpareRows) {
          for (; emptyRows < priv.settings.minSpareRows && instance.countRows() < priv.settings.maxRows; emptyRows++) {
            datamap.createRow(instance.countRows(), 1, true);
          }
        }
      }
      {
        let emptyCols;

        // count currently empty cols
        if (priv.settings.minCols || priv.settings.minSpareCols) {
          emptyCols = instance.countEmptyCols(true);
        }

        // should I add empty cols to meet minCols?
        if (priv.settings.minCols && !priv.settings.columns && instance.countCols() < priv.settings.minCols) {
          for (; instance.countCols() < priv.settings.minCols; emptyCols++) {
            datamap.createCol(instance.countCols(), 1, true);
          }
        }
        // should I add empty cols to meet minSpareCols?
        if (priv.settings.minSpareCols && !priv.settings.columns && instance.dataType === 'array' &&
            emptyCols < priv.settings.minSpareCols) {
          for (; emptyCols < priv.settings.minSpareCols && instance.countCols() < priv.settings.maxCols; emptyCols++) {
            datamap.createCol(instance.countCols(), 1, true);
          }
        }
      }
      let rowCount = instance.countRows();
      let colCount = instance.countCols();

      if (rowCount === 0 || colCount === 0) {
        selection.deselect();
      }

      if (selection.isSelected()) {
        let selectionChanged = false;
        let fromRow = priv.selRange.from.row;
        let fromCol = priv.selRange.from.col;
        let toRow = priv.selRange.to.row;
        let toCol = priv.selRange.to.col;

        // if selection is outside, move selection to last row
        if (fromRow > rowCount - 1) {
          fromRow = rowCount - 1;
          selectionChanged = true;

          if (toRow > fromRow) {
            toRow = fromRow;
          }
        } else if (toRow > rowCount - 1) {
          toRow = rowCount - 1;
          selectionChanged = true;

          if (fromRow > toRow) {
            fromRow = toRow;
          }
        }
        // if selection is outside, move selection to last row
        if (fromCol > colCount - 1) {
          fromCol = colCount - 1;
          selectionChanged = true;

          if (toCol > fromCol) {
            toCol = fromCol;
          }
        } else if (toCol > colCount - 1) {
          toCol = colCount - 1;
          selectionChanged = true;

          if (fromCol > toCol) {
            fromCol = toCol;
          }
        }

        if (selectionChanged) {
          instance.selectCell(fromRow, fromCol, toRow, toCol);
        }
      }
      if (instance.view) {
        instance.view.wt.wtOverlays.adjustElementsSize();
      }
    },

    /**
     * Populate cells at position with 2d array
     *
     * @private
     * @param {Object} start Start selection position
     * @param {Array} input 2d array
     * @param {Object} [end] End selection position (only for drag-down mode)
     * @param {String} [source="populateFromArray"]
     * @param {String} [method="overwrite"]
     * @param {String} direction (left|right|up|down)
     * @param {Array} deltas array
     * @returns {Object|undefined} ending td in pasted area (only if any cell was changed)
     */
    populateFromArray: function(start, input, end, source, method, direction, deltas) {
      var r, rlen, c, clen, setData = [], current = {};

      rlen = input.length;

      if (rlen === 0) {
        return false;
      }

      var repeatCol,
          repeatRow,
          cmax,
          rmax,
          baseEnd = {
            row: end === null ? null : end.row,
            col: end === null ? null : end.col
          };

      // insert data with specified pasteMode method
      switch (method) {
        case 'shift_down' :
          repeatCol = end ? end.col - start.col + 1 : 0;
          repeatRow = end ? end.row - start.row + 1 : 0;
          input = translateRowsToColumns(input);
          for (c = 0, clen = input.length, cmax = Math.max(clen, repeatCol); c < cmax; c++) {
            if (c < clen) {
              for (r = 0, rlen = input[c].length; r < repeatRow - rlen; r++) {
                input[c].push(input[c][r % rlen]);
              }
              input[c].unshift(start.col + c, start.row, 0);
              instance.spliceCol.apply(instance, input[c]);
            } else {
              input[c % clen][0] = start.col + c;
              instance.spliceCol.apply(instance, input[c % clen]);
            }
          }
          break;

        case 'shift_right':
          repeatCol = end ? end.col - start.col + 1 : 0;
          repeatRow = end ? end.row - start.row + 1 : 0;
          for (r = 0, rlen = input.length, rmax = Math.max(rlen, repeatRow); r < rmax; r++) {
            if (r < rlen) {
              for (c = 0, clen = input[r].length; c < repeatCol - clen; c++) {
                input[r].push(input[r][c % clen]);
              }
              input[r].unshift(start.row + r, start.col, 0);
              instance.spliceRow.apply(instance, input[r]);
            } else {
              input[r % rlen][0] = start.row + r;
              instance.spliceRow.apply(instance, input[r % rlen]);
            }
          }
          break;

        /* jshint ignore:start */
        case 'overwrite':
        default:
          /* jshint ignore:end */
          // overwrite and other not specified options
          current.row = start.row;
          current.col = start.col;

          let selected = { // selected range
            row: (end && start) ? (end.row - start.row + 1) : 1,
            col: (end && start) ? (end.col - start.col + 1) : 1
          };
          let skippedRow = 0;
          let skippedColumn = 0;
          let pushData = true;
          let cellMeta;

          let getInputValue = function getInputValue(row, col = null) {
            let rowValue = input[row % input.length];

            if (col !== null) {
              return rowValue[col % rowValue.length];
            }

            return rowValue;
          };
          let rowInputLength = input.length;
          let rowSelectionLength = end ? end.row - start.row + 1 : 0;

          for (r = 0, rlen = Math.max(rowInputLength, rowSelectionLength); r < rlen; r++) {
            if ((end && current.row > end.row && rowSelectionLength > rowInputLength) ||
                (!priv.settings.allowInsertRow && current.row > instance.countRows() - 1) ||
                (current.row >= priv.settings.maxRows)) {
              break;
            }
            let logicalRow = r - skippedRow;
            let colInputLength = getInputValue(logicalRow).length;
            let colSelectionLength = end ? end.col - start.col + 1 : 0;

            current.col = start.col;
            cellMeta = instance.getCellMeta(current.row, current.col);

            if ((source === 'paste' || source === 'autofill') && cellMeta.skipRowOnPaste) {
              skippedRow++;
              current.row++;
              rlen++;
              continue;
            }
            skippedColumn = 0;

            for (c = 0, clen = Math.max(colInputLength, colSelectionLength); c < clen; c++) {
              if ((end && current.col > end.col && colSelectionLength > colInputLength) ||
                  (!priv.settings.allowInsertColumn && current.col > instance.countCols() - 1) ||
                  (current.col >= priv.settings.maxCols)) {
                break;
              }
              cellMeta = instance.getCellMeta(current.row, current.col);

              if ((source === 'paste' || source === 'autofill') && cellMeta.skipColumnOnPaste) {
                skippedColumn++;
                current.col++;
                clen++;
                continue;
              }
              let logicalColumn = c - skippedColumn;

              if (cellMeta.readOnly) {
                current.col++;
              }
              let value = getInputValue(logicalRow, logicalColumn);
              let orgValue = instance.getDataAtCell(current.row, current.col);
              let index = {
                row: logicalRow,
                col: logicalColumn
              };

              if (source === 'autofill') {
                let result = instance.runHooks('beforeAutofillInsidePopulate', index, direction, input, deltas, {}, selected);

                if (result) {
                  value = typeof (result.value) === 'undefined' ? value : result.value;
                }
              }
              if (value !== null && typeof value === 'object') {
                if (orgValue === null || typeof orgValue !== 'object') {
                  pushData = false;

                } else {
                  let orgValueSchema = duckSchema(orgValue[0] || orgValue);
                  let valueSchema = duckSchema(value[0] || value);

                  /* jshint -W073 */
                  if (isObjectEquals(orgValueSchema, valueSchema)) {
                    value = deepClone(value);
                  } else {
                    pushData = false;
                  }
                }

              } else if (orgValue !== null && typeof orgValue === 'object') {
                pushData = false;
              }
              if (pushData) {
                setData.push([current.row, current.col, value]);
              }
              pushData = true;
              current.col++;
            }
            current.row++;
          }
          instance.setDataAtCell(setData, null, null, source || 'populateFromArray');
          break;
      }
    },
  };

  this.selection = selection = { // this public assignment is only temporary
    inProgress: false,

    selectedHeader: {
      cols: false,
      rows: false,
    },

    /**
     * @param {Boolean} rows
     * @param {Boolean} cols
     */
    setSelectedHeaders: function(rows, cols) {
      instance.selection.selectedHeader.rows = rows;
      instance.selection.selectedHeader.cols = cols;
    },

    /**
     * Sets inProgress to `true`. This enables onSelectionEnd and onSelectionEndByProp to function as desired.
     */
    begin: function() {
      instance.selection.inProgress = true;
    },

    /**
     * Sets inProgress to `false`. Triggers onSelectionEnd and onSelectionEndByProp.
     */
    finish: function() {
      var sel = instance.getSelected();
      Handsontable.hooks.run(instance, 'afterSelectionEnd', sel[0], sel[1], sel[2], sel[3]);
      Handsontable.hooks.run(instance, 'afterSelectionEndByProp', sel[0], instance.colToProp(sel[1]), sel[2], instance.colToProp(sel[3]));
      instance.selection.inProgress = false;
    },

    /**
     * @returns {Boolean}
     */
    isInProgress: function() {
      return instance.selection.inProgress;
    },

    /**
     * Starts selection range on given td object.
     *
     * @param {WalkontableCellCoords} coords
     * @param keepEditorOpened
     */
    setRangeStart: function(coords, keepEditorOpened) {
      Handsontable.hooks.run(instance, 'beforeSetRangeStart', coords);
      priv.selRange = new WalkontableCellRange(coords, coords, coords);
      selection.setRangeEnd(coords, null, keepEditorOpened);
    },

    /**
     * Ends selection range on given td object.
     *
     * @param {WalkontableCellCoords} coords
     * @param {Boolean} [scrollToCell=true] If `true`, viewport will be scrolled to range end
     * @param {Boolean} [keepEditorOpened] If `true`, cell editor will be still opened after changing selection range
     */
    setRangeEnd: function(coords, scrollToCell, keepEditorOpened) {
      if (priv.selRange === null) {
        return;
      }
      var disableVisualSelection,
          isHeaderSelected = false,
          areCoordsPositive = true;

      var firstVisibleRow = instance.view.wt.wtTable.getFirstVisibleRow();
      var firstVisibleColumn = instance.view.wt.wtTable.getFirstVisibleColumn();
      var newRangeCoords = {
        row: null,
        col: null,
      };

      // trigger handlers
      Handsontable.hooks.run(instance, 'beforeSetRangeEnd', coords);
      instance.selection.begin();

      newRangeCoords.row = coords.row < 0 ? firstVisibleRow : coords.row;
      newRangeCoords.col = coords.col < 0 ? firstVisibleColumn : coords.col;

      priv.selRange.to = new WalkontableCellCoords(newRangeCoords.row, newRangeCoords.col);

      if (!priv.settings.multiSelect) {
        priv.selRange.from = coords;
      }
      // set up current selection
      instance.view.wt.selections.current.clear();

      disableVisualSelection = instance.getCellMeta(priv.selRange.highlight.row, priv.selRange.highlight.col).disableVisualSelection;

      if (typeof disableVisualSelection === 'string') {
        disableVisualSelection = [disableVisualSelection];
      }

      if (disableVisualSelection === false ||
          Array.isArray(disableVisualSelection) && disableVisualSelection.indexOf('current') === -1) {
        instance.view.wt.selections.current.add(priv.selRange.highlight);
      }
      // set up area selection
      instance.view.wt.selections.area.clear();

      if ((disableVisualSelection === false ||
          Array.isArray(disableVisualSelection) && disableVisualSelection.indexOf('area') === -1) &&
          selection.isMultiple()) {
        instance.view.wt.selections.area.add(priv.selRange.from);
        instance.view.wt.selections.area.add(priv.selRange.to);
      }
      // set up highlight
      if (priv.settings.currentRowClassName || priv.settings.currentColClassName) {
        instance.view.wt.selections.highlight.clear();
        instance.view.wt.selections.highlight.add(priv.selRange.from);
        instance.view.wt.selections.highlight.add(priv.selRange.to);
      }

      // trigger handlers
      Handsontable.hooks.run(instance, 'afterSelection',
          priv.selRange.from.row, priv.selRange.from.col, priv.selRange.to.row, priv.selRange.to.col);
      Handsontable.hooks.run(instance, 'afterSelectionByProp',
          priv.selRange.from.row, datamap.colToProp(priv.selRange.from.col), priv.selRange.to.row, datamap.colToProp(priv.selRange.to.col));

      if ((priv.selRange.from.row === 0 && priv.selRange.to.row === instance.countRows() - 1 && instance.countRows() > 1) ||
          (priv.selRange.from.col === 0 && priv.selRange.to.col === instance.countCols() - 1 && instance.countCols() > 1)) {
        isHeaderSelected = true;
      }

      if (coords.row < 0 || coords.col < 0) {
        areCoordsPositive = false;
      }

      if (scrollToCell !== false && !isHeaderSelected && areCoordsPositive) {
        if (priv.selRange.from && !selection.isMultiple()) {
          instance.view.scrollViewport(priv.selRange.from);
        } else {
          instance.view.scrollViewport(coords);
        }
      }
      selection.refreshBorders(null, keepEditorOpened);
    },

    /**
     * Destroys editor, redraws borders around cells, prepares editor.
     *
     * @param {Boolean} [revertOriginal]
     * @param {Boolean} [keepEditor]
     */
    refreshBorders: function(revertOriginal, keepEditor) {
      if (!keepEditor) {
        editorManager.destroyEditor(revertOriginal);
      }
      instance.view.render();

      if (selection.isSelected() && !keepEditor) {
        editorManager.prepareEditor();
      }
    },

    /**
     * Returns information if we have a multiselection.
     *
     * @returns {Boolean}
     */
    isMultiple: function() {
      var
          isMultiple = !(priv.selRange.to.col === priv.selRange.from.col && priv.selRange.to.row === priv.selRange.from.row),
          modifier = Handsontable.hooks.run(instance, 'afterIsMultipleSelection', isMultiple);

      if (isMultiple) {
        return modifier;
      }
    },

    /**
     * Selects cell relative to current cell (if possible).
     */
    transformStart: function(rowDelta, colDelta, force, keepEditorOpened) {
      var delta = new WalkontableCellCoords(rowDelta, colDelta),
<<<<<<< HEAD
          rowTransformDir = 0,
          colTransformDir = 0,
          totalRows,
          totalCols,
          coords;
=======
        rowTransformDir = 0,
        colTransformDir = 0,
        totalRows,
        totalCols,
        coords,
        fixedRowsBottom;
>>>>>>> 7f6e9637

      instance.runHooks('modifyTransformStart', delta);
      totalRows = instance.countRows();
      totalCols = instance.countCols();
      fixedRowsBottom = instance.getSettings().fixedRowsBottom;

      /* jshint ignore:start */
      if (priv.selRange.highlight.row + rowDelta > totalRows - 1) {
<<<<<<< HEAD
        if (force && priv.settings.minSpareRows > 0) {
          instance.alter('insert_row', totalRows);
=======
        if (force && priv.settings.minSpareRows > 0 && !(fixedRowsBottom && priv.selRange.highlight.row >= totalRows - fixedRowsBottom - 1)) {
          instance.alter("insert_row", totalRows);
>>>>>>> 7f6e9637
          totalRows = instance.countRows();

        } else if (priv.settings.autoWrapCol) {
          delta.row = 1 - totalRows;
          delta.col = priv.selRange.highlight.col + delta.col == totalCols - 1 ? 1 - totalCols : 1;
        }
      } else if (priv.settings.autoWrapCol && priv.selRange.highlight.row + delta.row < 0 && priv.selRange.highlight.col + delta.col >= 0) {
        delta.row = totalRows - 1;
        delta.col = priv.selRange.highlight.col + delta.col == 0 ? totalCols - 1 : -1;
      }

      if (priv.selRange.highlight.col + delta.col > totalCols - 1) {
        if (force && priv.settings.minSpareCols > 0) {
          instance.alter('insert_col', totalCols);
          totalCols = instance.countCols();

        } else if (priv.settings.autoWrapRow) {
          delta.row = priv.selRange.highlight.row + delta.row == totalRows - 1 ? 1 - totalRows : 1;
          delta.col = 1 - totalCols;
        }
      } else if (priv.settings.autoWrapRow && priv.selRange.highlight.col + delta.col < 0 && priv.selRange.highlight.row + delta.row >= 0) {
        delta.row = priv.selRange.highlight.row + delta.row == 0 ? totalRows - 1 : -1;
        delta.col = totalCols - 1;
      }
      /* jshint ignore:end */

      coords = new WalkontableCellCoords(priv.selRange.highlight.row + delta.row, priv.selRange.highlight.col + delta.col);

      if (coords.row < 0) {
        rowTransformDir = -1;
        coords.row = 0;

      } else if (coords.row > 0 && coords.row >= totalRows) {
        rowTransformDir = 1;
        coords.row = totalRows - 1;
      }

      if (coords.col < 0) {
        colTransformDir = -1;
        coords.col = 0;

      } else if (coords.col > 0 && coords.col >= totalCols) {
        colTransformDir = 1;
        coords.col = totalCols - 1;
      }
      instance.runHooks('afterModifyTransformStart', coords, rowTransformDir, colTransformDir);
      selection.setRangeStart(coords, keepEditorOpened);
    },

    /**
     * Sets selection end cell relative to current selection end cell (if possible).
     */
    transformEnd: function(rowDelta, colDelta) {
      var delta = new WalkontableCellCoords(rowDelta, colDelta),
          rowTransformDir = 0,
          colTransformDir = 0,
          totalRows,
          totalCols,
          coords;

      instance.runHooks('modifyTransformEnd', delta);

      totalRows = instance.countRows();
      totalCols = instance.countCols();
      coords = new WalkontableCellCoords(priv.selRange.to.row + delta.row, priv.selRange.to.col + delta.col);

      if (coords.row < 0) {
        rowTransformDir = -1;
        coords.row = 0;

      } else if (coords.row > 0 && coords.row >= totalRows) {
        rowTransformDir = 1;
        coords.row = totalRows - 1;
      }

      if (coords.col < 0) {
        colTransformDir = -1;
        coords.col = 0;

      } else if (coords.col > 0 && coords.col >= totalCols) {
        colTransformDir = 1;
        coords.col = totalCols - 1;
      }
      instance.runHooks('afterModifyTransformEnd', coords, rowTransformDir, colTransformDir);
      selection.setRangeEnd(coords, true);
    },

    /**
     * Returns `true` if currently there is a selection on screen, `false` otherwise.
     *
     * @returns {Boolean}
     */
    isSelected: function() {
      return (priv.selRange !== null);
    },

    /**
     * Returns `true` if coords is within current selection coords.
     *
     * @param {WalkontableCellCoords} coords
     * @returns {Boolean}
     */
    inInSelection: function(coords) {
      if (!selection.isSelected()) {
        return false;
      }
      return priv.selRange.includes(coords);
    },

    /**
     * Deselects all selected cells
     */
    deselect: function() {
      if (!selection.isSelected()) {
        return;
      }
      instance.selection.inProgress = false; // needed by HT inception
      priv.selRange = null;
      instance.view.wt.selections.current.clear();
      instance.view.wt.selections.area.clear();
      if (priv.settings.currentRowClassName || priv.settings.currentColClassName) {
        instance.view.wt.selections.highlight.clear();
      }
      editorManager.destroyEditor();
      selection.refreshBorders();
      Handsontable.hooks.run(instance, 'afterDeselect');
    },

    /**
     * Select all cells
     */
    selectAll: function() {
      if (!priv.settings.multiSelect) {
        return;
      }
      selection.setRangeStart(new WalkontableCellCoords(0, 0));
      selection.setRangeEnd(new WalkontableCellCoords(instance.countRows() - 1, instance.countCols() - 1), false);
    },

    /**
     * Deletes data from selected cells
     */
    empty: function() {
      if (!selection.isSelected()) {
        return;
      }
      var topLeft = priv.selRange.getTopLeftCorner();
      var bottomRight = priv.selRange.getBottomRightCorner();
      var r, c, changes = [];

      for (r = topLeft.row; r <= bottomRight.row; r++) {
        for (c = topLeft.col; c <= bottomRight.col; c++) {
          if (!instance.getCellMeta(r, c).readOnly) {
            changes.push([r, c, '']);
          }
        }
      }
      instance.setDataAtCell(changes);
    },
  };

  this.init = function() {
    Handsontable.hooks.run(instance, 'beforeInit');

    if (Handsontable.mobileBrowser) {
      addClass(instance.rootElement, 'mobile');
    }

    this.updateSettings(priv.settings, true);

    this.view = new TableView(this);
    editorManager = new EditorManager(instance, priv, selection, datamap);

    this.forceFullRender = true; // used when data was changed

    Handsontable.hooks.run(instance, 'init');
    this.view.render();

    if (typeof priv.firstRun === 'object') {
      Handsontable.hooks.run(instance, 'afterChange', priv.firstRun[0], priv.firstRun[1]);
      priv.firstRun = false;
    }
    Handsontable.hooks.run(instance, 'afterInit');
  };

  function ValidatorsQueue() { // moved this one level up so it can be used in any function here. Probably this should be moved to a separate file
    var resolved = false;

    return {
      validatorsInQueue: 0,
      valid: true,
      addValidatorToQueue: function() {
        this.validatorsInQueue++;
        resolved = false;
      },
      removeValidatorFormQueue: function() {
        this.validatorsInQueue = this.validatorsInQueue - 1 < 0 ? 0 : this.validatorsInQueue - 1;
        this.checkIfQueueIsEmpty();
      },
      onQueueEmpty: function(valid) {
      },
      checkIfQueueIsEmpty: function() {
        /* jshint ignore:start */
        if (this.validatorsInQueue == 0 && resolved == false) {
          resolved = true;
          this.onQueueEmpty(this.valid);
        }
        /* jshint ignore:end */
      }
    };
  }

  function validateChanges(changes, source, callback) {
    var waitingForValidator = new ValidatorsQueue();
    waitingForValidator.onQueueEmpty = resolve;

    for (var i = changes.length - 1; i >= 0; i--) {
      if (changes[i] === null) {
        changes.splice(i, 1);
      } else {
        var row = changes[i][0];
        var col = datamap.propToCol(changes[i][1]);
        // column order may have changes, so we need to translate physical col index (stored in datasource) to logical (displayed to user)
        var logicalCol = instance.runHooks('modifyCol', col);
        var cellProperties = instance.getCellMeta(row, logicalCol);

        if (cellProperties.type === 'numeric' && typeof changes[i][3] === 'string') {
          if (changes[i][3].length > 0 && (/^-?[\d\s]*(\.|\,)?\d*$/.test(changes[i][3]) || cellProperties.format)) {
            var len = changes[i][3].length;
            if (typeof cellProperties.language == 'undefined') {
              numeral.language('en');
            }
            // this input in format XXXX.XX is likely to come from paste. Let's parse it using international rules
            else if (changes[i][3].indexOf('.') === len - 3 && changes[i][3].indexOf(',') === -1) {
              numeral.language('en');
            } else {
              numeral.language(cellProperties.language);
            }
            if (numeral.validate(changes[i][3])) {
              changes[i][3] = numeral().unformat(changes[i][3]);
            }
          }
        }

        /* jshint ignore:start */
        if (instance.getCellValidator(cellProperties)) {
          waitingForValidator.addValidatorToQueue();
          instance.validateCell(changes[i][3], cellProperties, (function(i, cellProperties) {
            return function(result) {
              if (typeof result !== 'boolean') {
                throw new Error('Validation error: result is not boolean');
              }
              if (result === false && cellProperties.allowInvalid === false) {
                changes.splice(i, 1);         // cancel the change
                cellProperties.valid = true;  // we cancelled the change, so cell value is still valid
                --i;
              }
              waitingForValidator.removeValidatorFormQueue();
            };
          })(i, cellProperties), source);
        }
        /* jshint ignore:end */
      }
    }
    waitingForValidator.checkIfQueueIsEmpty();

    function resolve() {
      var beforeChangeResult;

      if (changes.length) {
        beforeChangeResult = Handsontable.hooks.run(instance, 'beforeChange', changes, source);
        if (typeof beforeChangeResult === 'function') {
          console.warn('Your beforeChange callback returns a function. It\'s not supported since Handsontable 0.12.1 (and the returned function will not be executed).');
        } else if (beforeChangeResult === false) {
          changes.splice(0, changes.length); // invalidate all changes (remove everything from array)
        }
      }
      callback(); // called when async validators are resolved and beforeChange was not async
    }
  }

  /**
   * Internal function to apply changes. Called after validateChanges
   *
   * @private
   * @param {Array} changes Array in form of [row, prop, oldValue, newValue]
   * @param {String} source String that identifies how this change will be described in changes array (useful in onChange callback)
   * @fires Hooks#beforeChangeRender
   * @fires Hooks#afterChange
   */
  function applyChanges(changes, source) {
    var i = changes.length - 1;

    if (i < 0) {
      return;
    }

    for (; 0 <= i; i--) {
      if (changes[i] === null) {
        changes.splice(i, 1);
        continue;
      }

      if (changes[i][2] == null && changes[i][3] == null) {
        continue;
      }

      if (priv.settings.allowInsertRow) {
        while (changes[i][0] > instance.countRows() - 1) {
          datamap.createRow();
        }
      }

      if (instance.dataType === 'array' && priv.settings.allowInsertColumn) {
        while (datamap.propToCol(changes[i][1]) > instance.countCols() - 1) {
          datamap.createCol();
        }
      }

      datamap.set(changes[i][0], changes[i][1], changes[i][3]);
    }

    instance.forceFullRender = true; // used when data was changed
    grid.adjustRowsAndCols();
    Handsontable.hooks.run(instance, 'beforeChangeRender', changes, source);
    selection.refreshBorders(null, true);
    instance.view.wt.wtOverlays.adjustElementsSize();
    Handsontable.hooks.run(instance, 'afterChange', changes, source || 'edit');
  }

  this.validateCell = function(value, cellProperties, callback, source) {
    var validator = instance.getCellValidator(cellProperties);

    function done(valid) {
      var col = cellProperties.col,
          row = cellProperties.row,
          td = instance.getCell(row, col, true);

      if (td) {
        instance.view.wt.wtSettings.settings.cellRenderer(row, col, td);
      }
      callback(valid);
    }

    if (Object.prototype.toString.call(validator) === '[object RegExp]') {
      validator = (function(validator) {
        return function(value, callback) {
          callback(validator.test(value));
        };
      })(validator);
    }

    if (typeof validator == 'function') {

      value = Handsontable.hooks.run(instance, 'beforeValidate', value, cellProperties.row, cellProperties.prop, source);

      // To provide consistent behaviour, validation should be always asynchronous
      instance._registerTimeout(setTimeout(function() {
        validator.call(cellProperties, value, function(valid) {
          valid = Handsontable.hooks.run(instance, 'afterValidate', valid, value, cellProperties.row, cellProperties.prop, source);
          cellProperties.valid = valid;

          done(valid);
          Handsontable.hooks.run(instance, 'postAfterValidate', valid, value, cellProperties.row, cellProperties.prop, source);
        });
      }, 0));

    } else {
      // resolve callback even if validator function was not found
      cellProperties.valid = true;
      done(cellProperties.valid);
    }
  };

  function setDataInputToArray(row, propOrCol, value) {
    if (typeof row === 'object') { // is it an array of changes
      return row;
    } else {
      return [
        [row, propOrCol, value]
      ];
    }
  }

  /**
   * @description
   * Set new value to a cell. To change many cells at once, pass an array of `changes` in format `[[row, col, value], ...]` as
   * the only parameter. `col` is the index of __visible__ column (note that if columns were reordered,
   * the current order will be used). `source` is a flag for before/afterChange events. If you pass only array of
   * changes then `source` could be set as second parameter.
   *
   * @memberof Core#
   * @function setDataAtCell
   * @param {Number|Array} row or array of changes in format `[[row, col, value], ...]`
   * @param {Number|String} col or source String
   * @param {String} value
   * @param {String} [source] String that identifies how this change will be described in changes array (useful in onChange callback)
   */
  this.setDataAtCell = function(row, col, value, source) {
    var
        input = setDataInputToArray(row, col, value),
        i,
        ilen,
        changes = [],
        prop;

    for (i = 0, ilen = input.length; i < ilen; i++) {
      if (typeof input[i] !== 'object') {
        throw new Error('Method `setDataAtCell` accepts row number or changes array of arrays as its first parameter');
      }
      if (typeof input[i][1] !== 'number') {
        throw new Error('Method `setDataAtCell` accepts row and column number as its parameters. If you want to use object property name, use method `setDataAtRowProp`');
      }
      prop = datamap.colToProp(input[i][1]);
      changes.push([
        input[i][0],
        prop,
        datamap.get(input[i][0], prop),
        input[i][2],
      ]);
    }

    if (!source && typeof row === 'object') {
      source = col;
    }

    validateChanges(changes, source, function() {
      applyChanges(changes, source);
    });
  };

  /**
   * Same as above, except instead of `col`, you provide name of the object property (e.g. `[0, 'first.name', 'Jennifer']`).
   *
   * @memberof Core#
   * @function setDataAtRowProp
   * @param {Number|Array} row or array of changes in format `[[row, prop, value], ...]`
   * @param {String} prop or source String
   * @param {String} value
   * @param {String} [source] String that identifies how this change will be described in changes array (useful in onChange callback)
   */
  this.setDataAtRowProp = function(row, prop, value, source) {
    var input = setDataInputToArray(row, prop, value),
        i,
        ilen,
        changes = [];

    for (i = 0, ilen = input.length; i < ilen; i++) {
      changes.push([
        input[i][0],
        input[i][1],
        datamap.get(input[i][0], input[i][1]),
        input[i][2],
      ]);
    }

    if (!source && typeof row === 'object') {
      source = prop;
    }

    validateChanges(changes, source, function() {
      applyChanges(changes, source);
    });
  };

  /**
   * Listen to keyboard input on document body.
   *
   * @memberof Core#
   * @function listen
   * @since 0.11
   */
  this.listen = function() {
    Handsontable.activeGuid = instance.guid;

    if (document.activeElement && document.activeElement !== document.body) {
      document.activeElement.blur();
    } else if (!document.activeElement) { // IE
      document.body.focus();
    }
  };

  /**
   * Stop listening to keyboard input on document body.
   *
   * @memberof Core#
   * @function unlisten
   * @since 0.11
   */
  this.unlisten = function() {
    Handsontable.activeGuid = null;
  };

  /**
   * Returns `true` if current Handsontable instance is listening to keyboard input on document body.
   *
   * @memberof Core#
   * @function isListening
   * @since 0.11
   * @returns {Boolean}
   */
  this.isListening = function() {
    return Handsontable.activeGuid === instance.guid;
  };

  /**
   * Destroys current editor, renders and selects current cell.
   *
   * @memberof Core#
   * @function destroyEditor
   * @param {Boolean} [revertOriginal] If != `true`, edited data is saved. Otherwise previous value is restored
   */
  this.destroyEditor = function(revertOriginal) {
    selection.refreshBorders(revertOriginal);
  };

  /**
   * Populate cells at position with 2D input array (e.g. `[[1, 2], [3, 4]]`).
   * Use `endRow`, `endCol` when you want to cut input when certain row is reached.
   * Optional `source` parameter (default value "populateFromArray") is used to identify this call in the resulting events (beforeChange, afterChange).
   * Optional `populateMethod` parameter (default value "overwrite", possible values "shift_down" and "shift_right")
   * has the same effect as pasteMethod option (see Options page)
   *
   * @memberof Core#
   * @function populateFromArray
   * @since 0.9.0
   * @param {Number} row Start row
   * @param {Number} col Start column
   * @param {Array} input 2d array
   * @param {Number} [endRow] End row (use when you want to cut input when certain row is reached)
   * @param {Number} [endCol] End column (use when you want to cut input when certain column is reached)
   * @param {String} [source="populateFromArray"]
   * @param {String} [method="overwrite"]
   * @param {String} direction edit (left|right|up|down)
   * @param {Array} deltas array
   * @returns {Object|undefined} ending td in pasted area (only if any cell was changed)
   */
  this.populateFromArray = function(row, col, input, endRow, endCol, source, method, direction, deltas) {
    var c;

    if (!(typeof input === 'object' && typeof input[0] === 'object')) {
      throw new Error('populateFromArray parameter `input` must be an array of arrays'); // API changed in 0.9-beta2, let's check if you use it correctly
    }
    c = typeof endRow === 'number' ? new WalkontableCellCoords(endRow, endCol) : null;

    return grid.populateFromArray(new WalkontableCellCoords(row, col), input, c, source, method, direction, deltas);
  };

  /**
   * Adds/removes data from the column. This function works is modelled after Array.splice.
   * Parameter `col` is the index of column in which do you want to do splice.
   * Parameter `index` is the row index at which to start changing the array.
   * If negative, will begin that many elements from the end. Parameter `amount`, is the number of old array elements to remove.
   * If the amount is 0, no elements are removed. Fourth and further parameters are the `elements` to add to the array.
   * If you don't specify any elements, spliceCol simply removes elements from the array.
   * {@link DataMap#spliceCol}
   *
   * @memberof Core#
   * @function spliceCol
   * @since 0.9-beta2
   * @param {Number} col Index of column in which do you want to do splice.
   * @param {Number} index Index at which to start changing the array. If negative, will begin that many elements from the end
   * @param {Number} amount An integer indicating the number of old array elements to remove. If amount is 0, no elements are removed
   * @param {*} [elements] The elements to add to the array. If you don't specify any elements, spliceCol simply removes elements from the array
   */
  this.spliceCol = function(col, index, amount/*, elements... */) {
    return datamap.spliceCol.apply(datamap, arguments);
  };

  /**
   * Adds/removes data from the row. This function works is modelled after Array.splice.
   * Parameter `row` is the index of row in which do you want to do splice.
   * Parameter `index` is the column index at which to start changing the array.
   * If negative, will begin that many elements from the end. Parameter `amount`, is the number of old array elements to remove.
   * If the amount is 0, no elements are removed. Fourth and further parameters are the `elements` to add to the array.
   * If you don't specify any elements, spliceCol simply removes elements from the array.
   * {@link DataMap#spliceRow}
   *
   * @memberof Core#
   * @function spliceRow
   * @since 0.11
   * @param {Number} row Index of column in which do you want to do splice.
   * @param {Number} index Index at which to start changing the array. If negative, will begin that many elements from the end
   * @param {Number} amount An integer indicating the number of old array elements to remove. If amount is 0, no elements are removed
   * @param {*} [elements] The elements to add to the array. If you don't specify any elements, spliceCol simply removes elements from the array
   */
  this.spliceRow = function(row, index, amount/*, elements... */) {
    return datamap.spliceRow.apply(datamap, arguments);
  };

  /**
   * Return index of the currently selected cells as an array `[startRow, startCol, endRow, endCol]`.
   *
   * Start row and start col are the coordinates of the active cell (where the selection was started).
   *
   * @memberof Core#
   * @function getSelected
   * @returns {Array}
   */
  this.getSelected = function() { // https://github.com/handsontable/handsontable/issues/44  //cjl
    if (selection.isSelected()) {
      return [priv.selRange.from.row, priv.selRange.from.col, priv.selRange.to.row, priv.selRange.to.col];
    }
  };

  /**
   * Returns current selection as a WalkontableCellRange object.
   *
   * @memberof Core#
   * @function getSelectedRange
   * @since 0.11
   * @returns {WalkontableCellRange} Returns `undefined` if there is no selection.
   */
  this.getSelectedRange = function() { // https://github.com/handsontable/handsontable/issues/44  //cjl
    if (selection.isSelected()) {
      return priv.selRange;
    }
  };

  /**
   * Rerender the table.
   *
   * @memberof Core#
   * @function render
   */
  this.render = function() {
    if (instance.view) {
      instance.renderCall = true;
      instance.forceFullRender = true; // used when data was changed
      selection.refreshBorders(null, true);
    }
  };

  /**
   * Reset all cells in the grid to contain data from the data array.
   *
   * @memberof Core#
   * @function loadData
   * @param {Array} data
   * @fires Hooks#afterLoadData
   * @fires Hooks#afterChange
   */
  this.loadData = function(data) {
    if (typeof data === 'object' && data !== null) {
      if (!(data.push && data.splice)) { // check if data is array. Must use duck-type check so Backbone Collections also pass it
        // when data is not an array, attempt to make a single-row array of it
        data = [data];
      }
    } else if (data === null) {
      data = [];
      var row;
      for (var r = 0, rlen = priv.settings.startRows; r < rlen; r++) {
        row = [];
        for (var c = 0, clen = priv.settings.startCols; c < clen; c++) {
          row.push(null);
        }
        data.push(row);
      }
    } else {
      throw new Error('loadData only accepts array of objects or array of arrays (' + typeof data + ' given)');
    }

    priv.isPopulated = false;
    GridSettings.prototype.data = data;

    if (Array.isArray(priv.settings.dataSchema) || Array.isArray(data[0])) {
      instance.dataType = 'array';
    } else if (typeof priv.settings.dataSchema === 'function') {
      instance.dataType = 'function';
    } else {
      instance.dataType = 'object';
    }

    datamap = new DataMap(instance, priv, GridSettings);

    clearCellSettingCache();

    grid.adjustRowsAndCols();
    Handsontable.hooks.run(instance, 'afterLoadData');

    if (priv.firstRun) {
      priv.firstRun = [null, 'loadData'];
    } else {
      Handsontable.hooks.run(instance, 'afterChange', null, 'loadData');
      instance.render();
    }
    priv.isPopulated = true;

    function clearCellSettingCache() {
      priv.cellSettings.length = 0;
    }
  };

  /**
   * Return the current data object (the same that was passed by `data` configuration option or `loadData` method).
   * Optionally you can provide cell range `row`, `col`, `row2`, `col2` to get only a fragment of grid data.
   *
   * @memberof Core#
   * @function getData
   * @param {Number} [r] From row
   * @param {Number} [c] From col
   * @param {Number} [r2] To row
   * @param {Number} [c2] To col
   * @returns {Array|Object}
   */
  this.getData = function(r, c, r2, c2) {
    if (typeof r === 'undefined') {
      return datamap.getAll();
    } else {
      return datamap.getRange(new WalkontableCellCoords(r, c), new WalkontableCellCoords(r2, c2), datamap.DESTINATION_RENDERER);
    }
  };

  /**
   * Get value of selected range. Each column is separated by tab, each row is separated by new line character.
   * {@link DataMap#getCopyableText}
   *
   * @memberof Core#
   * @function getCopyableText
   * @since 0.11
   * @param {Number} startRow From row
   * @param {Number} startCol From col
   * @param {Number} endRow To row
   * @param {Number} endCol To col
   * @returns {String}
   */
  this.getCopyableText = function(startRow, startCol, endRow, endCol) {
    return datamap.getCopyableText(new WalkontableCellCoords(startRow, startCol), new WalkontableCellCoords(endRow, endCol));
  };

  /**
   * Get copyable value at specyfied row and column index ({@link DataMap#getCopyable}).
   *
   * @memberof Core#
   * @function getCopyableData
   * @since 0.19.0
   * @param {Number} row Row index.
   * @param {Number} column Column index.
   * @returns {*}
   */
  this.getCopyableData = function(row, column) {
    return datamap.getCopyable(row, datamap.colToProp(column));
  };

  /**
   * Get schema provided by constructor settings or if it doesn't exist return schema based on data
   * structure on the first row.
   *
   * @memberof Core#
   * @function getSchema
   * @since 0.13.2
   * @returns {Object}
   */
  this.getSchema = function() {
    return datamap.getSchema();
  };

  /**
   * Use it if you need to change configuration after initialization.
   *
   * @memberof Core#
   * @function updateSettings
   * @param {Object} settings Settings to update
   * @param {Boolean} init
   * @fires Hooks#afterCellMetaReset
   * @fires Hooks#afterUpdateSettings
   */
  this.updateSettings = function(settings, init) {
    var i, clen;

    if (typeof settings.rows !== 'undefined') {
      throw new Error('"rows" setting is no longer supported. do you mean startRows, minRows or maxRows?');
    }
    if (typeof settings.cols !== 'undefined') {
      throw new Error('"cols" setting is no longer supported. do you mean startCols, minCols or maxCols?');
    }

    for (i in settings) {
      if (i === 'data') {
        continue; // loadData will be triggered later
      } else {
        if (Handsontable.hooks.getRegistered().indexOf(i) > -1) {
          if (typeof settings[i] === 'function' || Array.isArray(settings[i])) {
            instance.addHook(i, settings[i]);
          }
        } else {
          // Update settings
          if (!init && settings.hasOwnProperty(i)) {
            GridSettings.prototype[i] = settings[i];
          }
        }
      }
    }

    // Load data or create data map
    if (settings.data === void 0 && priv.settings.data === void 0) {
      instance.loadData(null); // data source created just now
    } else if (settings.data !== void 0) {
      instance.loadData(settings.data); // data source given as option
    } else if (settings.columns !== void 0) {
      datamap.createMap();
    }

    // Init columns constructors configuration
    clen = instance.countCols();

    // Clear cellSettings cache
    priv.cellSettings.length = 0;

    if (clen > 0) {
      var proto, column;

      for (i = 0; i < clen; i++) {
        priv.columnSettings[i] = columnFactory(GridSettings, priv.columnsSettingConflicts);

        // shortcut for prototype
        proto = priv.columnSettings[i].prototype;

        // Use settings provided by user
        if (GridSettings.prototype.columns) {
          column = GridSettings.prototype.columns[i];
          extend(proto, column);
          extend(proto, expandType(column));
        }
      }
    }

    if (typeof settings.cell !== 'undefined') {
      for (i in settings.cell) {
        if (settings.cell.hasOwnProperty(i)) {
          var cell = settings.cell[i];
          instance.setCellMetaObject(cell.row, cell.col, cell);
        }
      }
    }

    Handsontable.hooks.run(instance, 'afterCellMetaReset');

    if (typeof settings.className !== 'undefined') {
      if (GridSettings.prototype.className) {
        removeClass(instance.rootElement, GridSettings.prototype.className);
      }
      if (settings.className) {
        addClass(instance.rootElement, settings.className);
      }
    }

    if (typeof settings.height != 'undefined') {
      var height = settings.height;

      if (typeof height == 'function') {
        height = height();
      }

      instance.rootElement.style.height = height + 'px';
    }

    if (typeof settings.width != 'undefined') {
      var width = settings.width;

      if (typeof width == 'function') {
        width = width();
      }

      instance.rootElement.style.width = width + 'px';
    }

    /* jshint ignore:start */
    if (height) {
      instance.rootElement.style.overflow = 'hidden';
    }
    /* jshint ignore:end */

    if (!init) {
      Handsontable.hooks.run(instance, 'afterUpdateSettings');
    }

    grid.adjustRowsAndCols();
    if (instance.view && !priv.firstRun) {
      instance.forceFullRender = true; // used when data was changed
      selection.refreshBorders(null, true);
    }
  };

  /**
   * Get value from selected cell.
   *
   * @memberof Core#
   * @function getValue
   * @since 0.11
   * @returns {*} Returns value of selected cell
   */
  this.getValue = function() {
    var sel = instance.getSelected();
    if (GridSettings.prototype.getValue) {
      if (typeof GridSettings.prototype.getValue === 'function') {
        return GridSettings.prototype.getValue.call(instance);
      } else if (sel) {
        return instance.getData()[sel[0]][GridSettings.prototype.getValue];
      }
    } else if (sel) {
      return instance.getDataAtCell(sel[0], sel[1]);
    }
  };

  function expandType(obj) {
    if (!obj.hasOwnProperty('type')) {
      // ignore obj.prototype.type
      return;
    }

    var type, expandedType = {};

    if (typeof obj.type === 'object') {
      type = obj.type;
    } else if (typeof obj.type === 'string') {
      type = Handsontable.cellTypes[obj.type];
      if (type === void 0) {
        throw new Error('You declared cell type "' + obj.type +
            '" as a string that is not mapped to a known object. Cell type must be an object or a string mapped to an object in Handsontable.cellTypes');
      }
    }

    for (var i in type) {
      if (type.hasOwnProperty(i) && !obj.hasOwnProperty(i)) {
        expandedType[i] = type[i];
      }
    }

    return expandedType;

  }

  /**
   * Get object settings.
   *
   * @memberof Core#
   * @function getSettings
   * @returns {Object} Returns an object containing the current grid settings
   */
  this.getSettings = function() {
    return priv.settings;
  };

  /**
   * Clears grid.
   *
   * @memberof Core#
   * @function clear
   * @since 0.11
   */
  this.clear = function() {
    selection.selectAll();
    selection.empty();
  };

  /**
   * @memberof Core#
   * @function alter
   * @param {String} action See grid.alter for possible values: `"insert_row"`, `"insert_col"`, `"remove_row"`, `"remove_col"`
   * @param {Number} index
   * @param {Number} amount
   * @param {String} [source] Source of hook runner
   * @param {Boolean} [keepEmptyRows] Flag for preventing deletion of empty rows
   * @description
   *
   * Insert new row(s) above the row at given `index`. If index is `null` or `undefined`, the new row will be
   * added after the current last row. Default `amount` equals 1.
   * ```js
   * var hot = new Handsontable(document.getElementById('example'));
   * hot.alter('insert_row', 10);
   * ```
   *
   * Insert new column(s) before the column at given `index`. If index is `null` or `undefined`, the new column
   * will be added after the current last column. Default `amount` equals 1
   * ```js
   * var hot = new Handsontable(document.getElementById('example'));
   * hot.alter('insert_col', 10);
   * ```
   *
   * Remove the row(s) at given `index`. Default `amount` equals 1
   * ```js
   * var hot = new Handsontable(document.getElementById('example'));
   * hot.alter('remove_row', 10);
   * ```
   *
   * Remove the column(s) at given `index`. Default `amount` equals 1
   * ```js
   * var hot = new Handsontable(document.getElementById('example'));
   * hot.alter('remove_col', 10);
   * ```
   */
  this.alter = function(action, index, amount, source, keepEmptyRows) {
    grid.alter(action, index, amount, source, keepEmptyRows);
  };

  /**
   * Returns TD element for given `row`, `col` if it is rendered on screen.
   * Returns `null` if the TD is not rendered on screen (probably because that part of table is not visible).
   *
   * @memberof Core#
   * @function getCell
   * @param {Number} row
   * @param {Number} col
   * @param {Boolean} topmost
   * @returns {Element}
   */
  this.getCell = function(row, col, topmost) {
    return instance.view.getCellAtCoords(new WalkontableCellCoords(row, col), topmost);
  };

  /**
   * Returns coordinates for the provided element.
   *
   * @memberof Core#
   * @function getCoords
   * @param {Element} elem
   * @returns {WalkontableCellCoords}
   */
  this.getCoords = function(elem) {
    return this.view.wt.wtTable.getCoords.call(this.view.wt.wtTable, elem);
  };

  /**
   * Returns property name that corresponds with the given column index. {@link DataMap#colToProp}
   *
   * @memberof Core#
   * @function colToProp
   * @param {Number} col Column index
   * @returns {String}
   */
  this.colToProp = function(col) {
    return datamap.colToProp(col);
  };

  /**
   * Returns column index that corresponds with the given property. {@link DataMap#propToCol}
   *
   * @memberof Core#
   * @function propToCol
   * @param {String} prop
   * @returns {Number}
   */
  this.propToCol = function(prop) {
    return datamap.propToCol(prop);
  };

  /**
   * @description
   * Return cell value at `row`, `col`. `row` and `col` are the __visible__ indexes (note that if columns were reordered or sorted,
   * the current order will be used).
   *
   * @memberof Core#
   * @function getDataAtCell
   * @param {Number} row
   * @param {Number} col
   * @returns {*}
   */
  this.getDataAtCell = function(row, col) {
    return datamap.get(row, datamap.colToProp(col));
  };

  /**
   * Return value at `row`, `prop`. {@link DataMap#get}
   *
   * @memberof Core#
   * @function getDataAtRowProp
   * @param {Number} row
   * @param {String} prop
   * @returns {*}
   */
  this.getDataAtRowProp = function(row, prop) {
    return datamap.get(row, prop);
  };

  /**
   * @description
   * Returns array of column values from the data source. `col` is the __visible__ index of the column.
   *
   * @memberof Core#
   * @function getDataAtCol
   * @since 0.9-beta2
   * @param {Number} col
   * @returns {Array}
   */
  this.getDataAtCol = function(col) {
    var out = [];
    return out.concat.apply(out, datamap.getRange(
        new WalkontableCellCoords(0, col), new WalkontableCellCoords(priv.settings.data.length - 1, col), datamap.DESTINATION_RENDERER));
  };

  /**
   * Given the object property name (e.g. `'first.name'`), returns array of column values from the data source.
   *
   * @memberof Core#
   * @function getDataAtProp
   * @since 0.9-beta2
   * @param {String} prop
   * @returns {*}
   */
  this.getDataAtProp = function(prop) {
    var out = [],
        range;

    range = datamap.getRange(
        new WalkontableCellCoords(0, datamap.propToCol(prop)),
        new WalkontableCellCoords(priv.settings.data.length - 1, datamap.propToCol(prop)),
        datamap.DESTINATION_RENDERER);

    return out.concat.apply(out, range);
  };

  /**
   * Returns array of column values from the data source. `col` is the index of the row in the data source.
   *
   * @memberof Core#
   * @function getSourceDataAtCol
   * @since 0.11.0-beta3
   * @param {Number} col
   * @returns {Array}
   */
  this.getSourceDataAtCol = function(col) {
    var out = [],
        data = priv.settings.data;

    for (var i = 0; i < data.length; i++) {
      out.push(data[i][col]);
    }

    return out;
  };

  /**
   * Returns a single row of the data (array or object, depending on what you have). `row` is the index of the row in the data source.
   *
   * @memberof Core#
   * @function getSourceDataAtRow
   * @since 0.11.0-beta3
   * @param {Number} row
   * @returns {Array|Object}
   */
  this.getSourceDataAtRow = function(row) {
    return priv.settings.data[row];
  };

  /**
   * @description
   * Returns a single row of the data (array or object, depending on what you have). `row` is the __visible__ index of the row.
   *
   * @memberof Core#
   * @function getDataAtRow
   * @param {Number} row
   * @returns {*}
   * @since 0.9-beta2
   */
  this.getDataAtRow = function(row) {
    var data = datamap.getRange(new WalkontableCellCoords(row, 0), new WalkontableCellCoords(row, this.countCols() - 1), datamap.DESTINATION_RENDERER);

    return data[0];
  };

  /**
   * @description
   * Returns a data type defined in Handsontable settings under `type` key ([type](http://docs.handsontable.com/Options.html#type)).
   * If in selected range of cells are cells with different types it returns `'mixed'`.
   *
   * @since 0.18.1
   * @param {Number} rowFrom From row index.
   * @param {Number} columnFrom To row index.
   * @param {Number} rowTo From column index.
   * @param {Number} columnTo To column index.
   * @returns {String} Returns cells type (e.q: `'mixed'`, `'text'`, `'numeric'`, `'autocomplete'`).
   */
  this.getDataType = function(rowFrom, columnFrom, rowTo, columnTo) {
    let previousType = null;
    let currentType = null;

    if (rowFrom === void 0) {
      rowFrom = 0;
      rowTo = this.countRows();
      columnFrom = 0;
      columnTo = this.countCols();
    }
    if (rowTo === void 0) {
      rowTo = rowFrom;
    }
    if (columnTo === void 0) {
      columnTo = columnFrom;
    }
    let type = 'mixed';

    rangeEach(Math.min(rowFrom, rowTo), Math.max(rowFrom, rowTo), (row) => {
      let isTypeEqual = true;

      rangeEach(Math.min(columnFrom, columnTo), Math.max(columnFrom, columnTo), (column) => {
        let cellType = this.getCellMeta(row, column);

        currentType = cellType.type;

        if (previousType) {
          isTypeEqual = previousType === currentType;
        } else {
          previousType = currentType;
        }

        return isTypeEqual;
      });
      type = isTypeEqual ? currentType : 'mixed';

      return isTypeEqual;
    });

    return type;
  };

  /**
   * Remove `key` property object from cell meta data corresponding to params `row`, `col`.
   *
   * @memberof Core#
   * @function removeCellMeta
   * @param {Number} row
   * @param {Number} col
   * @param {String} key
   */
  this.removeCellMeta = function(row, col, key) {
    var cellMeta = instance.getCellMeta(row, col);
    /* jshint ignore:start */
    if (cellMeta[key] != undefined) {
      delete priv.cellSettings[row][col][key];
    }
    /* jshint ignore:end */
  };

  /**
   * Set cell meta data object `prop` to corresponding params `row`, `col`
   *
   * @memberof Core#
   * @function setCellMetaObject
   * @since 0.11
   * @param {Number} row
   * @param {Number} col
   * @param {Object} prop
   */
  this.setCellMetaObject = function(row, col, prop) {
    if (typeof prop === 'object') {
      for (var key in prop) {
        if (prop.hasOwnProperty(key)) {
          var value = prop[key];
          this.setCellMeta(row, col, key, value);
        }
      }
    }
  };

  /**
   * Sets cell meta data object `key` corresponding to params `row`, `col`.
   *
   * @memberof Core#
   * @function setCellMeta
   * @since 0.11
   * @param {Number} row
   * @param {Number} col
   * @param {String} key
   * @param {String} val
   * @fires Hooks#afterSetCellMeta
   */
  this.setCellMeta = function(row, col, key, val) {
    if (!priv.cellSettings[row]) {
      priv.cellSettings[row] = [];
    }
    if (!priv.cellSettings[row][col]) {
      priv.cellSettings[row][col] = new priv.columnSettings[col]();
    }
    priv.cellSettings[row][col][key] = val;
    Handsontable.hooks.run(instance, 'afterSetCellMeta', row, col, key, val);
  };

  /**
   * Get all the cells meta settings at least once generated in the table (in order of cell initialization).
   *
   * @since 0.19.0
   * @returns {Array} Returns Array of ColumnSettings object.
   */
  this.getCellsMeta = function() {
    return arrayFlatten(priv.cellSettings);
  };

  /**
   * Return cell properties for given `row`, `col` coordinates.
   *
   * @memberof Core#
   * @function getCellMeta
   * @param {Number} row
   * @param {Number} col
   * @returns {Object}
   * @fires Hooks#beforeGetCellMeta
   * @fires Hooks#afterGetCellMeta
   */
  this.getCellMeta = function(row, col) {
    var prop = datamap.colToProp(col),
        cellProperties;

    row = translateRowIndex(row);
    col = translateColIndex(col);

    if (!priv.columnSettings[col]) {
      priv.columnSettings[col] = columnFactory(GridSettings, priv.columnsSettingConflicts);
    }

    if (!priv.cellSettings[row]) {
      priv.cellSettings[row] = [];
    }
    if (!priv.cellSettings[row][col]) {
      priv.cellSettings[row][col] = new priv.columnSettings[col]();
    }

    cellProperties = priv.cellSettings[row][col]; // retrieve cellProperties from cache

    cellProperties.row = row;
    cellProperties.col = col;
    cellProperties.prop = prop;
    cellProperties.instance = instance;

    Handsontable.hooks.run(instance, 'beforeGetCellMeta', row, col, cellProperties);
    extend(cellProperties, expandType(cellProperties)); // for `type` added in beforeGetCellMeta

    if (cellProperties.cells) {
      var settings = cellProperties.cells.call(cellProperties, row, col, prop);

      if (settings) {
        extend(cellProperties, settings);
        extend(cellProperties, expandType(settings)); // for `type` added in cells
      }
    }

    Handsontable.hooks.run(instance, 'afterGetCellMeta', row, col, cellProperties);

    return cellProperties;
  };

  /**
   * Checks if the data format and config allows user to modify the column structure.
   * @returns {boolean}
   */
  this.isColumnModificationAllowed = function() {
    return !(instance.dataType === 'object' || instance.getSettings().columns);
  };

  /**
   * If displayed rows order is different than the order of rows stored in memory (i.e. sorting is applied)
   * we need to translate logical (stored) row index to physical (displayed) index.
   *
   * @memberof Core#
   * @function translateRowIndex
   * @param {Number} row Original row index
   * @returns {Number} Translated row index
   * @fires Hooks#modifyRow
   */
  function translateRowIndex(row) {
    return Handsontable.hooks.run(instance, 'modifyRow', row);
  }

  /**
   * If displayed columns order is different than the order of columns stored in memory (i.e. column were moved using manualColumnMove plugin)
   * we need to translate logical (stored) column index to physical (displayed) index.
   *
   * @memberof Core#
   * @function translateColIndex
   * @param {Number} col Original column index
   * @returns {Number} Translated column index
   * @fires Hooks#modifyCol
   */
  function translateColIndex(col) {
    // warning: this must be done after datamap.colToProp
    return Handsontable.hooks.run(instance, 'modifyCol', col);
  }

  var rendererLookup = cellMethodLookupFactory('renderer');

  /**
   * Get cell renderer type by `row` and `col`.
   *
   * @memberof Core#
   * @function getCellRenderer
   * @since 0.11
   * @param {Number} row
   * @param {Number} col
   * @returns {Function} Returns rederer type
   */
  this.getCellRenderer = function(row, col) {
    var renderer = rendererLookup.call(this, row, col);

    return getRenderer(renderer);
  };

  /**
   * Get cell editor by `row` and `col`.
   *
   * @memberof Core#
   * @function getCellEditor
   * @returns {*}
   */
  this.getCellEditor = cellMethodLookupFactory('editor');

  /**
   * Get cell validator by `row` and `col`
   *
   * @memberof Core#
   * @function getCellValidator
   * @returns {*}
   */
  this.getCellValidator = cellMethodLookupFactory('validator');

  /**
   * Validates all cells using their validator functions and calls callback when finished. Does not render the view.
   *
   * If one of cells is invalid callback will be fired with `'valid'` arguments as `false` otherwise `true`.
   *
   * @memberof Core#
   * @function validateCells
   * @param {Function} callback
   */
  this.validateCells = function(callback) {
    var waitingForValidator = new ValidatorsQueue();
    waitingForValidator.onQueueEmpty = callback;

    /* jshint ignore:start */
    var i = instance.countRows() - 1;
    while (i >= 0) {
      var j = instance.countCols() - 1;
      while (j >= 0) {
        waitingForValidator.addValidatorToQueue();
        instance.validateCell(instance.getDataAtCell(i, j), instance.getCellMeta(i, j), function(result) {
          if (typeof result !== 'boolean') {
            throw new Error('Validation error: result is not boolean');
          }
          if (result === false) {
            waitingForValidator.valid = false;
          }
          waitingForValidator.removeValidatorFormQueue();
        }, 'validateCells');
        j--;
      }
      i--;
    }
    /* jshint ignore:end */
    waitingForValidator.checkIfQueueIsEmpty();
  };

  /**
   * Returns array of row headers (if they are enabled). If param `row` given, return header at given row as string.
   *
   * @memberof Core#
   * @function getRowHeader
   * @param {Number} [row]
   * @returns {Array|String}
   */
  this.getRowHeader = function(row) {
    if (row === void 0) {
      var out = [];
      for (var i = 0, ilen = instance.countRows(); i < ilen; i++) {
        out.push(instance.getRowHeader(i));
      }
      return out;

    } else if (Array.isArray(priv.settings.rowHeaders) && priv.settings.rowHeaders[row] !== void 0) {
      return priv.settings.rowHeaders[row];

    } else if (typeof priv.settings.rowHeaders === 'function') {
      return priv.settings.rowHeaders(row);

    } else if (priv.settings.rowHeaders && typeof priv.settings.rowHeaders !== 'string' && typeof priv.settings.rowHeaders !== 'number') {
      return row + 1;

    } else {
      return priv.settings.rowHeaders;
    }
  };

  /**
   * Returns information of this table is configured to display row headers.
   *
   * @memberof Core#
   * @function hasRowHeaders
   * @returns {Boolean}
   * @since 0.11
   */
  this.hasRowHeaders = function() {
    return !!priv.settings.rowHeaders;
  };

  /**
   * Returns information of this table is configured to display column headers.
   *
   * @memberof Core#
   * @function hasColHeaders
   * @since 0.11
   * @returns {Boolean}
   */
  this.hasColHeaders = function() {
    if (priv.settings.colHeaders !== void 0 && priv.settings.colHeaders !== null) { // Polymer has empty value = null
      return !!priv.settings.colHeaders;
    }
    for (var i = 0, ilen = instance.countCols(); i < ilen; i++) {
      if (instance.getColHeader(i)) {
        return true;
      }
    }

    return false;
  };

  /**
   * Return array of column headers (if they are enabled). If param `col` given, return header at given column as string
   *
   * @memberof Core#
   * @function getColHeader
   * @param {Number} [col] Column index
   * @returns {Array|String}
   */
  this.getColHeader = function(col) {
    if (col === void 0) {
      var out = [];
      for (var i = 0, ilen = instance.countCols(); i < ilen; i++) {
        out.push(instance.getColHeader(i));
      }
      return out;

    } else {
      var baseCol = col;

      col = Handsontable.hooks.run(instance, 'modifyCol', col);

      if (priv.settings.columns && priv.settings.columns[col] && priv.settings.columns[col].title) {
        return priv.settings.columns[col].title;
      } else if (Array.isArray(priv.settings.colHeaders) && priv.settings.colHeaders[col] !== void 0) {

        return priv.settings.colHeaders[col];
      } else if (typeof priv.settings.colHeaders === 'function') {

        return priv.settings.colHeaders(col);
      } else if (priv.settings.colHeaders && typeof priv.settings.colHeaders !== 'string' && typeof priv.settings.colHeaders !== 'number') {

        return spreadsheetColumnLabel(baseCol); // see #1458
      } else {
        return priv.settings.colHeaders;
      }
    }
  };

  /**
   * Return column width from settings (no guessing). Private use intended.
   *
   * @private
   * @memberof Core#
   * @function _getColWidthFromSettings
   * @param {Number} col
   * @returns {Number}
   */
  this._getColWidthFromSettings = function(col) {
    var cellProperties = instance.getCellMeta(0, col);
    var width = cellProperties.width;

    if (width === void 0 || width === priv.settings.width) {
      width = cellProperties.colWidths;
    }
    if (width !== void 0 && width !== null) {
      switch (typeof width) {
        case 'object': // array
          width = width[col];
          break;

        case 'function':
          width = width(col);
          break;
      }
      if (typeof width === 'string') {
        width = parseInt(width, 10);
      }
    }

    return width;
  };

  /**
   * Return column width
   *
   * @memberof Core#
   * @function getColWidth
   * @since 0.11
   * @param {Number} col
   * @returns {Number}
   * @fires Hooks#modifyColWidth
   */
  this.getColWidth = function(col) {
    let width = instance._getColWidthFromSettings(col);

    width = Handsontable.hooks.run(instance, 'modifyColWidth', width, col);

    if (width === void 0) {
      width = WalkontableViewportColumnsCalculator.DEFAULT_WIDTH;
    }

    return width;
  };

  /**
   * Return row height from settings (no guessing). Private use intended.
   *
   * @private
   * @memberof Core#
   * @function _getRowHeightFromSettings
   * @param {Number} row
   * @returns {Number}
   */
  this._getRowHeightFromSettings = function(row) {
    // let cellProperties = instance.getCellMeta(row, 0);
    // let height = cellProperties.height;
    //
    // if (height === void 0 || height === priv.settings.height) {
    //  height = cellProperties.rowHeights;
    // }
    var height = priv.settings.rowHeights;

    if (height !== void 0 && height !== null) {
      switch (typeof height) {
        case 'object': // array
          height = height[row];
          break;

        case 'function':
          height = height(row);
          break;
      }
      if (typeof height === 'string') {
        height = parseInt(height, 10);
      }
    }

    return height;
  };

  /**
   * Return row height.
   *
   * @memberof Core#
   * @function getRowHeight
   * @since 0.11
   * @param {Number} row
   * @returns {Number}
   * @fires Hooks#modifyRowHeight
   */
  this.getRowHeight = function(row) {
    var height = instance._getRowHeightFromSettings(row);

    height = Handsontable.hooks.run(instance, 'modifyRowHeight', height, row);

    return height;
  };

  /**
   * Returns total number of rows in the grid.
   *
   * @memberof Core#
   * @function countRows
   * @returns {Number} Total number in rows the grid
   */
  this.countRows = function() {
    return priv.settings.data.length;
  };

  /**
   * Returns total number of columns in the grid.
   *
   * @memberof Core#
   * @function countCols
   * @returns {Number} Total number of columns
   */
  this.countCols = function() {
    if (instance.dataType === 'object' || instance.dataType === 'function') {
      if (priv.settings.columns && priv.settings.columns.length) {
        return priv.settings.columns.length;

      } else {
        return datamap.colToPropCache.length;
      }
    } else if (instance.dataType === 'array') {
      if (priv.settings.columns && priv.settings.columns.length) {
        return priv.settings.columns.length;

      } else if (priv.settings.data && priv.settings.data[0] && priv.settings.data[0].length) {
        return priv.settings.data[0].length;

      } else {
        return 0;
      }
    }
  };

  this.getColspanOffset = function(col, level) {
    var colspanSum = 0;

    if (instance.colspanArray) {
      for (var i = 0; i < col; i++) {
        colspanSum += instance.colspanArray[level][i] - 1 || 0;
      }

      return colspanSum;
    }

    var colspanSum = 0;

    var TRindex = instance.view.wt.wtTable.THEAD.childNodes.length - level - 1;
    var TR = instance.view.wt.wtTable.THEAD.querySelector('tr:nth-child(' + parseInt(TRindex + 1, 10) + ')');
    var rowHeadersCount = instance.view.wt.wtSettings.settings.rowHeaders().length;

    for (var i = rowHeadersCount; i < rowHeadersCount + col; i++) {
      if (TR.childNodes[i].hasAttribute('colspan')) {
        colspanSum += parseInt(TR.childNodes[i].getAttribute('colspan'), 10) - 1;
      }
    }

    return colspanSum;
  };

  this.getHeaderColspan = function(col, level) {
    var TRindex = instance.view.wt.wtTable.THEAD.childNodes.length - level - 1;
    var rowHeadersCount = instance.view.wt.wtSettings.settings.rowHeaders().length;
    var TR = instance.view.wt.wtTable.THEAD.querySelector('tr:nth-child(' + parseInt(TRindex + 1, 10) + ')');
    var offsettedColIndex = rowHeadersCount + col - instance.view.wt.wtViewport.columnsRenderCalculator.startColumn;

    if (TR.childNodes[offsettedColIndex].hasAttribute('colspan')) {
      return parseInt(TR.childNodes[offsettedColIndex].getAttribute('colspan'), 10);
    }
    return 0;
  };

  /**
   * Get index of first visible row.
   *
   * @memberof Core#
   * @function rowOffset
   * @returns {Number} Returns index of first visible row
   */
  this.rowOffset = function() {
    return instance.view.wt.wtTable.getFirstRenderedRow();
  };

  /**
   * Get index of first visible column.
   *
   * @memberof Core#
   * @function colOffset
   * @returns {Number} Return index of first visible column.
   */
  this.colOffset = function() {
    return instance.view.wt.wtTable.getFirstRenderedColumn();
  };

  /**
   * Return number of rendered rows (including rows partially or fully rendered outside viewport).
   *
   * @memberof Core#
   * @function countRenderedRows
   * @returns {Number} Returns -1 if table is not visible
   */
  this.countRenderedRows = function() {
    return instance.view.wt.drawn ? instance.view.wt.wtTable.getRenderedRowsCount() : -1;
  };

  /**
   * Return number of visible rows (rendered rows that fully fit inside viewport).
   *
   * @memberof Core#
   * @function countVisibleRows
   * @returns {Number} Returns -1 if table is not visible
   */
  this.countVisibleRows = function() {
    return instance.view.wt.drawn ? instance.view.wt.wtTable.getVisibleRowsCount() : -1;
  };

  /**
   * Return number of visible columns.
   *
   * @memberof Core#
   * @function countRenderedCols
   * @returns {Number} Returns -1 if table is not visible
   */
  this.countRenderedCols = function() {
    return instance.view.wt.drawn ? instance.view.wt.wtTable.getRenderedColumnsCount() : -1;
  };

  /**
   * Return number of visible columns. Returns -1 if table is not visible
   *
   * @memberof Core#
   * @function countVisibleCols
   * @return {Number}
   */
  this.countVisibleCols = function() {
    return instance.view.wt.drawn ? instance.view.wt.wtTable.getVisibleColumnsCount() : -1;
  };

  /**
   * Returns number of empty rows. If the optional ending parameter is `true`, returns
   * number of empty rows at the bottom of the table.
   *
   * @memberof Core#
   * @function countEmptyRows
   * @param {Boolean} [ending] If `true`, will only count empty rows at the end of the data source
   * @returns {Number} Count empty rows
   * @fires Hooks#modifyRow
   */
  this.countEmptyRows = function(ending) {
    var i = instance.countRows() - 1,
        empty = 0,
        row;

    while (i >= 0) {
      row = Handsontable.hooks.run(this, 'modifyRow', i);

      if (instance.isEmptyRow(row)) {
        empty++;

      } else if (ending) {
        break;
      }
      i--;
    }

    return empty;
  };

  /**
   * Returns number of empty columns. If the optional ending parameter is `true`, returns number of empty
   * columns at right hand edge of the table.
   *
   * @memberof Core#
   * @function countEmptyCols
   * @param {Boolean} [ending] If `true`, will only count empty columns at the end of the data source row
   * @returns {Number} Count empty cols
   */
  this.countEmptyCols = function(ending) {
    if (instance.countRows() < 1) {
      return 0;
    }
    var i = instance.countCols() - 1,
        empty = 0;

    while (i >= 0) {
      if (instance.isEmptyCol(i)) {
        empty++;
      } else if (ending) {
        break;
      }
      i--;
    }

    return empty;
  };

  /**
   * Check is `row` is empty.
   *
   * @memberof Core#
   * @function isEmptyRow
   * @param {Number} row Row index
   * @returns {Boolean} Return `true` if the row at the given `row` is empty, `false` otherwise.
   */
  this.isEmptyRow = function(row) {
    return priv.settings.isEmptyRow.call(instance, row);
  };

  /**
   * Check is `col` is empty.
   *
   * @memberof Core#
   * @function isEmptyCol
   * @param {Number} col Column index
   * @returns {Boolean} Return `true` if the column at the given `col` is empty, `false` otherwise.
   */
  this.isEmptyCol = function(col) {
    return priv.settings.isEmptyCol.call(instance, col);
  };

  /**
   * Select cell `row`, `col` or range of cells finishing at `endRow`, `endCol`.
   * By default, viewport will be scrolled to selection and after `selectCell` call instance will be listening
   * to keyboard input on document.
   *
   * @memberof Core#
   * @function selectCell
   * @param {Number} row
   * @param {Number} col
   * @param {Number} [endRow]
   * @param {Number} [endCol]
   * @param {Boolean} [scrollToCell=true] If `true`, viewport will be scrolled to the selection
   * @param {Boolean} [changeListener=true] If `false`, Handsontable will not change keyboard events listener to
   *                                        himself (default `true`)
   * @returns {Boolean}
   */
  this.selectCell = function(row, col, endRow, endCol, scrollToCell, changeListener) {
    var coords;

    changeListener = typeof changeListener === 'undefined' || changeListener === true;

    if (typeof row !== 'number' || row < 0 || row >= instance.countRows()) {
      return false;
    }
    if (typeof col !== 'number' || col < 0 || col >= instance.countCols()) {
      return false;
    }
    if (typeof endRow !== 'undefined') {
      if (typeof endRow !== 'number' || endRow < 0 || endRow >= instance.countRows()) {
        return false;
      }
      if (typeof endCol !== 'number' || endCol < 0 || endCol >= instance.countCols()) {
        return false;
      }
    }
    coords = new WalkontableCellCoords(row, col);
    priv.selRange = new WalkontableCellRange(coords, coords, coords);

    if (document.activeElement && document.activeElement !== document.documentElement &&
        document.activeElement !== document.body) {
      // needed or otherwise prepare won't focus the cell. selectionSpec tests this (should move focus to selected cell)
      document.activeElement.blur();
    }
    if (changeListener) {
      instance.listen();
    }

    if (typeof endRow === 'undefined') {
      selection.setRangeEnd(priv.selRange.from, scrollToCell);

    } else {
      selection.setRangeEnd(new WalkontableCellCoords(endRow, endCol), scrollToCell);
    }
    instance.selection.finish();

    return true;
  };

  /**
   * Select cell `row`, `prop` or range finishing at `endRow`, `endProp`. By default, viewport will be scrolled to selection.
   *
   * @memberof Core#
   * @function selectCellByProp
   * @param {Number} row
   * @param {Object} prop
   * @param {Number} [endRow]
   * @param {Object} [endProp]
   * @param {Boolean} [scrollToCell=true] If `true`, viewport will be scrolled to the selection
   * @returns {Boolean}
   */
  this.selectCellByProp = function(row, prop, endRow, endProp, scrollToCell) {
    /* jshint ignore:start */
    arguments[1] = datamap.propToCol(arguments[1]);
    if (typeof arguments[3] !== 'undefined') {
      arguments[3] = datamap.propToCol(arguments[3]);
    }
    return instance.selectCell.apply(instance, arguments);
    /* jshint ignore:end */
  };

  /**
   * Deselects current cell selection on grid.
   *
   * @memberof Core#
   * @function deselectCell
   */
  this.deselectCell = function() {
    selection.deselect();
  };

  /**
   * Remove grid from DOM.
   *
   * @memberof Core#
   * @function destroy
   * @fires Hooks#afterDestroy
   */
  this.destroy = function() {

    instance._clearTimeouts();
    if (instance.view) { // in case HT is destroyed before initialization has finished
      instance.view.destroy();
    }
    empty(instance.rootElement);
    eventManager.destroy();

    Handsontable.hooks.run(instance, 'afterDestroy');
    Handsontable.hooks.destroy(instance);

    for (var i in instance) {
      if (instance.hasOwnProperty(i)) {
        // replace instance methods with post mortem
        if (typeof instance[i] === 'function') {
          instance[i] = postMortem;
        }
        // replace instance properties with null (restores memory)
        // it should not be necessary but this prevents a memory leak side effects that show itself in Jasmine tests
        else if (i !== 'guid') {
          instance[i] = null;
        }
      }
    }

    // replace private properties with null (restores memory)
    // it should not be necessary but this prevents a memory leak side effects that show itself in Jasmine tests
    priv = null;
    datamap = null;
    grid = null;
    selection = null;
    editorManager = null;
    instance = null;
    GridSettings = null;
  };

  /**
   * Replacement for all methods after Handsotnable was destroyed.
   *
   * @private
   */
  function postMortem() {
    throw new Error('This method cannot be called because this Handsontable instance has been destroyed');
  }

  /**
   * Returns active editor object. {@link Handsontable.EditorManager#getActiveEditor}
   *
   * @memberof Core#
   * @function getActiveEditor
   * @returns {Object}
   */
  this.getActiveEditor = function() {
    return editorManager.getActiveEditor();
  };

  /**
   * Returns plugin instance by plugin name
   *
   * @memberof Core#
   * @function getPlugin
   * @param {String} pluginName
   * @returns {*}
   * @since 0.15.0
   */
  this.getPlugin = function(pluginName) {
    return getPlugin(this, pluginName);
  };

  /**
   * Return Handsontable instance.
   *
   * @memberof Core#
   * @function getInstance
   * @returns {Handsontable}
   */
  this.getInstance = function() {
    return instance;
  };

  /**
   * Adds listener to specified hook name and only for this Handsontable instance.
   *
   * @memberof Core#
   * @function addHook
   * @see Hooks#add
   * @param {String} key Hook name
   * @param {Function|Array} callback Function or array of Functions
   *
   * @example
   * ```js
   * hot.addHook('beforeInit', myCallback);
   * ```
   */
  this.addHook = function(key, callback) {
    Handsontable.hooks.add(key, callback, instance);
  };

  /**
   * Adds listener to specified hook name and only for this Handsontable instance. After hook runs this
   * listener will be automatically removed.
   *
   * @memberof Core#
   * @function addHookOnce
   * @see Hooks#once
   * @param {String} key Hook name
   * @param {Function|Array} callback Function or array of Functions
   *
   * @example
   * ```js
   * hot.addHookOnce('beforeInit', myCallback);
   * ```
   */
  this.addHookOnce = function(key, callback) {
    Handsontable.hooks.once(key, callback, instance);
  };

  /**
   * Removes the hook listener previously registered with {@link Core#addHook}.
   *
   * @memberof Core#
   * @function removeHook
   * @see Hooks#remove
   * @param {String} key Hook name
   * @param {Function} callback Function which have been registered via {@link Core#addHook}
   *
   * @example
   * ```js
   * hot.removeHook('beforeInit', myCallback);
   * ```
   */
  this.removeHook = function(key, callback) {
    Handsontable.hooks.remove(key, callback, instance);
  };

  /**
   * @memberof Core#
   * @function runHooks
   * @see Hooks#run
   * @param {String} key Hook name
   * @param {*} [p1]
   * @param {*} [p2]
   * @param {*} [p3]
   * @param {*} [p4]
   * @param {*} [p5]
   * @param {*} [p6]
   * @returns {*}
   *
   * @example
   * ```js
   * hot.runHooks('beforeInit');
   * ```
   */
  this.runHooks = function(key, p1, p2, p3, p4, p5, p6) {
    return Handsontable.hooks.run(instance, key, p1, p2, p3, p4, p5, p6);
  };

  this.timeouts = [];

  /**
   * Sets timeout. Purpose of this method is to clear all known timeouts when `destroy` method is called.
   *
   * @param {*} handle
   * @private
   */
  this._registerTimeout = function(handle) {
    this.timeouts.push(handle);
  };

  /**
   * Clears all known timeouts.
   *
   * @private
   */
  this._clearTimeouts = function() {
    for (var i = 0, ilen = this.timeouts.length; i < ilen; i++) {
      clearTimeout(this.timeouts[i]);
    }
  };

  /**
   * Handsontable version
   *
   * @type {String}
   */
  this.version = Handsontable.version;

  Handsontable.hooks.run(instance, 'construct');
};

/**
 * @alias Options
 * @constructor
 * @description

 * ## Constructor options
 *
 * Constructor options are applied using an object literal passed as a first argument to the Handsontable constructor.
 *
 * ```js
 * var hot = new Handsontable(document.getElementById('example1'), {
 *   data: myArray,
 *   width: 400,
 *   height: 300
 * })
 * ```
 *
 * ---
 * ## Cascading configuration
 *
 * Handsontable 0.9 and newer is using *Cascading Configuration*, which is fast way to provide configuration options
 * for whole table, its columns and particular cells.
 *
 * Consider the following example:
 * ```js
 * var hot = new Handsontable(document.getElementById('example'), {
 *   readOnly: true,
 *   columns: [
 *     {readOnly: false},
 *     {},
 *     {}
 *   ],
 *   cells: function (row, col, prop) {
 *     var cellProperties = {};
 *
 *     if (row === 0 && col === 0) {
 *       cellProperties.readOnly = true;
 *     }
 *
 *     return cellProperties;
 *   }
 * });
 * ```
 *
 * The above notation will result in all TDs being *read only*, except for first column TDs which will be *editable*, except for the TD in top left corner which will still be *read only*.
 *
 * ### The Cascading Configuration model
 *
 * ##### 1. Constructor
 *
 * Configuration options that are provided using first-level `handsontable(container, {option: "value"})` and `updateSettings` method.
 *
 * ##### 2. Columns
 *
 * Configuration options that are provided using second-level object `handsontable(container, {columns: {option: "value"}]})`
 *
 * ##### 3. Cells
 *
 * Configuration options that are provided using second-level function `handsontable(container, {cells: function: (row, col, prop){ }})`
 *
 * ---
 * ## Architecture performance
 *
 * The Cascading Configuration model is based on prototypical inheritance. It is much faster and memory efficient compared
 * to the previous model that used jQuery extend. See: [http://jsperf.com/extending-settings](http://jsperf.com/extending-settings).
 *
 * ---
 * __Important notice:__ In order for the data separation to work properly, make sure that each instance of Handsontable has a unique `id`.
 */
var DefaultSettings = function() {
};

DefaultSettings.prototype = {
  /**
   * @description
   * Initial data source that will be bound to the data grid __by reference__ (editing data grid alters the data source).
   * Can be Array of Array, Array of Objects or Function.
   *
   * See [Understanding binding as reference](http://handsontable.com/demo/understanding_reference.html).
   *
   * @type {Array|Function}
   * @default undefined
   */
  data: void 0,

  /**
   * @description
   * Defines the structure of a new row when data source is an object.
   * Default like the first data row Array or Object.
   *
   *  See [demo/datasources.html](http://handsontable.com/demo/datasources.html) for examples.
   *
   * @type {Object}
   * @default undefined
   */
  dataSchema: void 0,

  /**
   * Width of the grid. Can be a number or a function that returns a number.
   *
   * @type {Number|Function}
   * @default undefined
   */
  width: void 0,

  /**
   * Height of the grid. Can be a number or a function that returns a number.
   *
   * @type {Number|Function}
   * @default undefined
   */
  height: void 0,

  /**
   * @description
   * Initial number of rows.
   *
   * __Notice:__ This option only has effect in Handsontable constructor and only if `data` option is not provided
   *
   * @type {Number}
   * @default 5
   */
  startRows: 5,

  /**
   * @description
   * Initial number of columns.
   *
   * __Notice:__ This option only has effect in Handsontable constructor and only if `data` option is not provided
   *
   * @type {Number}
   * @default 5
   */
  startCols: 5,

  /**
   * Setting `true` or `false` will enable or disable the default row headers (1, 2, 3).
   * You can also define an array `['One', 'Two', 'Three', ...]` or a function to define the headers.
   * If a function is set the index of the row is passed as a parameter.
   *
   * @type {Boolean|Array|Function}
   * @default null
   * @example
   * ```js
   * ...
   * // as boolean
   * rowHeaders: true,
   * ...
   *
   * ...
   * // as array
   * rowHeaders: [1, 2, 3],
   * ...
   *
   * ...
   * // as function
   * rowHeaders: function(index) {
   *   return index + ': AB';
   * },
   * ...
   * ```
   */
  rowHeaders: null,

  /**
   * Setting `true` or `false` will enable or disable the default column headers (A, B, C).
   * You can also define an array `['One', 'Two', 'Three', ...]` or a function to define the headers.
   * If a function is set the index of the column is passed as a parameter.
   *
   * @type {Boolean|Array|Function}
   * @default null
   * @example
   * ```js
   * ...
   * // as boolean
   * colHeaders: true,
   * ...
   *
   * ...
   * // as array
   * colHeaders: ['A', 'B', 'C'],
   * ...
   *
   * ...
   * // as function
   * colHeaders: function(index) {
   *   return index + ': AB';
   * },
   * ...
   * ```
   */
  colHeaders: null,

  /**
   * Defines column widths in pixels. Accepts number, string (that will be converted to number),
   * array of numbers (if you want to define column width separately for each column) or a
   * function (if you want to set column width dynamically on each render).
   *
   * @type {Array|Function|Number|String}
   * @default undefined
   */
  colWidths: void 0,

  /**
   * @description
   * Defines the cell properties and data binding for certain columns.
   *
   * __Notice:__ Using this option sets a fixed number of columns (options `startCols`, `minCols`, `maxCols` will be ignored).
   *
   * See [demo/datasources.html](http://handsontable.com/demo/datasources.html) for examples.
   *
   * @type {Array}
   * @default undefined
   * @example
   * ```js
   * ...
   * var exampleContainer = document.getElementById('example');
   * var hot = new Handsontable(exampleContainer, {
   *   columns: [
   *     {
   *       // column options for the first column
   *       type: 'numeric',
   *       format: '0,0.00 $'
   *     },
   *     {
   *       // column options for the second column
   *       type: 'text',
   *       readOnly: true
   *     }
   *   ]
   * });
   * ...
   * ```
   */
  columns: void 0,

  /**
   * @description
   * Defines the cell properties for given `row`, `col`, `prop` coordinates.
   * Any constructor or column option may be overwritten for a particular cell (row/column combination), using `cell`
   * array passed to the Handsontable constructor. Or using `cells` function property to the Handsontable constructor.
   *
   * @type {Function}
   * @default undefined
   * @example
   * ```js
   * ...
   * var hot = new Handsontable(document.getElementById('example'), {
   *   cells: function (row, col, prop) {
   *     var cellProperties = {};
   *
   *     if (row === 0 && col === 0) {
   *       cellProperties.readOnly = true;
   *     }
   *
   *     return cellProperties;
   *   }
   * });
   * ...
   * ```
   */
  cells: void 0,

  /**
   * Any constructor or column option may be overwritten for a particular cell (row/column combination), using `cell`
   * array passed to the Handsontable constructor.
   *
   * @type {Array}
   * @default []
   * @example
   * ```js
   * ...
   * var hot = new Handsontable(document.getElementById('example'), {
   *   cell: [
   *     {row: 0, col: 0, readOnly: true}
   *   ]
   * });
   * ...
   * ```
   */
  cell: [],

  /**
   * @description
   * If `true`, enables {@link Comments} plugin, which enables applying cell comments through the context menu
   * (configurable with context menu keys commentsAddEdit, commentsRemove).
   *
   * To initialize Handsontable with predefined comments, provide cell coordinates and comment texts in form of an array.
   *
   * See [Comments](http://handsontable.com/demo/comments.html) demo for examples.
   *
   * @since 0.11.0
   * @type {Boolean|Array}
   * @default false
   * @example
   * ```js
   * ...
   * var hot = new Handsontable(document.getElementById('example'), {
   *   comments: [{row: 1, col: 1, comment: "Test comment"}]
   * });
   * ...
   * ```
   */
  comments: false,

  /**
   * @description
   * If `true`, enables Custom Borders plugin, which enables applying custom borders through the context menu (configurable with context menu key borders).
   *
   * To initialize Handsontable with predefined custom borders, provide cell coordinates and border styles in form of an array.
   *
   * See [Custom Borders](http://handsontable.com/demo/custom_borders.html) demo for examples.
   *
   * @since 0.11.0
   * @type {Boolean|Array}
   * @default false
   * @example
   * ```js
   * ...
   * var hot = new Handsontable(document.getElementById('example'), {
   *   customBorders: [
   *     {range: {
   *       from: {row: 1, col: 1},
   *       to: {row: 3, col: 4}},
   *       left: {},
   *       right: {},
   *       top: {},
   *       bottom: {}
   *     }
   *   ],
   * });
   * ...
   *
   * // or
   * ...
   * var hot = new Handsontable(document.getElementById('example'), {
   *   customBorders: [
   *     {row: 2, col: 2, left: {width: 2, color: 'red'},
   *       right: {width: 1, color: 'green'}, top: '', bottom: ''}
   *   ],
   * });
   * ...
   * ```
   */
  customBorders: false,

  /**
   * Minimum number of rows. At least that amount of rows will be created during initialization.
   *
   * @type {Number}
   * @default 0
   */
  minRows: 0,

  /**
   * Minimum number of columns. At least that many of columns will be created during initialization.
   *
   * @type {Number}
   * @default 0
   */
  minCols: 0,

  /**
   * Maximum number of rows.
   *
   * @type {Number}
   * @default Infinity
   */
  maxRows: Infinity,

  /**
   * Maximum number of cols.
   *
   * @type {Number}
   * @default Infinity
   */
  maxCols: Infinity,

  /**
   * When set to 1 (or more), Handsontable will add a new row at the end of grid if there are no more empty rows.
   *
   * @type {Number}
   * @default 0
   */
  minSpareRows: 0,

  /**
   * When set to 1 (or more), Handsontable will add a new column at the end of grid if there are no more empty columns.
   *
   * @type {Number}
   * @default 0
   */
  minSpareCols: 0,

  /**
   * @type {Boolean}
   * @default true
   */
  allowInsertRow: true,

  /**
   * @type {Boolean}
   * @default true
   */
  allowInsertColumn: true,

  /**
   * @type {Boolean}
   * @default true
   */
  allowRemoveRow: true,

  /**
   * @type {Boolean}
   * @default true
   */
  allowRemoveColumn: true,

  /**
   * If true, selection of multiple cells using keyboard or mouse is allowed.
   *
   * @type {Boolean}
   * @default true
   */
  multiSelect: true,

  /**
   * Enables the fill handle (drag-down and copy-down) functionality, which shows the small rectangle in bottom
   * right corner of the selected area, that let's you expand values to the adjacent cells.
   *
   * Possible values: `true` (to enable in all directions), `"vertical"` or `"horizontal"` (to enable in one direction),
   * `false` (to disable completely). Setting to `true` enables the fillHandle plugin.
   *
   * @type {Boolean|String}
   * @default true
   */
  fillHandle: true,

  /**
   * Allows to specify the number of rows fixed (aka freezed) on the top of the table.
   *
   * @type {Number}
   * @default 0
   */
  fixedRowsTop: 0,

  /**
   * Allows to specify the number of rows fixed (aka freezed) on the bottom of the table.
   *
   * @type {Number}
   * @default 0
   */
  fixedRowsBottom: 0,

  /**
   * Allows to specify the number of columns fixed (aka freezed) on the left side of the table.
   *
   * @type {Number}
   * @default 0
   */
  fixedColumnsLeft: 0,

  /**
   * If `true`, mouse click outside the grid will deselect the current selection.
   *
   * @type {Boolean}
   * @default true
   */
  outsideClickDeselects: true,

  /**
   * If `true`, <kbd>ENTER</kbd> begins editing mode (like Google Docs). If `false`, <kbd>ENTER</kbd> moves to next
   * row (like Excel) and adds new row if necessary. <kbd>TAB</kbd> adds new column if necessary.
   *
   * @type {Boolean}
   * @default true
   */
  enterBeginsEditing: true,

  /**
   * Defines cursor move after <kbd>ENTER</kbd> is pressed (<kbd>SHIFT</kbd> + <kbd>ENTER</kbd> uses negative vector).
   * Can be an object or a function that returns an object. The event argument passed to the function
   * is a DOM Event object received after a <kbd>ENTER</kbd> key has been pressed. This event object can be used to check
   * whether user pressed <kbd>ENTER</kbd> or <kbd>SHIFT</kbd> + <kbd>ENTER</kbd>.
   *
   * @type {Object|Function}
   * @default {row: 1, col: 0}
   */
  enterMoves: {row: 1, col: 0},

  /**
   * Defines cursor move after <kbd>TAB</kbd> is pressed (<kbd>SHIFT</kbd> + <kbd>TAB</kbd> uses negative vector).
   * Can be an object or a function that returns an object. The event argument passed to the function
   * is a DOM Event object received after a <kbd>TAB</kbd> key has been pressed. This event object can be used to check
   * whether user pressed <kbd>TAB</kbd> or <kbd>SHIFT</kbd> + <kbd>TAB</kbd>.
   *
   * @type {Object}
   * @default {row: 0, col: 1}
   */
  tabMoves: {row: 0, col: 1},

  /**
   * If `true`, pressing <kbd>TAB</kbd> or right arrow in the last column will move to first column in next row
   *
   * @type {Boolean}
   * @default false
   */
  autoWrapRow: false,

  /**
   * If `true`, pressing <kbd>ENTER</kbd> or down arrow in the last row will move to first row in next column
   *
   * @type {Boolean}
   * @default false
   */
  autoWrapCol: false,

  /**
   * Maximum number of rows than can be copied to clipboard using <kbd>CTRL</kbd> + <kbd>C</kbd>.
   *
   * @type {Number}
   * @default 1000
   */
  copyRowsLimit: 1000,

  /**
   * Maximum number of columns than can be copied to clipboard using <kbd>CTRL</kbd> + <kbd>C</kbd>.
   *
   * @type {Number}
   * @default 1000
   */
  copyColsLimit: 1000,

  /**
   * Defines paste (<kbd>CTRL</kbd> + <kbd>V</kbd>) behavior. Default value `"overwrite"` will paste clipboard value over current selection.
   * When set to `"shift_down"`, clipboard data will be pasted in place of current selection, while all selected cells are moved down.
   * When set to `"shift_right"`, clipboard data will be pasted in place of current selection, while all selected cells are moved right.
   *
   * @type {String}
   * @default 'overwrite'
   */
  pasteMode: 'overwrite',

  /**
   * @description
   * Turn on saving the state of column sorting, columns positions and columns sizes in local storage.
   *
   * You can save any sort of data in local storage in to preserve table state between page reloads.
   * In order to enable data storage mechanism, `persistentState` option must be set to `true` (you can set it
   * either during Handsontable initialization or using the `updateSettings` method). When `persistentState` is enabled it exposes 3 hooks:
   *
   * __persistentStateSave__ (key: String, value: Mixed)
   *
   *   * Saves value under given key in browser local storage.
   *
   * __persistentStateLoad__ (key: String, valuePlaceholder: Object)
   *
   *   * Loads `value`, saved under given key, form browser local storage. The loaded `value` will be saved in `valuePlaceholder.value`
   *     (this is due to specific behaviour of `Hooks.run()` method). If no value have been saved under key `valuePlaceholder.value`
   *     will be `undefined`.
   *
   * __persistentStateReset__ (key: String)
   *
   *   * Clears the value saved under `key`. If no `key` is given, all values associated with table will be cleared.
   *
   * __Note:__ The main reason behind using `persistentState` hooks rather than regular LocalStorage API is that it
   * ensures separation of data stored by multiple Handsontable instances. In other words, if you have two (or more)
   * instances of Handsontable on one page, data saved by one instance won't be accessible by the second instance.
   * Those two instances can store data under the same key and no data would be overwritten.
   *
   * __Important:__ In order for the data separation to work properly, make sure that each instance of Handsontable has a unique `id`.
   *
   * @type {Boolean}
   * @default false
   */
  persistentState: false,

  /**
   * Class name for all visible rows in current selection.
   *
   * @type {String}
   * @default undefined
   */
  currentRowClassName: void 0,

  /**
   * Class name for all visible columns in current selection.
   *
   * @type {String}
   * @default undefined
   */
  currentColClassName: void 0,

  /**
   * Class name for all handsontable container element.
   *
   * @type {String|Array}
   * @default undefined
   */
  className: void 0,

  /**
   * Class name for all tables inside container element.
   *
   * @since 0.17.0
   * @type {String|Array}
   * @default undefined
   */
  tableClassName: void 0,

  /**
   * @description
   * [Column stretching](http://handsontable.com/demo/scroll.html) mode. Possible values: `"none"`, `"last"`, `"all"`.
   *
   * @type {String}
   * @default 'none'
   */
  stretchH: 'none',

  /**
   * Lets you overwrite the default `isEmptyRow` method.
   *
   * @type {Function}
   * @param {Number} row
   * @returns {Boolean}
   */
  isEmptyRow: function(row) {
    var col, colLen, value, meta;

    for (col = 0, colLen = this.countCols(); col < colLen; col++) {
      value = this.getDataAtCell(row, col);

      if (value !== '' && value !== null && typeof value !== 'undefined') {
        if (typeof value === 'object') {
          meta = this.getCellMeta(row, col);

          return isObjectEquals(this.getSchema()[meta.prop], value);
        }
        return false;
      }
    }

    return true;
  },

  /**
   * Lets you overwrite the default `isEmptyCol` method.
   *
   * @type {Function}
   * @param {Number} col
   * @returns {Boolean}
   */
  isEmptyCol: function(col) {
    var row, rowLen, value;

    for (row = 0, rowLen = this.countRows(); row < rowLen; row++) {
      value = this.getDataAtCell(row, col);

      if (value !== '' && value !== null && typeof value !== 'undefined') {
        return false;
      }
    }

    return true;
  },

  /**
   * When set to `true`, the table is rerendered when it is detected that it was made visible in DOM.
   *
   * @type {Boolean}
   * @default true
   */
  observeDOMVisibility: true,

  /**
   * If set to `true`, cells will accept value that is marked as invalid by cell `validator`, with a background color
   * automatically applied using CSS class `htInvalid`. If set to `false`, cells will not accept invalid value.
   *
   * @type {Boolean}
   * @default true
   * @since 0.9.5
   */
  allowInvalid: true,

  /**
   * CSS class name for cells that did not pass validation.
   *
   * @type {String}
   * @default 'htInvalid'
   */
  invalidCellClassName: 'htInvalid',

  /**
   * When set to an non-empty string, displayed as the cell content for empty cells.
   *
   * @type {Boolean|String}
   * @default false
   */
  placeholder: false,

  /**
   * CSS class name for cells that have a placeholder in use.
   *
   * @type {String}
   * @default 'htPlaceholder'
   */
  placeholderCellClassName: 'htPlaceholder',

  /**
   * CSS class name for read-only cells.
   *
   * @type {String}
   * @default 'htDimmed'
   */
  readOnlyCellClassName: 'htDimmed',

  /**
   * String may be one of the following predefined values: `autocomplete`, `checkbox`, `text`, `numeric`. Function will
   * receive the following arguments: `function(instance, TD, row, col, prop, value, cellProperties) {}`.
   * You can map your own function to a string like this: `Handsontable.cellLookup.renderer.myRenderer = myRenderer;`
   *
   * @type {String|Function}
   * @default undefined
   */
  renderer: void 0,

  /**
   * @type {String}
   * @default 'htCommentCell'
   */
  commentedCellClassName: 'htCommentCell',

  /**
   * Setting to `true` enables selecting just a fragment of the text within a single cell or between adjacent cells.
   *
   * @type {Boolean}
   * @default false
   */
  fragmentSelection: false,

  /**
   * @description
   * Make cell [read only](http://handsontable.com/demo/readonly.html).
   *
   * @type {Boolean}
   * @default false
   */
  readOnly: false,

  /**
   * @description
   * Skips the column on paste and pastes the data on the next column to the right
   *
   * @type {Boolean}
   * @default false
   */
  skipColumnOnPaste: false,

  /**
   * @description
   * Setting to true enables the search plugin (see [demo](http://handsontable.com/demo/search.html)).
   *
   * @type {Boolean}
   * @default false
   */
  search: false,

  /**
   * @description
   * Shortcut to define combination of cell renderer and editor for the column.
   *
   * Possible values:
   *  * text
   *  * [numeric](http://handsontable.com/demo/numeric.html)
   *  * [date](http://handsontable.com/demo/date.html)
   *  * [checkbox](http://handsontable.com/demo/checkbox.html)
   *  * [autocomplete](http://handsontable.com/demo/autocomplete.html)
   *  * [handsontable](http://handsontable.com/demo/handsontable.html)
   *
   * @type {String}
   * @default 'text'
   */
  type: 'text',

  /**
   * @description
   * Make cell copyable (pressing <kbd>CTRL</kbd> + <kbd>C</kbd> on your keyboard moves its value to system clipboard).
   *
   * __Note:__ this setting is `false` by default for cells with type `password`.
   *
   * @type {Boolean}
   * @default true
   * @since 0.10.2
   */
  copyable: true,

  /**
   * String, rendering function or boolean.
   *
   * String may be one of the following predefined values:
   *  * [autocomplete](http://handsontable.com/demo/autocomplete.html)
   *  * [checkbox](http://handsontable.com/demo/checkbox.html)
   *  * [date](http://handsontable.com/demo/date.html)
   *  * [dropdown](http://handsontable.com/demo/dropdown.html)
   *  * [handsontable](http://handsontable.com/demo/handsontable.html)
   *  * [mobile](http://docs.handsontable.com/demo-mobiles-and-tablets.html)
   *  * [password](http://handsontable.com/demo/password.html)
   *  * [select](http://handsontable.com/demo/selectEditor.html)
   *  * text
   *
   * Or you can disable cell editing passing `false`.
   *
   * @type {String|Function|Boolean}
   * @default 'text'
   */
  editor: void 0,

  /**
   * @description
   * Autocomplete definitions. See [demo/autocomplete.html](http://handsontable.com/demo/autocomplete.html) for examples and definitions.
   *
   * @type {Array}
   * @default undefined
   */
  autoComplete: void 0,

  /**
   * Control number of choices for autocomplete (or dropdown) cells. After exceeding it scrollbar for dropdown list of choices will be visible.
   *
   * @since 0.18.0
   * @type {Number}
   * @default 10
   */
  visibleRows: 10,

  /**
   * Makes autocomplete or dropdown width the same as the edited cell width. If `false` then editor will be scaled
   * according to its content.
   *
   * @since 0.17.0
   * @type {Boolean}
   * @default true
   */
  trimDropdown: true,

  /**
   * Setting to true enables the debug mode, currently used to test the correctness of the row and column
   * header fixed positioning on a layer above the master table.
   *
   * @type {Boolean}
   * @default false
   */
  debug: false,

  /**
   * When set to `true`, the text of the cell content is wrapped if it does not fit in the fixed column width.
   *
   * @type {Boolean}
   * @default true
   * @since 0.11.0
   */
  wordWrap: true,

  /**
   * CSS class name added to cells with cell meta `wordWrap: false`.
   *
   * @type {String}
   * @default 'htNoWrap'
   * @since 0.11.0
   */
  noWordWrapClassName: 'htNoWrap',

  /**
   * @description
   * Defines if the right-click context menu should be enabled. Context menu allows to create new row or
   * column at any place in the grid. Possible values: `true` (to enable basic options), `false` (to disable completely)
   * or array of any available strings: `["row_above", "row_below", "col_left", "col_right",
   * "remove_row", "remove_col", "undo", "redo", "sep1", "sep2", "sep3"]`.
   *
   * See [demo/contextmenu.html](http://handsontable.com/demo/contextmenu.html) for examples.
   *
   * @type {Boolean|Array|Object}
   * @default undefined
   */
  contextMenu: void 0,

  /**
   * @description
   * Defines if the dropdown menu in headers should be enabled. Dropdown menu allows to put custom or predefined actions
   * which can intreact with selected column.
   * Possible values: `true` (to enable basic options), `false` (to disable completely)
   * or array of any available strings: `["row_above", "row_below", "col_left", "col_right",
   * "remove_row", "remove_col", "undo", "redo", "clear_column", "sep1", "sep2", "sep3"]`.
   *
   * See [demo/dropdownmenu.html](http://handsontable.com/demo/dropdownmenu.html) for examples.
   *
   * @type {Boolean|Array|Object}
   * @default undefined
   */
  dropdownMenu: void 0,

  /**
   * If `true`, undo/redo functionality is enabled.
   *
   * @type {Boolean}
   * @default undefined
   */
  undo: void 0,

  /**
   * @description
   * Turn on [Column sorting](http://handsontable.com/demo/sorting.html).
   *
   * @type {Boolean|Object}
   * @default undefined
   */
  columnSorting: void 0,

  /**
   * @description
   * Turn on [Manual column move](http://docs.handsontable.com/demo-resizing.html), if set to a boolean or define initial
   * column order, if set to an array of column indexes.
   *
   * @type {Boolean|Array}
   * @default undefined
   */
  manualColumnMove: void 0,

  /**
   * @description
   * Turn on [Manual column resize](http://docs.handsontable.com/demo-resizing.html), if set to a boolean or define initial
   * column resized widths, if set to an array of numbers.
   *
   * @type {Boolean|Array}
   * @default undefined
   */
  manualColumnResize: void 0,

  /**
   * @description
   * Turn on [Manual row move](http://docs.handsontable.com/demo-resizing.html), if set to a boolean or define initial
   * row order, if set to an array of row indexes.
   *
   * @type {Boolean|Array}
   * @default undefined
   * @since 0.11.0
   */
  manualRowMove: void 0,

  /**
   * @description
   * Turn on [Manual row resize](http://docs.handsontable.com/demo-resizing.html), if set to a boolean or define initial
   * row resized heights, if set to an array of numbers.
   *
   * @type {Boolean|Array}
   * @default undefined
   * @since 0.11.0
   */
  manualRowResize: void 0,

  /**
   * @description
   * Setting to true or array enables the mergeCells plugin, which enables the merging of the cells. (see [demo](http://handsontable.com/demo/merge_cells.html)).
   * You can provide the merged cells on the pageload if you feed the mergeCells option with an array.
   *
   * @type {Boolean|Array}
   * @default false
   */
  mergeCells: false,

  /**
   * Number of rows to be prerendered before and after the viewport is changed. Default value is `'auto'` which means
   * that Handsontable tries to calculates offset for best performance.
   *
   * @type {Number|String}
   * @default 'auto'
   */
  viewportRowRenderingOffset: 'auto',

  /**
   * Number of columns to be prerendered before and after the viewport is changed. Default value is `'auto'` which means
   * that Handsontable tries to calculates offset for best performance.
   *
   * @type {Number|String}
   * @default 'auto'
   */
  viewportColumnRenderingOffset: 'auto',

  /**
   * Configuration of the plugin, allowing the user to show/hide certain columns
   *
   * @type {Object}
   * @default undefined
   * @since
   */
  hiddenColumns: void 0,

  /**
   * A usually small function or regular expression that validates the input.
   * After you determine if the input is valid, execute `callback(true)` or `callback(false)` to proceed with the execution.
   * In function, `this` binds to cellProperties.
   *
   * @type {Function|RegExp}
   * @default undefined
   * @since 0.9.5
   */
  validator: void 0,

  /**
   * @description
   * Disable visual cells selection.
   *
   * Possible values:
   *  * `true` - Disables any type of visual selection (current and area selection),
   *  * `false` - Enables any type of visual selection. This is default value.
   *  * `current` - Disables to appear only current selected cell.
   *  * `area` - Disables to appear only multiple selected cells.
   *
   * @type {Boolean|String|Array}
   * @default false
   * @since 0.13.2
   * @example
   * ```js
   * ...
   * // as boolean
   * disableVisualSelection: true,
   * ...
   *
   * ...
   * // as string ('current' or 'area')
   * disableVisualSelection: 'current',
   * ...
   *
   * ...
   * // as array
   * disableVisualSelection: ['current', 'area'],
   * ...
   * ```
   */
  disableVisualSelection: false,

  /**
   * @description
   * Set whether to display the current sorting indicator (a triangle icon in the column header, specifying the sorting order).
   *
   * @type {Boolean}
   * @default false
   * @since 0.15.0-beta3
   */
  sortIndicator: false,
  manualColumnFreeze: void 0,

  /**
   * @description
   * Defines whether Handsontable should trim the whitespace at the begging and the end of the cell contents
   *
   * @type {Boolean}
   * @default true
   */
  trimWhitespace: true,
  settings: void 0,
  source: void 0,
  title: void 0,

  /**
   * Data template for `'checkbox'` type when checkbox is checked.
   *
   * Option desired for cell which `'checkbox'` type.
   *
   * @type {Boolean|String}
   * @default true
   */
  checkedTemplate: void 0,

  /**
   * Data template for `'checkbox'` type when checkbox is unchecked.
   *
   * Option desired for cell which `'checkbox'` type.
   *
   * @type {Boolean|String}
   * @default false
   */
  uncheckedTemplate: void 0,

  /**
   * @description
   * Object which describes if renderer should create checkbox element with label element as a parent. Option desired for
   * cell which [checkbox](http://docs.handsontable.com/demo-checkbox.html) type.
   *
   * By default [checkbox](http://docs.handsontable.com/demo-checkbox.html) renderer is rendered without a label.
   *
   * Possible object properties:
   *  * `property` - String which describes from what data object property will be used as a label.
   * text (eg. `label: {property: 'name.last'}`). This option works only if data was passed as array of objects.
   *  * `position` - String which describes where to place label text (before or after checkbox element).
   * Valid value is: `'before'` or '`after`'. Default is `'after'`.
   *  * `value` - String or Function which will be used as label text.
   *
   *
   * @since 0.19.0
   * @type {Object}
   * @default undefined
   */
  label: void 0,

  /**
   * Display format. See http://numeric.com.
   *
   * Option desired for cell which `'numeric'` type.
   */
  format: void 0,

  /**
   * @description
   * Language display format. See [numericjs](http://numeric.com). Option desired for cell which [numeric](http://docs.handsontable.com/demo-numeric.html) type.
   *
   * @type {String}
   * @default 'en'
   */
  language: void 0,

  /**
   * @description
   * Data source for cell with [select](http://docs.handsontable.com/demo-select.html) type.
   *
   * @type {Array}
   */
  selectOptions: void 0,

  /**
   * Enables or disables autoColumnSize plugin. Default value is `undefined` which is the same effect as `true`.
   * Disable this plugin can increase performance.
   *
   * Column width calculations are divided into sync and async part. Each of this part has own advantages and
   * disadvantages. Synchronous counting is faster but it blocks browser UI and asynchronous is slower but it does not
   * block Browser UI.
   *
   * To configure this sync/async line you can pass absolute value (columns) or percentage.
   * @example
   * ```js
   * ...
   * // as number (300 columns in sync, rest async)
   * autoColumnSize: {syncLimit: 300},
   * ...
   *
   * ...
   * // as string (percent)
   * autoColumnSize: {syncLimit: '40%'},
   * ...
   * ```
   *
   * `syncLimit` options is available since 0.16.0.
   *
   * @type {Object|Boolean}
   * @default {syncLimit: 50}
   */
  autoColumnSize: void 0,

  /**
   * Enables or disables autoRowSize plugin. Default value is `undefined` which is the same effect as `true`.
   * Disable this plugin can increase performance.
   *
   * Row height calculations are divided into sync and async part. Each of this part has own advantages and
   * disadvantages. Synchronous counting is faster but it blocks browser UI and asynchronous is slower but it does not
   * block Browser UI.
   *
   * To configure this sync/async line you can pass absolute value (rows) or percentage.
   * @example
   * ```js
   * ...
   * // as number (300 columns in sync, rest async)
   * autoRowSize: {syncLimit: 300},
   * ...
   *
   * ...
   * // as string (percent)
   * autoRowSize: {syncLimit: '40%'},
   * ...
   * ```
   *
   * `syncLimit` options is available since 0.16.0.
   *
   * @type {Object|Boolean}
   * @default {syncLimit: 1000}
   */
  autoRowSize: void 0,

  /**
   * Date validation format.
   *
   * Option desired for cell which `'date'` type.
   *
   * @type {String}
   * @default 'DD/MM/YYYY'
   */
  dateFormat: void 0,

  /**
   * If `true` then dates will be automatically formatted to match the desired format.
   *
   * Option desired for cell which `'date'` type.
   *
   * @type {Boolean}
   * @default false
   */
  correctFormat: false,

  /**
   * Definition of default value which will fill empty cells.
   *
   * Option desired for cell which `'date'` type.
   *
   * @type {String}
   */
  defaultDate: void 0,

  /**
   * If typed `true` value entered into cell must match to the autocomplete source. Otherwise cell will be invalid.
   *
   * Option desired for cell which `'autocomplete'` type.
   *
   * @type {Boolean}
   */
  strict: void 0,
};
Handsontable.DefaultSettings = DefaultSettings;<|MERGE_RESOLUTION|>--- conflicted
+++ resolved
@@ -671,20 +671,12 @@
      */
     transformStart: function(rowDelta, colDelta, force, keepEditorOpened) {
       var delta = new WalkontableCellCoords(rowDelta, colDelta),
-<<<<<<< HEAD
-          rowTransformDir = 0,
-          colTransformDir = 0,
-          totalRows,
-          totalCols,
-          coords;
-=======
         rowTransformDir = 0,
         colTransformDir = 0,
         totalRows,
         totalCols,
         coords,
         fixedRowsBottom;
->>>>>>> 7f6e9637
 
       instance.runHooks('modifyTransformStart', delta);
       totalRows = instance.countRows();
@@ -693,13 +685,8 @@
 
       /* jshint ignore:start */
       if (priv.selRange.highlight.row + rowDelta > totalRows - 1) {
-<<<<<<< HEAD
-        if (force && priv.settings.minSpareRows > 0) {
+        if (force && priv.settings.minSpareRows > 0 && !(fixedRowsBottom && priv.selRange.highlight.row >= totalRows - fixedRowsBottom - 1)) {
           instance.alter('insert_row', totalRows);
-=======
-        if (force && priv.settings.minSpareRows > 0 && !(fixedRowsBottom && priv.selRange.highlight.row >= totalRows - fixedRowsBottom - 1)) {
-          instance.alter("insert_row", totalRows);
->>>>>>> 7f6e9637
           totalRows = instance.countRows();
 
         } else if (priv.settings.autoWrapCol) {
