Handsontable.activeGuid = null;

/**
 * Handsontable constructor
 * @param rootElement The jQuery element in which Handsontable DOM will be inserted
 * @param userSettings
 * @constructor
 */
Handsontable.Core = function (rootElement, userSettings) {
  var priv
    , datamap
    , grid
    , selection
    , editorManager
    , instance = this
    , GridSettings = function () {}
    , $document = $(document.documentElement)
    , $body = $(document.body);

  Handsontable.helper.extend(GridSettings.prototype, DefaultSettings.prototype); //create grid settings as a copy of default settings
  Handsontable.helper.extend(GridSettings.prototype, userSettings); //overwrite defaults with user settings
  Handsontable.helper.extend(GridSettings.prototype, expandType(userSettings));

  this.rootElement = rootElement;

  this.container = document.createElement('DIV');
  this.container.className = 'htContainer';
  rootElement.prepend(this.container);
  this.container = $(this.container);

  this.guid = 'ht_' + Handsontable.helper.randomString(); //this is the namespace for global events

  if (!this.rootElement[0].id || this.rootElement[0].id.substring(0, 3) === "ht_") {
    this.rootElement[0].id = this.guid; //if root element does not have an id, assign a random id
  }

  priv = {
    cellSettings: [],
    columnSettings: [],
    columnsSettingConflicts: ['data', 'width'],
    settings: new GridSettings(), // current settings instance
    selRange: null, //exposed by public method `getSelectedRange`
    isPopulated: null,
    scrollable: null,
    firstRun: true
  };

  grid = {
    /**
     * Inserts or removes rows and columns
     * @param {String} action Possible values: "insert_row", "insert_col", "remove_row", "remove_col"
     * @param {Number} index
     * @param {Number} amount
     * @param {String} [source] Optional. Source of hook runner.
     * @param {Boolean} [keepEmptyRows] Optional. Flag for preventing deletion of empty rows.
     */
    alter: function (action, index, amount, source, keepEmptyRows) {
      var delta;

      amount = amount || 1;

      switch (action) {
        case "insert_row":
          delta = datamap.createRow(index, amount);

          if (delta) {
            if (selection.isSelected() && priv.selRange.from.row >= index) {
              priv.selRange.from.row = priv.selRange.from.row + delta;
              selection.transformEnd(delta, 0); //will call render() internally
            }
            else {
              selection.refreshBorders(); //it will call render and prepare methods
            }
          }
          break;

        case "insert_col":
          delta = datamap.createCol(index, amount);

          if (delta) {

            if(Handsontable.helper.isArray(instance.getSettings().colHeaders)){
              var spliceArray = [index, 0];
              spliceArray.length += delta; //inserts empty (undefined) elements at the end of an array
              Array.prototype.splice.apply(instance.getSettings().colHeaders, spliceArray); //inserts empty (undefined) elements into the colHeader array
            }

            if (selection.isSelected() && priv.selRange.from.col >= index) {
              priv.selRange.from.col = priv.selRange.from.col + delta;
              selection.transformEnd(0, delta); //will call render() internally
            }
            else {
              selection.refreshBorders(); //it will call render and prepare methods
            }
          }
          break;

        case "remove_row":
          datamap.removeRow(index, amount);
          priv.cellSettings.splice(index, amount);
          grid.adjustRowsAndCols();
          selection.refreshBorders(); //it will call render and prepare methods
          break;

        case "remove_col":
          datamap.removeCol(index, amount);

          for(var row = 0, len = datamap.getAll().length; row < len; row++){
            if(row in priv.cellSettings){  //if row hasn't been rendered it wouldn't have cellSettings
              priv.cellSettings[row].splice(index, amount);
            }
          }

          if(Handsontable.helper.isArray(instance.getSettings().colHeaders)){
            if(typeof index == 'undefined'){
              index = -1;
            }
            instance.getSettings().colHeaders.splice(index, amount);
          }

          priv.columnSettings.splice(index, amount);

          grid.adjustRowsAndCols();
          selection.refreshBorders(); //it will call render and prepare methods
          break;

        default:
          throw new Error('There is no such action "' + action + '"');
          break;
      }

      if (!keepEmptyRows) {
        grid.adjustRowsAndCols(); //makes sure that we did not add rows that will be removed in next refresh
      }
    },

    /**
     * Makes sure there are empty rows at the bottom of the table
     */
    adjustRowsAndCols: function () {
      var r, rlen, emptyRows, emptyCols;

      //should I add empty rows to data source to meet minRows?
      rlen = instance.countRows();
      if (rlen < priv.settings.minRows) {
        for (r = 0; r < priv.settings.minRows - rlen; r++) {
          datamap.createRow(instance.countRows(), 1, true);
        }
      }

      emptyRows = instance.countEmptyRows(true);

      //should I add empty rows to meet minSpareRows?
      if (emptyRows < priv.settings.minSpareRows) {
        for (; emptyRows < priv.settings.minSpareRows && instance.countRows() < priv.settings.maxRows; emptyRows++) {
          datamap.createRow(instance.countRows(), 1, true);
        }
      }

      //count currently empty cols
      emptyCols = instance.countEmptyCols(true);

      //should I add empty cols to meet minCols?
      if (!priv.settings.columns && instance.countCols() < priv.settings.minCols) {
        for (; instance.countCols() < priv.settings.minCols; emptyCols++) {
          datamap.createCol(instance.countCols(), 1, true);
        }
      }

      //should I add empty cols to meet minSpareCols?
      if (!priv.settings.columns && instance.dataType === 'array' && emptyCols < priv.settings.minSpareCols) {
        for (; emptyCols < priv.settings.minSpareCols && instance.countCols() < priv.settings.maxCols; emptyCols++) {
          datamap.createCol(instance.countCols(), 1, true);
        }
      }

      // if (priv.settings.enterBeginsEditing) {
      //   for (; (((priv.settings.minRows || priv.settings.minSpareRows) && instance.countRows() > priv.settings.minRows) && (priv.settings.minSpareRows && emptyRows > priv.settings.minSpareRows)); emptyRows--) {
      //     datamap.removeRow();
      //   }
      // }

      // if (priv.settings.enterBeginsEditing && !priv.settings.columns) {
      //   for (; (((priv.settings.minCols || priv.settings.minSpareCols) && instance.countCols() > priv.settings.minCols) && (priv.settings.minSpareCols && emptyCols > priv.settings.minSpareCols)); emptyCols--) {
      //     datamap.removeCol();
      //   }
      // }

      var rowCount = instance.countRows();
      var colCount = instance.countCols();

      if (rowCount === 0 || colCount === 0) {
        selection.deselect();
      }

      if (selection.isSelected()) {
        var selectionChanged;
        var fromRow = priv.selRange.from.row;
        var fromCol = priv.selRange.from.col;
        var toRow = priv.selRange.to.row;
        var toCol = priv.selRange.to.col;

        //if selection is outside, move selection to last row
        if (fromRow > rowCount - 1) {
          fromRow = rowCount - 1;
          selectionChanged = true;
          if (toRow > fromRow) {
            toRow = fromRow;
          }
        } else if (toRow > rowCount - 1) {
          toRow = rowCount - 1;
          selectionChanged = true;
          if (fromRow > toRow) {
            fromRow = toRow;
          }
        }

        //if selection is outside, move selection to last row
        if (fromCol > colCount - 1) {
          fromCol = colCount - 1;
          selectionChanged = true;
          if (toCol > fromCol) {
            toCol = fromCol;
          }
        } else if (toCol > colCount - 1) {
          toCol = colCount - 1;
          selectionChanged = true;
          if (fromCol > toCol) {
            fromCol = toCol;
          }
        }

        if (selectionChanged) {
          instance.selectCell(fromRow, fromCol, toRow, toCol);
        }
      }
    },

    /**
     * Populate cells at position with 2d array
     * @param {Object} start Start selection position
     * @param {Array} input 2d array
     * @param {Object} [end] End selection position (only for drag-down mode)
     * @param {String} [source="populateFromArray"]
     * @param {String} [method="overwrite"]
     * @return {Object|undefined} ending td in pasted area (only if any cell was changed)
     */
    populateFromArray: function (start, input, end, source, method) {
      var r, rlen, c, clen, setData = [], current = {};
      rlen = input.length;
      if (rlen === 0) {
        return false;
      }

      var repeatCol
        , repeatRow
        , cmax
        , rmax;

      // insert data with specified pasteMode method
      switch (method) {
        case 'shift_down' :
          repeatCol = end ? end.col - start.col + 1 : 0;
          repeatRow = end ? end.row - start.row + 1 : 0;
          input = Handsontable.helper.translateRowsToColumns(input);
          for (c = 0, clen = input.length, cmax = Math.max(clen, repeatCol); c < cmax; c++) {
            if (c < clen) {
              for (r = 0, rlen = input[c].length; r < repeatRow - rlen; r++) {
                input[c].push(input[c][r % rlen]);
              }
              input[c].unshift(start.col + c, start.row, 0);
              instance.spliceCol.apply(instance, input[c]);
            }
            else {
              input[c % clen][0] = start.col + c;
              instance.spliceCol.apply(instance, input[c % clen]);
            }
          }
          break;

        case 'shift_right' :
          repeatCol = end ? end.col - start.col + 1 : 0;
          repeatRow = end ? end.row - start.row + 1 : 0;
          for (r = 0, rlen = input.length, rmax = Math.max(rlen, repeatRow); r < rmax; r++) {
            if (r < rlen) {
              for (c = 0, clen = input[r].length; c < repeatCol - clen; c++) {
                input[r].push(input[r][c % clen]);
              }
              input[r].unshift(start.row + r, start.col, 0);
              instance.spliceRow.apply(instance, input[r]);
            }
            else {
              input[r % rlen][0] = start.row + r;
              instance.spliceRow.apply(instance, input[r % rlen]);
            }
          }
          break;

        case 'overwrite' :
        default:
          // overwrite and other not specified options
          current.row = start.row;
          current.col = start.col;
          for (r = 0; r < rlen; r++) {
            if ((end && current.row > end.row) || (!priv.settings.minSpareRows && current.row > instance.countRows() - 1) || (current.row >= priv.settings.maxRows)) {
              break;
            }
            current.col = start.col;
            clen = input[r] ? input[r].length : 0;
            for (c = 0; c < clen; c++) {
              if ((end && current.col > end.col) || (!priv.settings.minSpareCols && current.col > instance.countCols() - 1) || (current.col >= priv.settings.maxCols)) {
                break;
              }
              if (!instance.getCellMeta(current.row, current.col).readOnly) {
                setData.push([current.row, current.col, input[r][c]]);
              }
              current.col++;
              if (end && c === clen - 1) {
                c = -1;
              }
            }
            current.row++;
            if (end && r === rlen - 1) {
              r = -1;
            }
          }
          instance.setDataAtCell(setData, null, null, source || 'populateFromArray');
          break;
      }
    }
  };

  this.selection = selection = { //this public assignment is only temporary
    inProgress: false,

    selectedHeader: {
      cols: false,
      rows: false
    },

    setSelectedHeaders: function (rows, cols) {
      instance.selection.selectedHeader.rows = rows;
      instance.selection.selectedHeader.cols = cols;
    },

    /**
     * Sets inProgress to true. This enables onSelectionEnd and onSelectionEndByProp to function as desired
     */
    begin: function () {
      instance.selection.inProgress = true;
    },

    /**
     * Sets inProgress to false. Triggers onSelectionEnd and onSelectionEndByProp
     */
    finish: function () {
      var sel = instance.getSelected();
      Handsontable.hooks.run(instance, "afterSelectionEnd", sel[0], sel[1], sel[2], sel[3]);
      Handsontable.hooks.run(instance, "afterSelectionEndByProp", sel[0], instance.colToProp(sel[1]), sel[2], instance.colToProp(sel[3]));
      instance.selection.inProgress = false;
    },

    isInProgress: function () {
      return instance.selection.inProgress;
    },

    /**
     * Starts selection range on given td object
     * @param {WalkontableCellCoords} coords
     */
    setRangeStart: function (coords) {
      Handsontable.hooks.run(instance, "beforeSetRangeStart", coords);
      priv.selRange = new WalkontableCellRange(coords, coords, coords);
      selection.setRangeEnd(coords);
    },

    /**
     * Ends selection range on given td object
     * @param {WalkontableCellCoords} coords
     * @param {Boolean} [scrollToCell=true] If true, viewport will be scrolled to range end
     */
    setRangeEnd: function (coords, scrollToCell) {
      //trigger handlers
      Handsontable.hooks.run(instance, "beforeSetRangeEnd", coords);

      instance.selection.begin();

      priv.selRange.to = new WalkontableCellCoords(coords.row, coords.col);
      if (!priv.settings.multiSelect) {
        priv.selRange.from = coords;
      }

      //set up current selection
      instance.view.wt.selections.current.clear();
      instance.view.wt.selections.current.add(priv.selRange.highlight);

      //set up area selection
      instance.view.wt.selections.area.clear();
      if (selection.isMultiple()) {
        instance.view.wt.selections.area.add(priv.selRange.from);
        instance.view.wt.selections.area.add(priv.selRange.to);
      }

      //set up highlight
      if (priv.settings.currentRowClassName || priv.settings.currentColClassName) {
        instance.view.wt.selections.highlight.clear();
        instance.view.wt.selections.highlight.add(priv.selRange.from);
        instance.view.wt.selections.highlight.add(priv.selRange.to);
      }

      //trigger handlers
      Handsontable.hooks.run(instance, "afterSelection", priv.selRange.from.row, priv.selRange.from.col, priv.selRange.to.row, priv.selRange.to.col);
      Handsontable.hooks.run(instance, "afterSelectionByProp", priv.selRange.from.row, datamap.colToProp(priv.selRange.from.col), priv.selRange.to.row, datamap.colToProp(priv.selRange.to.col));

      if (scrollToCell !== false && instance.view.mainViewIsActive()) {
        instance.view.scrollViewport(coords);
      }
      selection.refreshBorders();
    },

    /**
     * Destroys editor, redraws borders around cells, prepares editor
     * @param {Boolean} revertOriginal
     * @param {Boolean} keepEditor
     */
    refreshBorders: function (revertOriginal, keepEditor) {
      if (!keepEditor) {
        editorManager.destroyEditor(revertOriginal);
      }
      instance.view.render();
      if (selection.isSelected() && !keepEditor) {
        editorManager.prepareEditor();
      }
    },

    /**
     * Returns information if we have a multiselection
     * @return {Boolean}
     */
    isMultiple: function () {
      var isMultiple = !(priv.selRange.to.col === priv.selRange.from.col && priv.selRange.to.row === priv.selRange.from.row)
        , modifier = Handsontable.hooks.execute(instance, 'afterIsMultipleSelection', isMultiple);

      if(isMultiple) {
        return modifier;
      }
    },

    /**
     * Selects cell relative to current cell (if possible)
     */
    transformStart: function (rowDelta, colDelta, force) {
      var delta = new WalkontableCellCoords(rowDelta, colDelta);
      instance.runHooks('modifyTransformStart', delta);

      if (priv.selRange.highlight.row + rowDelta > instance.countRows() - 1) {
        if (force && priv.settings.minSpareRows > 0) {
          instance.alter("insert_row", instance.countRows());
        }
        else if (priv.settings.autoWrapCol) {
          delta.row = 1 - instance.countRows();
          delta.col = priv.selRange.highlight.col + delta.col == instance.countCols() - 1 ? 1 - instance.countCols() : 1;
        }
      }
      else if (priv.settings.autoWrapCol && priv.selRange.highlight.row + delta.row < 0 && priv.selRange.highlight.col + delta.col >= 0) {
        delta.row = instance.countRows() - 1;
        delta.col = priv.selRange.highlight.col + delta.col == 0 ? instance.countCols() - 1 : -1;
      }

      if (priv.selRange.highlight.col + delta.col > instance.countCols() - 1) {
        if (force && priv.settings.minSpareCols > 0) {
          instance.alter("insert_col", instance.countCols());
        }
        else if (priv.settings.autoWrapRow) {
          delta.row = priv.selRange.highlight.row + delta.row == instance.countRows() - 1 ? 1 - instance.countRows() : 1;
          delta.col = 1 - instance.countCols();
        }
      }
      else if (priv.settings.autoWrapRow && priv.selRange.highlight.col + delta.col < 0 && priv.selRange.highlight.row + delta.row >= 0) {
        delta.row = priv.selRange.highlight.row + delta.row == 0 ? instance.countRows() - 1 : -1;
        delta.col = instance.countCols() - 1;
      }

      var totalRows = instance.countRows();
      var totalCols = instance.countCols();
      var coords = new WalkontableCellCoords(priv.selRange.highlight.row + delta.row, priv.selRange.highlight.col + delta.col);

      if (coords.row < 0) {
        coords.row = 0;
      }
      else if (coords.row > 0 && coords.row >= totalRows) {
        coords.row = totalRows - 1;
      }

      if (coords.col < 0) {
        coords.col = 0;
      }
      else if (coords.col > 0 && coords.col >= totalCols) {
        coords.col = totalCols - 1;
      }

      selection.setRangeStart(coords);
    },

    /**
     * Sets selection end cell relative to current selection end cell (if possible)
     */
    transformEnd: function (rowDelta, colDelta) {
      var delta = new WalkontableCellCoords(rowDelta, colDelta);
      instance.runHooks('modifyTransformEnd', delta);

        var totalRows = instance.countRows();
        var totalCols = instance.countCols();
        var coords = new WalkontableCellCoords(priv.selRange.to.row + delta.row, priv.selRange.to.col + delta.col);

        if (coords.row < 0) {
          coords.row = 0;
        }
        else if (coords.row > 0 && coords.row >= totalRows) {
          coords.row = totalRows - 1;
        }

        if (coords.col < 0) {
          coords.col = 0;
        }
        else if (coords.col > 0 && coords.col >= totalCols) {
          coords.col = totalCols - 1;
        }

        selection.setRangeEnd(coords);
    },

    /**
     * Returns true if currently there is a selection on screen, false otherwise
     * @return {Boolean}
     */
    isSelected: function () {
      return (priv.selRange !== null);
    },

    /**
     * Returns true if coords is within current selection coords
     * @param {WalkontableCellCoords} coords
     * @return {Boolean}
     */
    inInSelection: function (coords) {
      if (!selection.isSelected()) {
        return false;
      }
      return priv.selRange.includes(coords);
    },

    /**
     * Deselects all selected cells
     */
    deselect: function () {
      if (!selection.isSelected()) {
        return;
      }
      instance.selection.inProgress = false; //needed by HT inception
      priv.selRange = null;
      instance.view.wt.selections.current.clear();
      instance.view.wt.selections.area.clear();
      if (priv.settings.currentRowClassName || priv.settings.currentColClassName) {
        instance.view.wt.selections.highlight.clear();
      }
      editorManager.destroyEditor();
      selection.refreshBorders();
      Handsontable.hooks.run(instance, 'afterDeselect');
    },

    /**
     * Select all cells
     */
    selectAll: function () {
      if (!priv.settings.multiSelect) {
        return;
      }
      selection.setRangeStart(new WalkontableCellCoords(0, 0));
      selection.setRangeEnd(new WalkontableCellCoords(instance.countRows() - 1, instance.countCols() - 1), false);
    },

    /**
     * Deletes data from selected cells
     */
    empty: function () {
      if (!selection.isSelected()) {
        return;
      }
      var topLeft = priv.selRange.getTopLeftCorner();
      var bottomRight = priv.selRange.getBottomRightCorner();
      var r, c, changes = [];
      for (r = topLeft.row; r <= bottomRight.row; r++) {
        for (c = topLeft.col; c <= bottomRight.col; c++) {
          if (!instance.getCellMeta(r, c).readOnly) {
            changes.push([r, c, '']);
          }
        }
      }
      instance.setDataAtCell(changes);
    }
  };

  this.init = function () {
    Handsontable.hooks.run(instance, 'beforeInit');

    this.updateSettings(priv.settings, true);

    this.view = new Handsontable.TableView(this);
    editorManager = new Handsontable.EditorManager(instance, priv, selection, datamap);

    this.forceFullRender = true; //used when data was changed
    this.view.render();

    if (typeof priv.firstRun === 'object') {
      Handsontable.hooks.run(instance, 'afterChange', priv.firstRun[0], priv.firstRun[1]);
      priv.firstRun = false;
    }
    Handsontable.hooks.run(instance, 'afterInit');
  };

  function ValidatorsQueue() { //moved this one level up so it can be used in any function here. Probably this should be moved to a separate file
    var resolved = false;

    return {
      validatorsInQueue: 0,
      addValidatorToQueue: function () {
        this.validatorsInQueue++;
        resolved = false;
      },
      removeValidatorFormQueue: function () {
        this.validatorsInQueue = this.validatorsInQueue - 1 < 0 ? 0 : this.validatorsInQueue - 1;
        this.checkIfQueueIsEmpty();
      },
      onQueueEmpty: function () {
      },
      checkIfQueueIsEmpty: function () {
        if (this.validatorsInQueue == 0 && resolved == false) {
          resolved = true;
          this.onQueueEmpty();
        }
      }
    };
  }

  function validateChanges(changes, source, callback) {
    var waitingForValidator = new ValidatorsQueue();
    waitingForValidator.onQueueEmpty = resolve;

    for (var i = changes.length - 1; i >= 0; i--) {
      if (changes[i] === null) {
        changes.splice(i, 1);
      }
      else {
        var row = changes[i][0];
        var col = datamap.propToCol(changes[i][1]);
        var logicalCol = instance.runHooksAndReturn('modifyCol', col); //column order may have changes, so we need to translate physical col index (stored in datasource) to logical (displayed to user)
        var cellProperties = instance.getCellMeta(row, logicalCol);

        if (cellProperties.type === 'numeric' && typeof changes[i][3] === 'string') {
          if (changes[i][3].length > 0 && /^-?[\d\s]*(\.|\,)?\d*$/.test(changes[i][3])) {
            var len = changes[i][3].length;
            if (typeof cellProperties.language == 'undefined') {
              numeral.language('en');
            }
            else if (changes[i][3].indexOf(".") === len - 3 && changes[i][3].indexOf(",") === -1) { //this input in format XXXX.XX is likely to come from paste. Let's parse it using international rules
              numeral.language('en');
            }
            else {
              numeral.language(cellProperties.language);
            }

            changes[i][3] = numeral().unformat(changes[i][3] || '0'); //numeral cannot unformat empty string
          }
        }

        if (instance.getCellValidator(cellProperties)) {
          waitingForValidator.addValidatorToQueue();
          instance.validateCell(changes[i][3], cellProperties, (function (i, cellProperties) {
            return function (result) {
              if (typeof result !== 'boolean') {
                throw new Error("Validation error: result is not boolean");
              }
              if (result === false && cellProperties.allowInvalid === false) {
                changes.splice(i, 1);         // cancel the change
                cellProperties.valid = true;  // we cancelled the change, so cell value is still valid
                --i;
              }
              waitingForValidator.removeValidatorFormQueue();
            }
          })(i, cellProperties)
            , source);
        }
      }
    }
    waitingForValidator.checkIfQueueIsEmpty();

    function resolve() {
      var beforeChangeResult;

      if (changes.length) {
        beforeChangeResult = Handsontable.hooks.execute(instance, "beforeChange", changes, source);
        if (typeof beforeChangeResult === 'function') {
          $.when(result).then(function () {
            callback(); //called when async validators and async beforeChange are resolved
          });
        }
        else if (beforeChangeResult === false) {
          changes.splice(0, changes.length); //invalidate all changes (remove everything from array)
        }
      }
      if (typeof beforeChangeResult !== 'function') {
        callback(); //called when async validators are resolved and beforeChange was not async
      }
    }
  }

  /**
   * Internal function to apply changes. Called after validateChanges
   * @param {Array} changes Array in form of [row, prop, oldValue, newValue]
   * @param {String} source String that identifies how this change will be described in changes array (useful in onChange callback)
   */
  function applyChanges(changes, source) {
    var i = changes.length - 1;

    if (i < 0) {
      return;
    }

    for (; 0 <= i; i--) {
      if (changes[i] === null) {
        changes.splice(i, 1);
        continue;
      }

      if(changes[i][2] == null && changes[i][3] == null) {
        continue;
      }

      if (priv.settings.minSpareRows) {
        while (changes[i][0] > instance.countRows() - 1) {
          datamap.createRow();
        }
      }

      if (instance.dataType === 'array' && priv.settings.minSpareCols) {
        while (datamap.propToCol(changes[i][1]) > instance.countCols() - 1) {
          datamap.createCol();
        }
      }

      datamap.set(changes[i][0], changes[i][1], changes[i][3]);
    }

    instance.forceFullRender = true; //used when data was changed
    grid.adjustRowsAndCols();
    Handsontable.hooks.run(instance, 'beforeChangeRender', changes, source);
    selection.refreshBorders(null, true);
    Handsontable.hooks.run(instance, 'afterChange', changes, source || 'edit');
  }

  this.validateCell = function (value, cellProperties, callback, source) {
    var validator = instance.getCellValidator(cellProperties);

    if (Object.prototype.toString.call(validator) === '[object RegExp]') {
      validator = (function (validator) {
        return function (value, callback) {
          callback(validator.test(value));
        }
      })(validator);
    }

    if (typeof validator == 'function') {

      value = Handsontable.hooks.execute(instance, "beforeValidate", value, cellProperties.row, cellProperties.prop, source);

      // To provide consistent behaviour, validation should be always asynchronous
      instance._registerTimeout(setTimeout(function () {
        validator.call(cellProperties, value, function (valid) {
          cellProperties.valid = valid;

          valid = Handsontable.hooks.execute(instance, "afterValidate", valid, value, cellProperties.row, cellProperties.prop, source);

          callback(valid);
        });

        return value;
      }, 0));
    } else { //resolve callback even if validator function was not found
      cellProperties.valid = true;
      callback(true);
    }



  };

  function setDataInputToArray(row, prop_or_col, value) {
    if (typeof row === "object") { //is it an array of changes
      return row;
    }
    else if ($.isPlainObject(value)) { //backwards compatibility
      return value;
    }
    else {
      return [
        [row, prop_or_col, value]
      ];
    }
  }

  /**
   * Set data at given cell
   * @public
   * @param {Number|Array} row or array of changes in format [[row, col, value], ...]
   * @param {Number|String} col or source String
   * @param {String} value
   * @param {String} source String that identifies how this change will be described in changes array (useful in onChange callback)
   */
  this.setDataAtCell = function (row, col, value, source) {
    var input = setDataInputToArray(row, col, value)
      , i
      , ilen
      , changes = []
      , prop;

    for (i = 0, ilen = input.length; i < ilen; i++) {
      if (typeof input[i] !== 'object') {
        throw new Error('Method `setDataAtCell` accepts row number or changes array of arrays as its first parameter');
      }
      if (typeof input[i][1] !== 'number') {
        throw new Error('Method `setDataAtCell` accepts row and column number as its parameters. If you want to use object property name, use method `setDataAtRowProp`');
      }
      prop = datamap.colToProp(input[i][1]);
      changes.push([
        input[i][0],
        prop,
        datamap.get(input[i][0], prop),
        input[i][2]
      ]);
    }

    if (!source && typeof row === "object") {
      source = col;
    }

    validateChanges(changes, source, function () {
      applyChanges(changes, source);
    });
  };


  /**
   * Set data at given row property
   * @public
   * @param {Number|Array} row or array of changes in format [[row, prop, value], ...]
   * @param {String} prop or source String
   * @param {String} value
   * @param {String} source String that identifies how this change will be described in changes array (useful in onChange callback)
   */
  this.setDataAtRowProp = function (row, prop, value, source) {
    var input = setDataInputToArray(row, prop, value)
      , i
      , ilen
      , changes = [];

    for (i = 0, ilen = input.length; i < ilen; i++) {
      changes.push([
        input[i][0],
        input[i][1],
        datamap.get(input[i][0], input[i][1]),
        input[i][2]
      ]);
    }

    if (!source && typeof row === "object") {
      source = prop;
    }

    validateChanges(changes, source, function () {
      applyChanges(changes, source);
    });
  };

  /**
   * Listen to document body keyboard input
   */
  this.listen = function () {
    Handsontable.activeGuid = instance.guid;

    if (document.activeElement && document.activeElement !== document.body) {
      document.activeElement.blur();
    }
    else if (!document.activeElement) { //IE
      document.body.focus();
    }
  };

  /**
   * Stop listening to document body keyboard input
   */
  this.unlisten = function () {
    Handsontable.activeGuid = null;
  };

  /**
   * Returns true if current Handsontable instance is listening on document body keyboard input
   */
  this.isListening = function () {
    return Handsontable.activeGuid === instance.guid;
  };

  /**
   * Destroys current editor, renders and selects current cell. If revertOriginal != true, edited data is saved
   * @param {Boolean} revertOriginal
   */
  this.destroyEditor = function (revertOriginal) {
    selection.refreshBorders(revertOriginal);
  };

  /**
   * Populate cells at position with 2d array
   * @param {Number} row Start row
   * @param {Number} col Start column
   * @param {Array} input 2d array
   * @param {Number=} endRow End row (use when you want to cut input when certain row is reached)
   * @param {Number=} endCol End column (use when you want to cut input when certain column is reached)
   * @param {String=} [source="populateFromArray"]
   * @param {String=} [method="overwrite"]
   * @return {Object|undefined} ending td in pasted area (only if any cell was changed)
   */
  this.populateFromArray = function (row, col, input, endRow, endCol, source, method) {
    if (!(typeof input === 'object' && typeof input[0] === 'object')) {
      throw new Error("populateFromArray parameter `input` must be an array of arrays"); //API changed in 0.9-beta2, let's check if you use it correctly
    }
    return grid.populateFromArray(new WalkontableCellCoords(row, col), input, typeof endRow === 'number' ? new WalkontableCellCoords(endRow, endCol) : null, source, method);
  };

  /**
   * Adds/removes data from the column
   * @param {Number} col Index of column in which do you want to do splice.
   * @param {Number} index Index at which to start changing the array. If negative, will begin that many elements from the end
   * @param {Number} amount An integer indicating the number of old array elements to remove. If amount is 0, no elements are removed
   * param {...*} elements Optional. The elements to add to the array. If you don't specify any elements, spliceCol simply removes elements from the array
   */
  this.spliceCol = function (col, index, amount/*, elements... */) {
    return datamap.spliceCol.apply(datamap, arguments);
  };

  /**
   * Adds/removes data from the row
   * @param {Number} row Index of column in which do you want to do splice.
   * @param {Number} index Index at which to start changing the array. If negative, will begin that many elements from the end
   * @param {Number} amount An integer indicating the number of old array elements to remove. If amount is 0, no elements are removed
   * param {...*} elements Optional. The elements to add to the array. If you don't specify any elements, spliceCol simply removes elements from the array
   */
  this.spliceRow = function (row, index, amount/*, elements... */) {
    return datamap.spliceRow.apply(datamap, arguments);
  };

  /**
   * Returns current selection. Returns undefined if there is no selection.
   * @public
   * @return {Array} [`startRow`, `startCol`, `endRow`, `endCol`]
   */
  this.getSelected = function () { //https://github.com/handsontable/jquery-handsontable/issues/44  //cjl
    if (selection.isSelected()) {
      return [priv.selRange.from.row, priv.selRange.from.col, priv.selRange.to.row, priv.selRange.to.col];
    }
  };

  /**
   * Returns current selection as a WalkontableCellRange object. Returns undefined if there is no selection.
   * @public
   * @return {WalkontableCellRange}
   */
  this.getSelectedRange = function () { //https://github.com/handsontable/jquery-handsontable/issues/44  //cjl
    if (selection.isSelected()) {
      return priv.selRange;
    }
  };


  /**
   * Render visible data
   * @public
   */
  this.render = function () {
    if (instance.view) {
      instance.forceFullRender = true; //used when data was changed
      selection.refreshBorders(null, true);
    }
  };

  /**
   * Load data from array
   * @public
   * @param {Array} data
   */
  this.loadData = function (data) {
    if (typeof data === 'object' && data !== null) {
      if (!(data.push && data.splice)) { //check if data is array. Must use duck-type check so Backbone Collections also pass it
        //when data is not an array, attempt to make a single-row array of it
        data = [data];
      }
    }
    else if(data === null) {
      data = [];
      var row;
      for (var r = 0, rlen = priv.settings.startRows; r < rlen; r++) {
        row = [];
        for (var c = 0, clen = priv.settings.startCols; c < clen; c++) {
          row.push(null);
        }
        data.push(row);
      }
    }
    else {
      throw new Error("loadData only accepts array of objects or array of arrays (" + typeof data + " given)");
    }

    priv.isPopulated = false;
    GridSettings.prototype.data = data;

    if (priv.settings.dataSchema instanceof Array || data[0]  instanceof Array) {
      instance.dataType = 'array';
    }
    else if (typeof priv.settings.dataSchema === 'function') {
      instance.dataType = 'function';
    }
    else {
      instance.dataType = 'object';
    }

    datamap = new Handsontable.DataMap(instance, priv, GridSettings);

    clearCellSettingCache();

    grid.adjustRowsAndCols();
    Handsontable.hooks.run(instance, 'afterLoadData');

    if (priv.firstRun) {
      priv.firstRun = [null, 'loadData'];
    }
    else {
      Handsontable.hooks.run(instance, 'afterChange', null, 'loadData');
      instance.render();
    }

    priv.isPopulated = true;



    function clearCellSettingCache() {
      priv.cellSettings.length = 0;
    }
  };

  /**
   * Return the current data object (the same that was passed by `data` configuration option or `loadData` method). Optionally you can provide cell range `r`, `c`, `r2`, `c2` to get only a fragment of grid data
   * @public
   * @param {Number} r (Optional) From row
   * @param {Number} c (Optional) From col
   * @param {Number} r2 (Optional) To row
   * @param {Number} c2 (Optional) To col
   * @return {Array|Object}
   */
  this.getData = function (r, c, r2, c2) {
    if (typeof r === 'undefined') {
      return datamap.getAll();
    } else {
      return datamap.getRange(new WalkontableCellCoords(r, c), new WalkontableCellCoords(r2, c2), datamap.DESTINATION_RENDERER);
    }
  };

  this.getCopyableData = function (startRow, startCol, endRow, endCol) {
    return datamap.getCopyableText(new WalkontableCellCoords(startRow, startCol), new WalkontableCellCoords(endRow, endCol));
  };

  /**
   * Update settings
   * @public
   */
  this.updateSettings = function (settings, init) {
    var i, clen;

    if (typeof settings.rows !== "undefined") {
      throw new Error("'rows' setting is no longer supported. do you mean startRows, minRows or maxRows?");
    }
    if (typeof settings.cols !== "undefined") {
      throw new Error("'cols' setting is no longer supported. do you mean startCols, minCols or maxCols?");
    }

    for (i in settings) {
      if (i === 'data') {
        continue; //loadData will be triggered later
      }
      else {
        if (Handsontable.hooks.hooks[i] !== void 0 || Handsontable.hooks.legacy[i] !== void 0) {
          if (typeof settings[i] === 'function' || Handsontable.helper.isArray(settings[i])) {
            instance.addHook(i, settings[i]);
          }
        }
        else {
          // Update settings
          if (!init && settings.hasOwnProperty(i)) {
            GridSettings.prototype[i] = settings[i];
          }
        }
      }
    }

    // Load data or create data map
    if (settings.data === void 0 && priv.settings.data === void 0) {
      instance.loadData(null); //data source created just now
    }
    else if (settings.data !== void 0) {
      instance.loadData(settings.data); //data source given as option
    }
    else if (settings.columns !== void 0) {
      datamap.createMap();
    }

    // Init columns constructors configuration
    clen = instance.countCols();

    //Clear cellSettings cache
    priv.cellSettings.length = 0;

    if (clen > 0) {
      var proto, column;

      for (i = 0; i < clen; i++) {
        priv.columnSettings[i] = Handsontable.helper.columnFactory(GridSettings, priv.columnsSettingConflicts);

        // shortcut for prototype
        proto = priv.columnSettings[i].prototype;

        // Use settings provided by user
        if (GridSettings.prototype.columns) {
          column = GridSettings.prototype.columns[i];
          Handsontable.helper.extend(proto, column);
          Handsontable.helper.extend(proto, expandType(column));
        }
      }
    }

    if (typeof settings.cell !== 'undefined') {
      for(i in settings.cell) {
        var cell = settings.cell[i];
        instance.setCellMetaObject(cell.row, cell.col, cell);
      }
    }

    Handsontable.hooks.run(instance, 'afterCellMetaReset');

    if (typeof settings.className !== "undefined") {
      if (GridSettings.prototype.className) {
        instance.rootElement.removeClass(GridSettings.prototype.className);
      }
      if (settings.className) {
        instance.rootElement.addClass(settings.className);
      }
    }

    if (typeof settings.height != 'undefined'){
      var height = settings.height;

      if (typeof height == 'function'){
        height = height();
      }

      instance.rootElement[0].style.height = height + 'px';
    }

    if (typeof settings.width != 'undefined'){
      var width = settings.width;

      if (typeof width == 'function'){
        width = width();
      }

      instance.rootElement[0].style.width = width + 'px';
    }

    if (height){
      instance.rootElement[0].style.overflow = 'auto';
    }

    if (!init) {
      Handsontable.hooks.run(instance, 'afterUpdateSettings');
    }

    grid.adjustRowsAndCols();
    if (instance.view && !priv.firstRun) {
      instance.forceFullRender = true; //used when data was changed
      selection.refreshBorders(null, true);
    }
  };

  this.getValue = function () {
    var sel = instance.getSelected();
    if (GridSettings.prototype.getValue) {
      if (typeof GridSettings.prototype.getValue === 'function') {
        return GridSettings.prototype.getValue.call(instance);
      }
      else if (sel) {
        return instance.getData()[sel[0]][GridSettings.prototype.getValue];
      }
    }
    else if (sel) {
      return instance.getDataAtCell(sel[0], sel[1]);
    }
  };

  function expandType(obj) {
    if (!obj.hasOwnProperty('type')) return; //ignore obj.prototype.type


    var type, expandedType = {};

    if (typeof obj.type === 'object') {
      type = obj.type;
    }
    else if (typeof obj.type === 'string') {
      type = Handsontable.cellTypes[obj.type];
      if (type === void 0) {
        throw new Error('You declared cell type "' + obj.type + '" as a string that is not mapped to a known object. Cell type must be an object or a string mapped to an object in Handsontable.cellTypes');
      }
    }


    for (var i in type) {
      if (type.hasOwnProperty(i) && !obj.hasOwnProperty(i)) {
        expandedType[i] = type[i];
      }
    }

    return expandedType;

  }

  /**
   * Returns current settings object
   * @return {Object}
   */
  this.getSettings = function () {
    return priv.settings;
  };

  /**
   * Clears grid
   * @public
   */
  this.clear = function () {
    selection.selectAll();
    selection.empty();
  };

  /**
   * Inserts or removes rows and columns
   * @param {String} action See grid.alter for possible values
   * @param {Number} index
   * @param {Number} amount
   * @param {String} [source] Optional. Source of hook runner.
   * @param {Boolean} [keepEmptyRows] Optional. Flag for preventing deletion of empty rows.
   * @public
   */
  this.alter = function (action, index, amount, source, keepEmptyRows) {
    grid.alter(action, index, amount, source, keepEmptyRows);
  };

  /**
   * Returns <td> element corresponding to params row, col
   * @param {Number} row
   * @param {Number} col
   * @public
   * @return {Element}
   */
  this.getCell = function (row, col) {
    return instance.view.getCellAtCoords(new WalkontableCellCoords(row, col));
  };

  /**
   * Returns property name associated with column number
   * @param {Number} col
   * @public
   * @return {String}
   */
  this.colToProp = function (col) {
    return datamap.colToProp(col);
  };

  /**
   * Returns column number associated with property name
   * @param {String} prop
   * @public
   * @return {Number}
   */
  this.propToCol = function (prop) {
    return datamap.propToCol(prop);
  };

  /**
   * Return value at `row`, `col`
   * @param {Number} row
   * @param {Number} col
   * @public
   * @return value (mixed data type)
   */
  this.getDataAtCell = function (row, col) {
    return datamap.get(row, datamap.colToProp(col));
  };

  /**
   * Return value at `row`, `prop`
   * @param {Number} row
   * @param {String} prop
   * @public
   * @return value (mixed data type)
   */
  this.getDataAtRowProp = function (row, prop) {
    return datamap.get(row, prop);
  };

  /**
   * Return value at `col`, where `col` is the visible index of the column
   * @param {Number} col
   * @public
   * @return {Array} value (mixed data type)
   */
  this.getDataAtCol = function (col) {
    var out = [];
    return out.concat.apply(out, datamap.getRange(new WalkontableCellCoords(0, col), new WalkontableCellCoords(priv.settings.data.length - 1, col), datamap.DESTINATION_RENDERER));
  };

  /**
   * Return value at `prop`
   * @param {String} prop
   * @public
   * @return {Array} value (mixed data type)
   */
  this.getDataAtProp = function (prop) {
    var out = [];
    return out.concat.apply(out, datamap.getRange(new WalkontableCellCoords(0, datamap.propToCol(prop)), new WalkontableCellCoords(priv.settings.data.length - 1, datamap.propToCol(prop)), datamap.DESTINATION_RENDERER));
  };

  /**
   * Return original source values at 'col'
   * @param {Number} col
   * @public
   * @returns value (mixed data type)
   */
  this.getSourceDataAtCol = function (col) {
    var out = [],
        data = priv.settings.data;

    for (var i = 0; i < data.length; i++) {
      out.push(data[i][col]);
    }

    return out;
  };

  /**
   * Return original source values at 'row'
   * @param {Number} row
   * @public
   * @returns value {mixed data type}
   */
  this.getSourceDataAtRow = function (row) {
    return priv.settings.data[row];
  };

  /**
   * Return value at `row`
   * @param {Number} row
   * @public
   * @return value (mixed data type)
   */
  this.getDataAtRow = function (row) {
    var data = datamap.getRange(new WalkontableCellCoords(row, 0), new WalkontableCellCoords(row, this.countCols() - 1), datamap.DESTINATION_RENDERER);
    return data[0];
  };

  /***
   *  Remove "key" property object from cell meta data corresponding to params row,col
   * @param {Number} row
   * @param {Number} col
   * @param {String} key
   */
  this.removeCellMeta = function(row, col, key) {
    var cellMeta = instance.getCellMeta(row, col);
    if(cellMeta[key] != undefined){
      delete priv.cellSettings[row][col][key];
    }
  };

  /**
   * Set cell meta data object to corresponding params row, col
   * @param {Number} row
   * @param {Number} col
   * @param {Object} prop
   */
  this.setCellMetaObject = function (row, col, prop) {
    if (typeof prop === 'object') {
      for (var key in prop) {
        var value = prop[key];
        this.setCellMeta(row, col, key, value);
      }
    }
  };

  /**
   * Sets cell meta data object "key" corresponding to params row, col
   * @param {Number} row
   * @param {Number} col
   * @param {String} key
   * @param {String} val
   *
   */
  this.setCellMeta = function (row, col, key, val) {
    if (!priv.cellSettings[row]) {
      priv.cellSettings[row] = [];
    }
    if (!priv.cellSettings[row][col]) {
      priv.cellSettings[row][col] = new priv.columnSettings[col]();
    }
    priv.cellSettings[row][col][key] = val;
    Handsontable.hooks.run(instance, 'afterSetCellMeta', row, col, key, val);
  };

  /**
   * Returns cell meta data object corresponding to params row, col
   * @param {Number} row
   * @param {Number} col
   * @public
   * @return {Object}
   */
  this.getCellMeta = function (row, col) {
    var prop = datamap.colToProp(col)
      , cellProperties;

    row = translateRowIndex(row);
    col = translateColIndex(col);

    if (!priv.columnSettings[col]) {
      priv.columnSettings[col] = Handsontable.helper.columnFactory(GridSettings, priv.columnsSettingConflicts);
    }

    if (!priv.cellSettings[row]) {
      priv.cellSettings[row] = [];
    }
    if (!priv.cellSettings[row][col]) {
      priv.cellSettings[row][col] = new priv.columnSettings[col]();
    }

    cellProperties = priv.cellSettings[row][col]; //retrieve cellProperties from cache

    cellProperties.row = row;
    cellProperties.col = col;
    cellProperties.prop = prop;
    cellProperties.instance = instance;

    Handsontable.hooks.run(instance, 'beforeGetCellMeta', row, col, cellProperties);
    Handsontable.helper.extend(cellProperties, expandType(cellProperties)); //for `type` added in beforeGetCellMeta

    if (cellProperties.cells) {
      var settings = cellProperties.cells.call(cellProperties, row, col, prop);

      if (settings) {
        Handsontable.helper.extend(cellProperties, settings);
        Handsontable.helper.extend(cellProperties, expandType(settings)); //for `type` added in cells
      }
    }

    Handsontable.hooks.run(instance, 'afterGetCellMeta', row, col, cellProperties);

    return cellProperties;
  };

  /**
   * If displayed rows order is different than the order of rows stored in memory (i.e. sorting is applied)
   * we need to translate logical (stored) row index to physical (displayed) index.
   * @param row - original row index
   * @returns {int} translated row index
   */
  function translateRowIndex(row){
    return Handsontable.hooks.execute(instance, 'modifyRow', row);
  }

  /**
   * If displayed columns order is different than the order of columns stored in memory (i.e. column were moved using manualColumnMove plugin)
   * we need to translate logical (stored) column index to physical (displayed) index.
   * @param col - original column index
   * @returns {int} - translated column index
   */
  function translateColIndex(col){
    return Handsontable.hooks.execute(instance, 'modifyCol', col); // warning: this must be done after datamap.colToProp
  }

  var rendererLookup = Handsontable.helper.cellMethodLookupFactory('renderer');
  this.getCellRenderer = function (row, col) {
    var renderer = rendererLookup.call(this, row, col);
    return Handsontable.renderers.getRenderer(renderer);

  };

  this.getCellEditor = Handsontable.helper.cellMethodLookupFactory('editor');

  this.getCellValidator = Handsontable.helper.cellMethodLookupFactory('validator');


  /**
   * Validates all cells using their validator functions and calls callback when finished. Does not render the view
   * @param callback
   */
  this.validateCells = function (callback) {
    var waitingForValidator = new ValidatorsQueue();
    waitingForValidator.onQueueEmpty = callback;

    var i = instance.countRows() - 1;
    while (i >= 0) {
      var j = instance.countCols() - 1;
      while (j >= 0) {
        waitingForValidator.addValidatorToQueue();
        instance.validateCell(instance.getDataAtCell(i, j), instance.getCellMeta(i, j), function () {
          waitingForValidator.removeValidatorFormQueue();
        }, 'validateCells');
        j--;
      }
      i--;
    }
    waitingForValidator.checkIfQueueIsEmpty();
  };

  /**
   * Return array of row headers (if they are enabled). If param `row` given, return header at given row as string
   * @param {Number} row (Optional)
   * @return {Array|String}
   */
  this.getRowHeader = function (row) {
    if (row === void 0) {
      var out = [];
      for (var i = 0, ilen = instance.countRows(); i < ilen; i++) {
        out.push(instance.getRowHeader(i));
      }
      return out;
    }
    else if (Object.prototype.toString.call(priv.settings.rowHeaders) === '[object Array]' && priv.settings.rowHeaders[row] !== void 0) {
      return priv.settings.rowHeaders[row];
    }
    else if (typeof priv.settings.rowHeaders === 'function') {
      return priv.settings.rowHeaders(row);
    }
    else if (priv.settings.rowHeaders && typeof priv.settings.rowHeaders !== 'string' && typeof priv.settings.rowHeaders !== 'number') {
      return row + 1;
    }
    else {
      return priv.settings.rowHeaders;
    }
  };

  /**
   * Returns information of this table is configured to display row headers
   * @returns {boolean}
   */
  this.hasRowHeaders = function () {
    return !!priv.settings.rowHeaders;
  };

  /**
   * Returns information of this table is configured to display column headers
   * @returns {boolean}
   */
  this.hasColHeaders = function () {
    if (priv.settings.colHeaders !== void 0 && priv.settings.colHeaders !== null) { //Polymer has empty value = null
      return !!priv.settings.colHeaders;
    }
    for (var i = 0, ilen = instance.countCols(); i < ilen; i++) {
      if (instance.getColHeader(i)) {
        return true;
      }
    }
    return false;
  };

  /**
   * Return array of column headers (if they are enabled). If param `col` given, return header at given column as string
   * @param {Number} col (Optional)
   * @return {Array|String}
   */
  this.getColHeader = function (col) {
    if (col === void 0) {
      var out = [];
      for (var i = 0, ilen = instance.countCols(); i < ilen; i++) {
        out.push(instance.getColHeader(i));
      }
      return out;
    }
    else {
      var baseCol = col;
      col = Handsontable.hooks.execute(instance, 'modifyCol', col);

      if (priv.settings.columns && priv.settings.columns[col] && priv.settings.columns[col].title) {
        return priv.settings.columns[col].title;
      }
      else if (Object.prototype.toString.call(priv.settings.colHeaders) === '[object Array]' && priv.settings.colHeaders[col] !== void 0) {
        return priv.settings.colHeaders[col];
      }
      else if (typeof priv.settings.colHeaders === 'function') {
        return priv.settings.colHeaders(col);
      }
      else if (priv.settings.colHeaders && typeof priv.settings.colHeaders !== 'string' && typeof priv.settings.colHeaders !== 'number') {
        return Handsontable.helper.spreadsheetColumnLabel(baseCol); //see #1458
      }
      else {
        return priv.settings.colHeaders;
      }
    }
  };

  /**
   * Return column width from settings (no guessing). Private use intended
   * @param {Number} col
   * @return {Number}
   */
  this._getColWidthFromSettings = function (col) {
    var cellProperties = instance.getCellMeta(0, col);
    var width = cellProperties.width;
    if (width === void 0 || width === priv.settings.width) {
      width = cellProperties.colWidths;
    }
    if (width !== void 0 && width !== null) {
      switch (typeof width) {
        case 'object': //array
          width = width[col];
          break;

        case 'function':
          width = width(col);
          break;
      }
      if (typeof width === 'string') {
        width = parseInt(width, 10);
      }
    }
    return width;
  };

  /**
   * Return column width
   * @param {Number} col
   * @return {Number}
   */
  this.getColWidth = function (col) {
    var width = instance._getColWidthFromSettings(col);
    if (!width) {
      width = 50;
    }
    width = Handsontable.hooks.execute(instance, 'modifyColWidth', width, col);
    return width;
  };

  /**
   * Return row height from settings (no guessing). Private use intended
   * @param {Number} row
   * @return {Number}
   */
  this._getRowHeightFromSettings= function (row) {
    /* inefficient
    var cellProperties = instance.getCellMeta(0, row);
    var height = cellProperties.height;
    if (height === void 0 || height === priv.settings.height) {
      height = cellProperties.rowHeights;
    }
    */
    var height = priv.settings.rowHeights; //only uses grid settings
    if (height !== void 0 && height !== null) {
      switch (typeof height) {
        case 'object': //array
          height = height[row];
          break;

        case 'function':
          height = height(row);
          break;
      }
      if (typeof height === 'string') {
        height = parseInt(height, 10);
      }
    }
    return height;
  };

  /**
   * Return row height
   * @param {Number} row
   * @return {Number}
   */
  this.getRowHeight = function (row) {
    var height = instance._getRowHeightFromSettings(row);
    height = Handsontable.hooks.execute(instance, 'modifyRowHeight', height, row);
    return height;
  };

  /**
   * Return total number of rows in grid
   * @return {Number}
   */
  this.countRows = function () {
    return priv.settings.data.length;
  };

  /**
   * Return total number of columns in grid
   * @return {Number}
   */
  this.countCols = function () {
    if (instance.dataType === 'object' || instance.dataType === 'function') {
      if (priv.settings.columns && priv.settings.columns.length) {
        return priv.settings.columns.length;
      }
      else {
        return datamap.colToPropCache.length;
      }
    }
    else if (instance.dataType === 'array') {
      if (priv.settings.columns && priv.settings.columns.length) {
        return priv.settings.columns.length;
      }
      else if (priv.settings.data && priv.settings.data[0] && priv.settings.data[0].length) {
        return priv.settings.data[0].length;
      }
      else {
        return 0;
      }
    }
  };

  /**
   * Return index of first rendered row
   * @return {Number}
   */
  this.rowOffset = function () {
    return instance.view.wt.wtTable.getFirstRenderedRow();
  };

  /**
   * Return index of first visible column
   * @return {Number}
   */
  this.colOffset = function () {
    return instance.view.wt.wtTable.getFirstRenderedColumn();
  };

  /**
   * Return number of rendered rows (including rows partially or fully rendered outside viewport). Returns -1 if table is not visible
   * @return {Number}
   */
  this.countRenderedRows = function () {
    return instance.view.wt.drawn ? instance.view.wt.wtTable.getRenderedRowsCount() : -1;
  };

  /**
   * Return number of visible rows (rendered rows that fully fit inside viewport)). Returns -1 if table is not visible
   * @return {Number}
   */
  this.countVisibleRows = function () {
    return instance.view.wt.drawn ? instance.view.wt.wtTable.getVisibleRowsCount() : -1;
  };

  /**
   * Return number of visible columns. Returns -1 if table is not visible
   * @return {Number}
   */
  this.countVisibleCols = function () {
    return instance.view.wt.drawn ? instance.view.wt.wtTable.columnStrategy.countVisible() : -1;
  };

  /**
   * Return number of empty rows
   * @return {Boolean} ending If true, will only count empty rows at the end of the data source
   */
  this.countEmptyRows = function (ending) {
    var i = instance.countRows() - 1
      , empty = 0
      , row;
    while (i >= 0) {
      row = Handsontable.hooks.execute(this, 'modifyRow', i);
      if (instance.isEmptyRow(row)) {
        empty++;
      }
      else if (ending) {
        break;
      }
      i--;
    }
    return empty;
  };

  /**
   * Return number of empty columns
   * @return {Boolean} ending If true, will only count empty columns at the end of the data source row
   */
  this.countEmptyCols = function (ending) {
    if (instance.countRows() < 1) {
      return 0;
    }

    var i = instance.countCols() - 1
      , empty = 0;
    while (i >= 0) {
      if (instance.isEmptyCol(i)) {
        empty++;
      }
      else if (ending) {
        break;
      }
      i--;
    }
    return empty;
  };

  /**
   * Return true if the row at the given index is empty, false otherwise
   * @param {Number} r Row index
   * @return {Boolean}
   */
  this.isEmptyRow = function (r) {
    return priv.settings.isEmptyRow.call(instance, r);
  };

  /**
   * Return true if the column at the given index is empty, false otherwise
   * @param {Number} c Column index
   * @return {Boolean}
   */
  this.isEmptyCol = function (c) {
    return priv.settings.isEmptyCol.call(instance, c);
  };

  /**
   * Selects cell on grid. Optionally selects range to another cell
   * @param {Number} row
   * @param {Number} col
   * @param {Number} [endRow]
   * @param {Number} [endCol]
   * @param {Boolean} [scrollToCell=true] If true, viewport will be scrolled to the selection
   * @public
   * @return {Boolean}
   */
  this.selectCell = function (row, col, endRow, endCol, scrollToCell) {
    if (typeof row !== 'number' || row < 0 || row >= instance.countRows()) {
      return false;
    }
    if (typeof col !== 'number' || col < 0 || col >= instance.countCols()) {
      return false;
    }
    if (typeof endRow !== "undefined") {
      if (typeof endRow !== 'number' || endRow < 0 || endRow >= instance.countRows()) {
        return false;
      }
      if (typeof endCol !== 'number' || endCol < 0 || endCol >= instance.countCols()) {
        return false;
      }
    }
    var coords = new WalkontableCellCoords(row, col);
    priv.selRange = new WalkontableCellRange(coords, coords, coords);
    if (document.activeElement && document.activeElement !== document.documentElement && document.activeElement !== document.body) {
      document.activeElement.blur(); //needed or otherwise prepare won't focus the cell. selectionSpec tests this (should move focus to selected cell)
    }
    instance.listen();
    if (typeof endRow === "undefined") {
      selection.setRangeEnd(priv.selRange.from, scrollToCell);
    }
    else {
      selection.setRangeEnd(new WalkontableCellCoords(endRow, endCol), scrollToCell);
    }

    instance.selection.finish();
    return true;
  };

  this.selectCellByProp = function (row, prop, endRow, endProp, scrollToCell) {
    arguments[1] = datamap.propToCol(arguments[1]);
    if (typeof arguments[3] !== "undefined") {
      arguments[3] = datamap.propToCol(arguments[3]);
    }
    return instance.selectCell.apply(instance, arguments);
  };

  /**
   * Deselects current sell selection on grid
   * @public
   */
  this.deselectCell = function () {
    selection.deselect();
  };

  /**
   * Remove grid from DOM
   * @public
   */
  this.destroy = function () {
    instance._clearTimeouts();
    if (instance.view) { //in case HT is destroyed before initialization has finished
      instance.view.wt.destroy();
    }
    instance.rootElement.empty();
    instance.rootElement.removeData('handsontable');
    instance.rootElement.off('.handsontable');
    $(window).off('.' + instance.guid);
    $document.off('.' + instance.guid);
    $body.off('.' + instance.guid);
    Handsontable.hooks.run(instance, 'afterDestroy');
    Handsontable.hooks.destroy(instance);

    for (var i in instance) {
      if (instance.hasOwnProperty(i)) {
        //replace instance methods with post mortem
        if (typeof instance[i] === "function") {
          if (i !== "runHooks" && i !== "runHooksAndReturn") {
            instance[i] = postMortem;
          }
        }
        //replace instance properties with null (restores memory)
        //it should not be necessary but this prevents a memory leak side effects that show itself in Jasmine tests
        else if (i !== "guid") {
          instance[i] = null;
        }
      }
    }

    //replace private properties with null (restores memory)
    //it should not be necessary but this prevents a memory leak side effects that show itself in Jasmine tests
    priv = null;
    datamap = null;
    grid = null;
    selection = null;
    editorManager = null;
    instance = null;
    GridSettings = null;
    $document = null;
    $body = null;
  };

  /**
   * Replacement for all methods after Handsotnable was destroyed
   */
  function postMortem() {
    throw new Error("This method cannot be called because this Handsontable instance has been destroyed");
  }

  /**
   * Returns active editor object
   * @returns {Object}
   */
  this.getActiveEditor = function(){
    return editorManager.getActiveEditor();
  };

  /**
   * Return Handsontable instance
   * @public
   * @return {Object}
   */
  this.getInstance = function () {
    return instance;
  };

  this.addHook = function (key, fn) {
    Handsontable.hooks.add(key, fn, instance);
  };

  this.addHookOnce = function (key, fn) {
    Handsontable.hooks.once(key, fn, instance);
  };

  this.removeHook = function (key, fn) {
    Handsontable.hooks.remove(key, fn, instance);
  };

  this.runHooks = function (key, p1, p2, p3, p4, p5, p6) {
    Handsontable.hooks.run(instance, key, p1, p2, p3, p4, p5, p6);
  };

  this.runHooksAndReturn = function (key, p1, p2, p3, p4, p5, p6) {
    return Handsontable.hooks.execute(instance, key, p1, p2, p3, p4, p5, p6);
  };

  this.timeouts = [];

  /**
   * Sets timeout. Purpose of this method is to clear all known timeouts when `destroy` method is called
   * @public
   */
  this._registerTimeout = function (handle) {
    this.timeouts.push(handle);
  };

  /**
   * Clears all known timeouts
   * @public
   */
  this._clearTimeouts = function () {
    for(var i = 0, ilen = this.timeouts.length; i<ilen; i++) {
      clearTimeout(this.timeouts[i]);
    }
  };

  /**
   * Handsontable version
   */
  this.version = '@@version'; //inserted by grunt from package.json
};

var DefaultSettings = function () {};

DefaultSettings.prototype = {
  data: void 0,
  dataSchema: void 0,
  width: void 0,
  height: void 0,
  startRows: 5,
  startCols: 5,
  rowHeaders: null,
  colHeaders: null,
  colWidths: void 0,
  columns: void 0,
  cells: void 0,
  cell: [],
  minRows: 0,
  minCols: 0,
  maxRows: Infinity,
  maxCols: Infinity,
  minSpareRows: 0,
  minSpareCols: 0,
  multiSelect: true,
  fillHandle: true,
  fixedRowsTop: 0,
  fixedColumnsLeft: 0,
  outsideClickDeselects: true,
  enterBeginsEditing: true,
  enterMoves: {row: 1, col: 0},
  tabMoves: {row: 0, col: 1},
  autoWrapRow: false,
  autoWrapCol: false,
  copyRowsLimit: 1000,
  copyColsLimit: 1000,
  pasteMode: 'overwrite',
  currentRowClassName: void 0,
  currentColClassName: void 0,
  stretchH: 'none',
  isEmptyRow: function (r) {
    var val;
    for (var c = 0, clen = this.countCols(); c < clen; c++) {
      val = this.getDataAtCell(r, c);
      if (val !== '' && val !== null && typeof val !== 'undefined') {
        return false;
      }
    }
    return true;
  },
  isEmptyCol: function (c) {
    var val;
    for (var r = 0, rlen = this.countRows(); r < rlen; r++) {
      val = this.getDataAtCell(r, c);
      if (val !== '' && val !== null && typeof val !== 'undefined') {
        return false;
      }
    }
    return true;
  },
  observeDOMVisibility: true,
  allowInvalid: true,
  invalidCellClassName: 'htInvalid',
  placeholder: false,
  placeholderCellClassName: 'htPlaceholder',
  readOnlyCellClassName: 'htDimmed',
  commentedCellClassName: 'htCommentCell',
  fragmentSelection: false,
  readOnly: false,
  type: 'text',
  copyable: true,
  debug: false, //shows debug overlays in Walkontable
  wordWrap: true,
  noWordWrapClassName: 'htNoWrap',
  contextMenu: void 0,
  undo: void 0,
  columnSorting: void 0,
  manualColumnMove: void 0,
  manualColumnResize: void 0,
  manualRowMove: void 0,
  manualRowResize: void 0,
<<<<<<< HEAD
  groups: void 0
=======
  viewportRowRenderingOffset: 10 //number of rows to be prerendered before and after the viewport
>>>>>>> 5573376a
};
Handsontable.DefaultSettings = DefaultSettings;

$.fn.handsontable = function (action) {
  var i
    , ilen
    , args
    , output
    , userSettings
    , $this = this.first() // Use only first element from list
    , instance = $this.data('handsontable');

  // Init case
  if (typeof action !== 'string') {
    userSettings = action || {};
    if (instance) {
      instance.updateSettings(userSettings);
    }
    else {
      instance = new Handsontable.Core($this, userSettings);
      $this.data('handsontable', instance);
      instance.init();
    }

    return $this;
  }
  // Action case
  else {
    args = [];
    if (arguments.length > 1) {
      for (i = 1, ilen = arguments.length; i < ilen; i++) {
        args.push(arguments[i]);
      }
    }

    if (instance) {
      if (typeof instance[action] !== 'undefined') {
        output = instance[action].apply(instance, args);
      }
      else {
        throw new Error('Handsontable do not provide action: ' + action);
      }
    }

    return output;
  }
};<|MERGE_RESOLUTION|>--- conflicted
+++ resolved
@@ -2093,11 +2093,8 @@
   manualColumnResize: void 0,
   manualRowMove: void 0,
   manualRowResize: void 0,
-<<<<<<< HEAD
+  viewportRowRenderingOffset: 10, //number of rows to be prerendered before and after the viewport
   groups: void 0
-=======
-  viewportRowRenderingOffset: 10 //number of rows to be prerendered before and after the viewport
->>>>>>> 5573376a
 };
 Handsontable.DefaultSettings = DefaultSettings;
 
