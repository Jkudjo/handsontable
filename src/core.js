--- conflicted
+++ resolved
@@ -3064,47 +3064,10 @@
       physicalColumn = column;
     }
 
-<<<<<<< HEAD
-    const colToPropResult = datamap.colToProp(column);
-    // TODO: Should it be possible to get cell meta for index beyond the table boundaries when data is defined as
-    // array of objects? Will a column index represent properly the property (integer instead of string)?
-    const prop = colToPropResult !== null ? colToPropResult : column;
-    const cellProperties = metaManager.getCellMeta(physicalRow, physicalColumn);
-
-    // TODO(perf): Add assigning this props and executing below code only once per table render cycle.
-    cellProperties.row = physicalRow;
-    cellProperties.col = physicalColumn;
-    cellProperties.visualRow = row;
-    cellProperties.visualCol = column;
-    cellProperties.prop = prop;
-    cellProperties.instance = instance;
-
-    instance.runHooks('beforeGetCellMeta', row, column, cellProperties);
-
-    // for `type` added or changed in beforeGetCellMeta
-    if (instance.hasHook('beforeGetCellMeta') && hasOwnProperty(cellProperties, 'type')) {
-      metaManager.updateCellMeta(physicalRow, physicalColumn, {
-        type: cellProperties.type,
-      });
-    }
-
-    if (cellProperties.cells) {
-      const settings = cellProperties.cells(physicalRow, physicalColumn, prop);
-
-      if (settings) {
-        metaManager.updateCellMeta(physicalRow, physicalColumn, settings);
-      }
-    }
-
-    instance.runHooks('afterGetCellMeta', row, column, cellProperties);
-
-    return cellProperties;
-=======
     return metaManager.getCellMeta(physicalRow, physicalColumn, {
       visualRow: row,
       visualColumn: column,
     });
->>>>>>> fc4423e1
   };
 
   /**
