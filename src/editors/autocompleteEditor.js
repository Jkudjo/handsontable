<<<<<<< HEAD
(function (Handsontable) {
  var AutocompleteEditor = Handsontable.editors.TextEditor.prototype.extend();

  AutocompleteEditor.prototype.init = function () {
    Handsontable.editors.TextEditor.prototype.init.apply(this, arguments);
    this.emptyStringLabel = '\u00A0\u00A0\u00A0'; //3 non-breaking spaces
  };

  AutocompleteEditor.prototype.createElements = function(){

    Handsontable.editors.TextEditor.prototype.createElements.apply(this, arguments);

    this.$textarea.typeahead();
    this.typeahead = this.$textarea.data('typeahead');
    this.typeahead._render = this.typeahead.render;
    this.typeahead.minLength = 0;

    this.typeahead.lookup = function () {
      var items;
      this.query = this.$element.val();
      items = $.isFunction(this.source) ? this.source(this.query, $.proxy(this.process, this)) : this.source;
      return items ? this.process(items) : this;
    };

    this.typeahead.matcher = function () {
      return true;
    };

    var _process = this.typeahead.process;
    var that = this;
    this.typeahead.process = function (items) {
      var cloned = false;
      for (var i = 0, ilen = items.length; i < ilen; i++) {
        if (items[i] === '') {
          //this is needed because because of issue #254
          //empty string ('') is a falsy value and breaks the loop in bootstrap-typeahead.js method `sorter`
          //best solution would be to change line: `while (item = items.shift()) {`
          //                                   to: `while ((item = items.shift()) !== void 0) {`
          if (!cloned) {
            //need to clone items before applying emptyStringLabel
            //(otherwise validateChanges fails for empty string)
            items = $.extend([], items);
            cloned = true;
          }
          items[i] = that.emptyStringLabel;
        }
      }
      return _process.call(this, items);
    };

  };

  AutocompleteEditor.prototype.bindEvents = function () {
      var that = this;

      this.$textarea.off('keydown').off('keyup').off('keypress'); //unlisten

      this.$textarea.off('.acEditor').on('keydown.acEditor', function (event) {
        switch (event.keyCode) {
          case 38: /* arrow up */
            that.typeahead.prev();
            event.stopImmediatePropagation(); //stops TextEditor and core onKeyDown handler
            break;

          case 40: /* arrow down */
            that.typeahead.next();
            event.stopImmediatePropagation(); //stops TextEditor and core onKeyDown handler
            break;

          case 13: /* enter */
            event.preventDefault();
            break;
        }
      });

      this.$textarea.on('keyup.acEditor', function (event) {
        if (Handsontable.helper.isPrintableChar(event.keyCode) || event.keyCode === 113 || event.keyCode === 13 || event.keyCode === 8 || event.keyCode === 46) {
          that.typeahead.lookup();
        }
      });

      this.typeahead.$menu.on('mouseleave', function(){
        that.typeahead.$menu.find('.active').removeClass('active');
      });


    Handsontable.editors.TextEditor.prototype.bindEvents.apply(this, arguments);
  };

  AutocompleteEditor.prototype.prepare = function (td, row, col, prop, value, cellProperties) {
    var that = this
      , i
      , j;

    Handsontable.editors.TextEditor.prototype.prepare.apply(this, arguments);

    this.typeahead._valueSelected = false;

    this.typeahead.select = function () {
      var active = this.$menu[0].querySelector('.active');
      var val = active.getAttribute('data-value');
      if (val === that.emptyStringLabel) {
        val = '';
      }
      if (typeof that.cellProperties.onSelect === 'function') {
        that.cellProperties.onSelect(that.row, that.col, that.prop, val, that.instance.view.wt.wtDom.index(active));
      }
      else {
        that.TEXTAREA.value = val;
      }

      this._valueSelected = true;

      this.hide(); //need to hide it before destroyEditor, because destroyEditor checks if menu is expanded
      that.finishEditing();

      return this;
    };

    this.typeahead.render = function (items) {
      that.typeahead._render.call(this, items);
      if (!that.cellProperties.strict) {
        var li = this.$menu[0].querySelector('.active');
        if (li) {
          that.instance.view.wt.wtDom.removeClass(li, 'active')
        }
      }
      return this;
    };

    /* overwrite typeahead options and methods (matcher, sorter, highlighter, updater, etc) if provided in cellProperties */
    for (i in this.cellProperties) {
      // if (cellProperties.hasOwnProperty(i)) {
      if (i === 'options') {
        for (j in this.cellProperties.options) {
          // if (cellProperties.options.hasOwnProperty(j)) {
          this.typeahead.options[j] = this.cellProperties.options[j];
          // }
        }
      }
      else {
        this.typeahead[i] = this.cellProperties[i];
      }
      // }
    }

    var _cellMouseDown = that.instance.view.wt.wtSettings.settings['onCellMouseDown'];

    function onCellMouseDown(){
      that.instance.destroyEditor();
      that.beginEditing();
      that.instance.registerTimeout('IE9_align_fix', function () { //otherwise is misaligned in IE9
        that.typeahead.lookup();
      }, 1);

      _cellMouseDown.apply(this, arguments);
    }

    this.instance.view.wt.update('onCellMouseDown', onCellMouseDown);

    function onDblClick() {
      that.beginEditing();
      that.instance.registerTimeout('IE9_align_fix', function () { //otherwise is misaligned in IE9
        that.typeahead.lookup();
      }, 1);
    }

    this.instance.view.wt.update('onCellDblClick', onDblClick);
  };

  AutocompleteEditor.prototype.finishEditing = function (isCancelled, ctrlDown) {
    if (!isCancelled) {
      if (this.isMenuExpanded()) {
        if(this.typeahead.$menu[0].querySelector('.active')){
          this.typeahead.select();
          this.state = this.STATE_FINISHED;
        } else if (this.cellProperties.strict) {
          this.state = this.STATE_FINISHED;
        }
      }
    }

    return Handsontable.editors.TextEditor.prototype.finishEditing.apply(this, arguments);
  };

  AutocompleteEditor.prototype.isMenuExpanded = function () {
    if (this.instance.view.wt.wtDom.isVisible(this.typeahead.$menu[0])) {
      return this.typeahead;
    }
    else {
      return false;
    }
  };

  Handsontable.editors.AutocompleteEditor = AutocompleteEditor;
  Handsontable.editors.registerEditor('autocomplete', AutocompleteEditor);

})(Handsontable);

=======
(function (Handsontable, HandsontableEditorClass) {

  function HandsontableAutocompleteEditorClass (instance){
    HandsontableEditorClass.call(this, instance);
  }

  Handsontable.helper.inherit(HandsontableAutocompleteEditorClass, HandsontableEditorClass);

  HandsontableAutocompleteEditorClass.prototype.createElements = function(){
    HandsontableEditorClass.prototype.createElements.apply(this, arguments);

    this.$htContainer.addClass('autocompleteEditor');

  };

  HandsontableAutocompleteEditorClass.prototype.bindEvents = function(){

    var that = this;
    this.$textarea.on('keydown.autocompleteEditor', function(event){
      if(!Handsontable.helper.isMetaKey(event.keyCode) || [Handsontable.helper.keyCode.BACKSPACE, Handsontable.helper.keyCode.DELETE].indexOf(event.keyCode) != -1){
        setTimeout(function () {
          that.queryChoices(that.$textarea.val());
        });
      }

    });

    HandsontableEditorClass.prototype.bindEvents.apply(this, arguments);

  };

  HandsontableAutocompleteEditorClass.prototype.bindTemporaryEvents = function (td, row, col, prop, value, cellProperties) {

    HandsontableEditorClass.prototype.bindTemporaryEvents.apply(this, arguments);

    this.cellProperties = cellProperties;
    this.td = td;

  };

  HandsontableAutocompleteEditorClass.prototype.beginEditing = function () {
    HandsontableEditorClass.prototype.beginEditing.apply(this, arguments);

    var that = this;
    setTimeout(function () {
      that.queryChoices(that.TEXTAREA.value);
    });

    this.$htContainer.handsontable('updateSettings', {
      'colWidths': [this.wtDom.outerWidth(this.TEXTAREA) - 2]
    });
  };

  HandsontableAutocompleteEditorClass.prototype.queryChoices = function(query){
    if (typeof this.cellProperties.source == 'function'){
      var that = this;

      this.cellProperties.source(query, function(choices){
        that.updateChoicesList(choices)
      });

    } else if (Handsontable.helper.isArray(this.cellProperties.source)) {

      var choices;

      if(!query){
        choices = this.cellProperties.source;
      } else {
        choices = this.cellProperties.source.filter(function(choice){
          return choice.indexOf(query) != -1
        });
      }

      this.updateChoicesList(choices)

    } else {
      this.updateChoicesList([]);
    }

  };

  HandsontableAutocompleteEditorClass.prototype.updateChoicesList = function (choices) {
    this.$htContainer.handsontable('loadData', Handsontable.helper.pivot([choices]));

    var value = this.TEXTAREA.value;
    var row;
    for( var i = 0, len = choices.length; i < len; i++){
     if(choices[i] == value){
       row = i;
       break;
     }
    }

    if(typeof row == 'undefined'){
      this.$htContainer.handsontable('deselectCell');
    } else {
      this.$htContainer.handsontable('selectCell', row, 0);
    }

    this.TEXTAREA.focus();
  };

  Handsontable.AutocompleteEditor = function (instance, td, row, col, prop, value, cellProperties) {
    if (!instance.autocompleteEditor) {
      instance.autocompleteEditor = new HandsontableAutocompleteEditorClass(instance);
    }
    instance.autocompleteEditor.bindTemporaryEvents(td, row, col, prop, value, cellProperties);
    return function (isCancelled) {
      instance.autocompleteEditor.finishEditing(isCancelled);
    }
  };



})(Handsontable, HandsontableHandsontableEditorClass);
>>>>>>> 3763d923
<|MERGE_RESOLUTION|>--- conflicted
+++ resolved
@@ -1,220 +1,14 @@
-<<<<<<< HEAD
 (function (Handsontable) {
-  var AutocompleteEditor = Handsontable.editors.TextEditor.prototype.extend();
-
-  AutocompleteEditor.prototype.init = function () {
-    Handsontable.editors.TextEditor.prototype.init.apply(this, arguments);
-    this.emptyStringLabel = '\u00A0\u00A0\u00A0'; //3 non-breaking spaces
-  };
+  var AutocompleteEditor = Handsontable.editors.HandsontableEditor.prototype.extend();
 
   AutocompleteEditor.prototype.createElements = function(){
-
-    Handsontable.editors.TextEditor.prototype.createElements.apply(this, arguments);
-
-    this.$textarea.typeahead();
-    this.typeahead = this.$textarea.data('typeahead');
-    this.typeahead._render = this.typeahead.render;
-    this.typeahead.minLength = 0;
-
-    this.typeahead.lookup = function () {
-      var items;
-      this.query = this.$element.val();
-      items = $.isFunction(this.source) ? this.source(this.query, $.proxy(this.process, this)) : this.source;
-      return items ? this.process(items) : this;
-    };
-
-    this.typeahead.matcher = function () {
-      return true;
-    };
-
-    var _process = this.typeahead.process;
-    var that = this;
-    this.typeahead.process = function (items) {
-      var cloned = false;
-      for (var i = 0, ilen = items.length; i < ilen; i++) {
-        if (items[i] === '') {
-          //this is needed because because of issue #254
-          //empty string ('') is a falsy value and breaks the loop in bootstrap-typeahead.js method `sorter`
-          //best solution would be to change line: `while (item = items.shift()) {`
-          //                                   to: `while ((item = items.shift()) !== void 0) {`
-          if (!cloned) {
-            //need to clone items before applying emptyStringLabel
-            //(otherwise validateChanges fails for empty string)
-            items = $.extend([], items);
-            cloned = true;
-          }
-          items[i] = that.emptyStringLabel;
-        }
-      }
-      return _process.call(this, items);
-    };
-
-  };
-
-  AutocompleteEditor.prototype.bindEvents = function () {
-      var that = this;
-
-      this.$textarea.off('keydown').off('keyup').off('keypress'); //unlisten
-
-      this.$textarea.off('.acEditor').on('keydown.acEditor', function (event) {
-        switch (event.keyCode) {
-          case 38: /* arrow up */
-            that.typeahead.prev();
-            event.stopImmediatePropagation(); //stops TextEditor and core onKeyDown handler
-            break;
-
-          case 40: /* arrow down */
-            that.typeahead.next();
-            event.stopImmediatePropagation(); //stops TextEditor and core onKeyDown handler
-            break;
-
-          case 13: /* enter */
-            event.preventDefault();
-            break;
-        }
-      });
-
-      this.$textarea.on('keyup.acEditor', function (event) {
-        if (Handsontable.helper.isPrintableChar(event.keyCode) || event.keyCode === 113 || event.keyCode === 13 || event.keyCode === 8 || event.keyCode === 46) {
-          that.typeahead.lookup();
-        }
-      });
-
-      this.typeahead.$menu.on('mouseleave', function(){
-        that.typeahead.$menu.find('.active').removeClass('active');
-      });
-
-
-    Handsontable.editors.TextEditor.prototype.bindEvents.apply(this, arguments);
-  };
-
-  AutocompleteEditor.prototype.prepare = function (td, row, col, prop, value, cellProperties) {
-    var that = this
-      , i
-      , j;
-
-    Handsontable.editors.TextEditor.prototype.prepare.apply(this, arguments);
-
-    this.typeahead._valueSelected = false;
-
-    this.typeahead.select = function () {
-      var active = this.$menu[0].querySelector('.active');
-      var val = active.getAttribute('data-value');
-      if (val === that.emptyStringLabel) {
-        val = '';
-      }
-      if (typeof that.cellProperties.onSelect === 'function') {
-        that.cellProperties.onSelect(that.row, that.col, that.prop, val, that.instance.view.wt.wtDom.index(active));
-      }
-      else {
-        that.TEXTAREA.value = val;
-      }
-
-      this._valueSelected = true;
-
-      this.hide(); //need to hide it before destroyEditor, because destroyEditor checks if menu is expanded
-      that.finishEditing();
-
-      return this;
-    };
-
-    this.typeahead.render = function (items) {
-      that.typeahead._render.call(this, items);
-      if (!that.cellProperties.strict) {
-        var li = this.$menu[0].querySelector('.active');
-        if (li) {
-          that.instance.view.wt.wtDom.removeClass(li, 'active')
-        }
-      }
-      return this;
-    };
-
-    /* overwrite typeahead options and methods (matcher, sorter, highlighter, updater, etc) if provided in cellProperties */
-    for (i in this.cellProperties) {
-      // if (cellProperties.hasOwnProperty(i)) {
-      if (i === 'options') {
-        for (j in this.cellProperties.options) {
-          // if (cellProperties.options.hasOwnProperty(j)) {
-          this.typeahead.options[j] = this.cellProperties.options[j];
-          // }
-        }
-      }
-      else {
-        this.typeahead[i] = this.cellProperties[i];
-      }
-      // }
-    }
-
-    var _cellMouseDown = that.instance.view.wt.wtSettings.settings['onCellMouseDown'];
-
-    function onCellMouseDown(){
-      that.instance.destroyEditor();
-      that.beginEditing();
-      that.instance.registerTimeout('IE9_align_fix', function () { //otherwise is misaligned in IE9
-        that.typeahead.lookup();
-      }, 1);
-
-      _cellMouseDown.apply(this, arguments);
-    }
-
-    this.instance.view.wt.update('onCellMouseDown', onCellMouseDown);
-
-    function onDblClick() {
-      that.beginEditing();
-      that.instance.registerTimeout('IE9_align_fix', function () { //otherwise is misaligned in IE9
-        that.typeahead.lookup();
-      }, 1);
-    }
-
-    this.instance.view.wt.update('onCellDblClick', onDblClick);
-  };
-
-  AutocompleteEditor.prototype.finishEditing = function (isCancelled, ctrlDown) {
-    if (!isCancelled) {
-      if (this.isMenuExpanded()) {
-        if(this.typeahead.$menu[0].querySelector('.active')){
-          this.typeahead.select();
-          this.state = this.STATE_FINISHED;
-        } else if (this.cellProperties.strict) {
-          this.state = this.STATE_FINISHED;
-        }
-      }
-    }
-
-    return Handsontable.editors.TextEditor.prototype.finishEditing.apply(this, arguments);
-  };
-
-  AutocompleteEditor.prototype.isMenuExpanded = function () {
-    if (this.instance.view.wt.wtDom.isVisible(this.typeahead.$menu[0])) {
-      return this.typeahead;
-    }
-    else {
-      return false;
-    }
-  };
-
-  Handsontable.editors.AutocompleteEditor = AutocompleteEditor;
-  Handsontable.editors.registerEditor('autocomplete', AutocompleteEditor);
-
-})(Handsontable);
-
-=======
-(function (Handsontable, HandsontableEditorClass) {
-
-  function HandsontableAutocompleteEditorClass (instance){
-    HandsontableEditorClass.call(this, instance);
-  }
-
-  Handsontable.helper.inherit(HandsontableAutocompleteEditorClass, HandsontableEditorClass);
-
-  HandsontableAutocompleteEditorClass.prototype.createElements = function(){
-    HandsontableEditorClass.prototype.createElements.apply(this, arguments);
+    Handsontable.editors.HandsontableEditor.prototype.createElements.apply(this, arguments);
 
     this.$htContainer.addClass('autocompleteEditor');
 
   };
 
-  HandsontableAutocompleteEditorClass.prototype.bindEvents = function(){
+  AutocompleteEditor.prototype.bindEvents = function(){
 
     var that = this;
     this.$textarea.on('keydown.autocompleteEditor', function(event){
@@ -226,21 +20,12 @@
 
     });
 
-    HandsontableEditorClass.prototype.bindEvents.apply(this, arguments);
+    Handsontable.editors.HandsontableEditor.prototype.bindEvents.apply(this, arguments);
 
   };
 
-  HandsontableAutocompleteEditorClass.prototype.bindTemporaryEvents = function (td, row, col, prop, value, cellProperties) {
-
-    HandsontableEditorClass.prototype.bindTemporaryEvents.apply(this, arguments);
-
-    this.cellProperties = cellProperties;
-    this.td = td;
-
-  };
-
-  HandsontableAutocompleteEditorClass.prototype.beginEditing = function () {
-    HandsontableEditorClass.prototype.beginEditing.apply(this, arguments);
+  AutocompleteEditor.prototype.beginEditing = function () {
+    Handsontable.editors.HandsontableEditor.prototype.beginEditing.apply(this, arguments);
 
     var that = this;
     setTimeout(function () {
@@ -252,7 +37,43 @@
     });
   };
 
-  HandsontableAutocompleteEditorClass.prototype.queryChoices = function(query){
+  var onBeforeKeyDownInner;
+
+  AutocompleteEditor.prototype.open = function () {
+
+    var parent = this;
+
+    onBeforeKeyDownInner = function (event) {
+      var instance = this;
+
+      if (event.keyCode == Handsontable.helper.keyCode.ARROW_UP){
+        if (instance.getSelected() && instance.getSelected()[0] == 0){
+          instance.deselectCell();
+          parent.instance.listen();
+          parent.focus();
+          event.preventDefault();
+          event.stopImmediatePropagation();
+        }
+      }
+
+    };
+
+    this.$htContainer.handsontable('getInstance').addHook('beforeKeyDown', onBeforeKeyDownInner);
+
+    Handsontable.editors.HandsontableEditor.prototype.open.apply(this, arguments);
+
+    this.$textarea[0].style.visibility = 'visible';
+    parent.focus();
+  };
+
+  AutocompleteEditor.prototype.close = function () {
+
+    this.$htContainer.handsontable('getInstance').removeHook('beforeKeyDown', onBeforeKeyDownInner);
+
+    Handsontable.editors.HandsontableEditor.prototype.close.apply(this, arguments);
+  };
+
+  AutocompleteEditor.prototype.queryChoices = function(query){
     if (typeof this.cellProperties.source == 'function'){
       var that = this;
 
@@ -280,16 +101,16 @@
 
   };
 
-  HandsontableAutocompleteEditorClass.prototype.updateChoicesList = function (choices) {
+  AutocompleteEditor.prototype.updateChoicesList = function (choices) {
     this.$htContainer.handsontable('loadData', Handsontable.helper.pivot([choices]));
 
-    var value = this.TEXTAREA.value;
+    var value = this.val();
     var row;
     for( var i = 0, len = choices.length; i < len; i++){
-     if(choices[i] == value){
-       row = i;
-       break;
-     }
+      if(choices[i] == value){
+        row = i;
+        break;
+      }
     }
 
     if(typeof row == 'undefined'){
@@ -298,20 +119,10 @@
       this.$htContainer.handsontable('selectCell', row, 0);
     }
 
-    this.TEXTAREA.focus();
+    this.focus();
   };
 
-  Handsontable.AutocompleteEditor = function (instance, td, row, col, prop, value, cellProperties) {
-    if (!instance.autocompleteEditor) {
-      instance.autocompleteEditor = new HandsontableAutocompleteEditorClass(instance);
-    }
-    instance.autocompleteEditor.bindTemporaryEvents(td, row, col, prop, value, cellProperties);
-    return function (isCancelled) {
-      instance.autocompleteEditor.finishEditing(isCancelled);
-    }
-  };
+  Handsontable.editors.AutocompleteEditor = AutocompleteEditor;
+  Handsontable.editors.registerEditor('autocomplete', AutocompleteEditor);
 
-
-
-})(Handsontable, HandsontableHandsontableEditorClass);
->>>>>>> 3763d923
+})(Handsontable);