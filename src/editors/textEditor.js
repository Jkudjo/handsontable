--- conflicted
+++ resolved
@@ -264,11 +264,7 @@
         cellLeftOffset = this.TD.offsetLeft - this.instance.view.wt.wtScrollbars.horizontal.getScrollPosition();
 
     var width = Handsontable.Dom.innerWidth(this.TD) - 8  //$td.width()
-<<<<<<< HEAD
-      , maxWidth = this.instance.view.maximumVisibleElementWidth(cellLeftOffset) - 10 //10 is TEXTAREAs border and padding
-=======
       , maxWidth = this.instance.view.maximumVisibleElementWidth(cellLeftOffset) - 8 //8 is TEXTAREAs padding
->>>>>>> d0f0ffe7
 
       , height = this.TD.scrollHeight + 1
       , maxHeight = this.instance.view.maximumVisibleElementHeight(cellTopOffset) - 2; //10 is TEXTAREAs border and padding
