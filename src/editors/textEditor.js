--- conflicted
+++ resolved
@@ -192,14 +192,8 @@
       }
     }
 
-<<<<<<< HEAD
-
-    //in future may change to pure JS http://stackoverflow.com/questions/454202/creating-a-textarea-with-auto-resize
-    this.$textarea.autoResize({
-=======
     autoResize(this.$textarea[0], {
       fontSize: parseInt( window.getComputedStyle($td[0]).fontSize,10),
->>>>>>> 35fd30d5
       minHeight: Math.min(height, maxHeight),
       maxHeight: maxHeight, //TEXTAREA should never be wider than visible part of the viewport (should not cover the scrollbar)
       minWidth: Math.min(width, maxWidth),
