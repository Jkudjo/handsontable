import Highlight, { AREA_TYPE, HEADER_TYPE, CELL_TYPE, FILL_TYPE } from './highlight/highlight';
import SelectionRange from './range';
import { CellCoords } from './../3rdparty/walkontable/src';
import { isPressedCtrlKey } from './../utils/keyStateObserver';
import { createObjectPropListener, mixin, isObject } from './../helpers/object';
import { isUndefined } from './../helpers/mixed';
import { arrayEach } from './../helpers/array';
import localHooks from './../mixins/localHooks';
import Transformation from './transformation';
import {
  detectSelectionType,
  isValidCoord,
  normalizeSelectionFactory,
  updateBorderStyle,
  SELECTION_TYPE_EMPTY,
  SELECTION_TYPE_UNRECOGNIZED,
} from './utils';
import { toSingleLine } from './../helpers/templateLiteralTag';

/**
 * @class Selection
 * @util
 */
class Selection {
  constructor(settings, tableProps) {
    /**
     * Handsontable settings instance.
     *
     * @type {GridSettings}
     */
    this.settings = settings;
    /**
     * An additional object with dynamically defined properties which describes table state.
     *
     * @type {object}
     */
    this.tableProps = tableProps;
    /**
     * The flag which determines if the selection is in progress.
     *
     * @type {boolean}
     */
    this.inProgress = false;
    /**
     * The flag indicates that selection was performed by clicking the corner overlay.
     *
     * @type {boolean}
     */
    this.selectedByCorner = false;
    /**
     * The collection of the selection layer levels where the whole row was selected using the row header.
     *
     * @type {Set.<number>}
     */
    this.selectedByRowHeader = new Set();
    /**
     * The collection of the selection layer levels where the whole column was selected using the column header.
     *
     * @type {Set.<number>}
     */
    this.selectedByColumnHeader = new Set();
    /**
     * Selection data layer (handle visual coordinates).
     *
     * @type {SelectionRange}
     */
    this.selectedRange = new SelectionRange();
    /**
     * Visualization layer.
     *
     * @type {Highlight}
     */
    this.highlight = new Highlight({
      headerClassName: settings.currentHeaderClassName,
      activeHeaderClassName: settings.activeHeaderClassName,
      rowClassName: settings.currentRowClassName,
      columnClassName: settings.currentColClassName,
      disableHighlight: settings.disableVisualSelection,
      cellCornerVisible: (...args) => this.isCellCornerVisible(...args),
      areaCornerVisible: (...args) => this.isAreaCornerVisible(...args),
      visualToRenderableCoords: coords => this.tableProps.visualToRenderableCoords(coords),
      renderableToVisualCoords: coords => this.tableProps.renderableToVisualCoords(coords),
    });
    /**
     * The module for modifying coordinates.
     *
     * @type {Transformation}
     */
    this.transformation = new Transformation(this.selectedRange, {
      countRows: () => this.tableProps.countRows(),
      countCols: () => this.tableProps.countColsTranslated(),
      visualToRenderableCoords: coords => this.tableProps.visualToRenderableCoords(coords),
      renderableToVisualCoords: coords => this.tableProps.renderableToVisualCoords(coords),
      fixedRowsBottom: () => settings.fixedRowsBottom,
      minSpareRows: () => settings.minSpareRows,
      minSpareCols: () => settings.minSpareCols,
      autoWrapRow: () => settings.autoWrapRow,
      autoWrapCol: () => settings.autoWrapCol,
    });

    this.transformation.addLocalHook('beforeTransformStart', (...args) => this.runLocalHooks('beforeModifyTransformStart', ...args));
    this.transformation.addLocalHook('afterTransformStart', (...args) => this.runLocalHooks('afterModifyTransformStart', ...args));
    this.transformation.addLocalHook('beforeTransformEnd', (...args) => this.runLocalHooks('beforeModifyTransformEnd', ...args));
    this.transformation.addLocalHook('afterTransformEnd', (...args) => this.runLocalHooks('afterModifyTransformEnd', ...args));
    this.transformation.addLocalHook('insertRowRequire', (...args) => this.runLocalHooks('insertRowRequire', ...args));
    this.transformation.addLocalHook('insertColRequire', (...args) => this.runLocalHooks('insertColRequire', ...args));
  }

  /**
   * Updates the border style class prototype of the cell, area and fill type selection
   * instances with new configuration. Possible properties which can be changed are
   * `borderWidth` and `borderColor`.
   *
   * @example
   * ```js
   * {
   *   cell: {
   *     borderColor: 'pink',
   *   },
   *   fill: {
   *     borderWidth: 2,
   *   },
   *   area: {
   *     borderColor: 'blue',
   *   },
   * }
   * ```
   * @param {object} borderStyles Object with properties that configure selection styles.
   */
  updateBorderStyle(borderStyles) {
    arrayEach([CELL_TYPE, AREA_TYPE, FILL_TYPE], (fillType) => {
      // if the provided value is not an object, fall back to use an empty object, which sets all styles to default
      const borderStylesForType = isObject(borderStyles[fillType]) ? borderStyles[fillType] : {};

      updateBorderStyle(this.highlight.getCommonBorderStyle(fillType), borderStylesForType);
    });
  }

  /**
   * Get data layer for current selection.
   *
   * @returns {SelectionRange}
   */
  getSelectedRange() {
    return this.selectedRange;
  }

  /**
   * Indicate that selection process began. It sets internaly `.inProgress` property to `true`.
   */
  begin() {
    this.inProgress = true;
  }

  /**
   * Indicate that selection process finished. It sets internaly `.inProgress` property to `false`.
   */
  finish() {
    this.runLocalHooks('afterSelectionFinished', Array.from(this.selectedRange));
    this.inProgress = false;
  }

  /**
   * Check if the process of selecting the cell/cells is in progress.
   *
   * @returns {boolean}
   */
  isInProgress() {
    return this.inProgress;
  }

  /**
   * Starts selection range on given coordinate object.
   *
   * @param {CellCoords} coords Visual coords.
   * @param {boolean} [multipleSelection] If `true`, selection will be worked in 'multiple' mode. This option works
   *                                      only when 'selectionMode' is set as 'multiple'. If the argument is not defined
   *                                      the default trigger will be used (isPressedCtrlKey() helper).
   * @param {boolean} [fragment=false] If `true`, the selection will be treated as a partial selection where the
   *                                   `setRangeEnd` method won't be called on every `setRangeStart` call.
   */
  setRangeStart(coords, multipleSelection, fragment = false) {
    const isMultipleMode = this.settings.selectionMode === 'multiple';
    const isMultipleSelection = isUndefined(multipleSelection) ? isPressedCtrlKey() : multipleSelection;
    const isRowNegative = coords.row < 0;
    const isColumnNegative = coords.col < 0;
    const selectedByCorner = isRowNegative && isColumnNegative;

    // We change coordinates of selection to start from 0 (we don't include headers in a selection).
    if (isRowNegative) {
      coords.row = 0;
    }
    if (isColumnNegative) {
      coords.col = 0;
    }

    this.selectedByCorner = selectedByCorner;
    this.runLocalHooks(`beforeSetRangeStart${fragment ? 'Only' : ''}`, coords);

    if (!isMultipleMode || (isMultipleMode && !isMultipleSelection && isUndefined(multipleSelection))) {
      this.selectedRange.clear();
    }

    this.selectedRange.add(coords);

    if (this.getLayerLevel() === 0) {
      this.selectedByRowHeader.clear();
      this.selectedByColumnHeader.clear();
    }

    if (!selectedByCorner && isColumnNegative) {
      this.selectedByRowHeader.add(this.getLayerLevel());
    }
    if (!selectedByCorner && isRowNegative) {
      this.selectedByColumnHeader.add(this.getLayerLevel());
    }

    if (!fragment) {
      this.setRangeEnd(coords);
    }
  }

  /**
   * Starts selection range on given coordinate object.
   *
   * @param {CellCoords} coords Visual coords.
   * @param {boolean} [multipleSelection] If `true`, selection will be worked in 'multiple' mode. This option works
   *                                      only when 'selectionMode' is set as 'multiple'. If the argument is not defined
   *                                      the default trigger will be used (isPressedCtrlKey() helper).
   */
  setRangeStartOnly(coords, multipleSelection) {
    this.setRangeStart(coords, multipleSelection, true);
  }

  /**
   * Ends selection range on given coordinate object.
   *
   * @param {CellCoords} coords Visual coords.
   */
  setRangeEnd(coords) {
    if (this.selectedRange.isEmpty()) {
      return;
    }

    this.runLocalHooks('beforeSetRangeEnd', coords);
    this.begin();

    const cellRange = this.selectedRange.current();

    if (this.settings.selectionMode !== 'single') {
      cellRange.setTo(new CellCoords(coords.row, coords.col));
    }

    // Set up current selection.
    this.highlight.getCell().clear();

    if (this.highlight.isEnabledFor(CELL_TYPE)) {
<<<<<<< HEAD
      const range = this.tableProps.expandCoordsToRangeIncludingSpans(this.selectedRange.current().highlight);

      this.highlight.getCell().add(range.from).add(range.to);
=======
      this.highlight.getCell().add(this.selectedRange.current().highlight).commit().adjustCoordinates(cellRange);
>>>>>>> 929b22cf
    }

    const layerLevel = this.getLayerLevel();

    // If the next layer level is lower than previous then clear all area and header highlights. This is the
    // indication that the new selection is performing.
    if (layerLevel < this.highlight.layerLevel) {
      arrayEach(this.highlight.getAreas(), highlight => void highlight.clear());
      arrayEach(this.highlight.getHeaders(), highlight => void highlight.clear());
      arrayEach(this.highlight.getActiveHeaders(), highlight => void highlight.clear());
    }

    this.highlight.useLayerLevel(layerLevel);

    const areaHighlight = this.highlight.createOrGetArea();
    const headerHighlight = this.highlight.createOrGetHeader();
    const activeHeaderHighlight = this.highlight.createOrGetActiveHeader();

    areaHighlight.clear();
    headerHighlight.clear();
    activeHeaderHighlight.clear();

    if (this.highlight.isEnabledFor(AREA_TYPE) && (this.isMultiple() || layerLevel >= 1)) {
      areaHighlight
        .add(cellRange.from)
        .add(cellRange.to)
        .commit();

      if (layerLevel === 1) {
        // For single cell selection in the same layer, we do not create area selection to prevent blue background.
        // When non-consecutive selection is performed we have to add that missing area selection to the previous layer
        // based on previous coordinates. It only occurs when the previous selection wasn't select multiple cells.
        this.highlight
          .useLayerLevel(layerLevel - 1)
          .createOrGetArea()
          .add(this.selectedRange.previous().from)
          .commit();

        this.highlight.useLayerLevel(layerLevel);
      }
    }

    if (this.highlight.isEnabledFor(HEADER_TYPE)) {
      if (this.settings.selectionMode === 'single') {
        headerHighlight.add(cellRange.highlight).commit();

      } else {
        headerHighlight
          .add(cellRange.from)
          .add(cellRange.to)
          .commit();
      }
    }

    if (this.isSelectedByRowHeader()) {
      const isRowSelected = this.tableProps.countCols() === cellRange.getWidth();

      // Make sure that the whole row is selected (in case where selectionMode is set to 'single')
      if (isRowSelected) {
        activeHeaderHighlight
          .add(new CellCoords(cellRange.from.row, -1))
          .add(new CellCoords(cellRange.to.row, -1))
          .commit();
      }
    }

    if (this.isSelectedByColumnHeader()) {
      const isColumnSelected = this.tableProps.countRows() === cellRange.getHeight();

      // Make sure that the whole column is selected (in case where selectionMode is set to 'single')
      if (isColumnSelected) {
        activeHeaderHighlight
          .add(new CellCoords(-1, cellRange.from.col))
          .add(new CellCoords(-1, cellRange.to.col))
          .commit();
      }
    }

    this.runLocalHooks('afterSetRangeEnd', coords);
  }

  /**
   * Returns information if we have a multiselection. This method check multiselection only on the latest layer of
   * the selection.
   *
   * @returns {boolean}
   */
  isMultiple() {
    const isMultipleListener = createObjectPropListener(!this.selectedRange.current().isSingle());

    this.runLocalHooks('afterIsMultipleSelection', isMultipleListener);

    return isMultipleListener.value;
  }

  /**
   * Selects cell relative to the current cell (if possible).
   *
   * @param {number} rowDelta Rows number to move, value can be passed as negative number.
   * @param {number} colDelta Columns number to move, value can be passed as negative number.
   * @param {boolean} force If `true` the new rows/columns will be created if necessary. Otherwise, row/column will
   *                        be created according to `minSpareRows/minSpareCols` settings of Handsontable.
   */
  transformStart(rowDelta, colDelta, force) {
    const rangeStartAfterTranslation = this.transformation.transformStart(rowDelta, colDelta, force);
    const rangeStartChanged = this.getSelectedRange().current().highlight !== rangeStartAfterTranslation;

    // This conditional handle situation when we select cells by headers and there are no visible cells
    // (all rows / columns are hidden or there is specific cases described in the #6733). Cells in such case are selected
    // with row headers, but selection is adjusted to start from index 0, not index -1. We loose some information, so
    // performing "the same selection" basing on internally stored data would give other effect.
    if (rangeStartChanged) {
      this.setRangeStart(rangeStartAfterTranslation);
    }
  }

  /**
   * Sets selection end cell relative to the current selection end cell (if possible).
   *
   * @param {number} rowDelta Rows number to move, value can be passed as negative number.
   * @param {number} colDelta Columns number to move, value can be passed as negative number.
   */
  transformEnd(rowDelta, colDelta) {
    this.setRangeEnd(this.transformation.transformEnd(rowDelta, colDelta));
  }

  /**
   * Returns currently used layer level.
   *
   * @returns {number} Returns layer level starting from 0. If no selection was added to the table -1 is returned.
   */
  getLayerLevel() {
    return this.selectedRange.size() - 1;
  }

  /**
   * Returns `true` if currently there is a selection on the screen, `false` otherwise.
   *
   * @returns {boolean}
   */
  isSelected() {
    return !this.selectedRange.isEmpty();
  }

  /**
   * Returns `true` if the selection was applied by clicking to the row header. If the `layerLevel`
   * argument is passed then only that layer will be checked. Otherwise, it checks if any row header
   * was clicked on any selection layer level.
   *
   * @param {number} [layerLevel=this.getLayerLevel()] Selection layer level to check.
   * @returns {boolean}
   */
  isSelectedByRowHeader(layerLevel = this.getLayerLevel()) {
    return layerLevel === -1 ? this.selectedByRowHeader.size > 0 : this.selectedByRowHeader.has(layerLevel);
  }

  /**
   * Returns `true` if the selection was applied by clicking to the column header. If the `layerLevel`
   * argument is passed then only that layer will be checked. Otherwise, it checks if any column header
   * was clicked on any selection layer level.
   *
   * @param {number} [layerLevel=this.getLayerLevel()] Selection layer level to check.
   * @returns {boolean}
   */
  isSelectedByColumnHeader(layerLevel = this.getLayerLevel()) {
    return layerLevel === -1 ? this.selectedByColumnHeader.size > 0 : this.selectedByColumnHeader.has(layerLevel);
  }

  /**
   * Returns `true` if the selection was applied by clicking on the row or column header on any layer level.
   *
   * @returns {boolean}
   */
  isSelectedByAnyHeader() {
    return this.isSelectedByRowHeader(-1) || this.isSelectedByColumnHeader(-1);
  }

  /**
   * Returns `true` if the selection was applied by clicking on the left-top corner overlay.
   *
   * @returns {boolean}
   */
  isSelectedByCorner() {
    return this.selectedByCorner;
  }

  /**
   * Returns `true` if coords is within selection coords. This method iterates through all selection layers to check if
   * the coords object is within selection range.
   *
   * @param {CellCoords} coords The CellCoords instance with defined visual coordinates.
   * @returns {boolean}
   */
  inInSelection(coords) {
    return this.selectedRange.includes(coords);
  }

  /**
   * Returns `true` if the cell corner should be visible.
   *
   * @private
   * @returns {boolean} `true` if the corner element has to be visible, `false` otherwise.
   */
  isCellCornerVisible() {
    return this.settings.fillHandle && !this.tableProps.isEditorOpened() && !this.isMultiple();
  }

  /**
   * Returns `true` if the area corner should be visible.
   *
   * @param {number} layerLevel The layer level.
   * @returns {boolean} `true` if the corner element has to be visible, `false` otherwise.
   */
  isAreaCornerVisible(layerLevel) {
    if (Number.isInteger(layerLevel) && layerLevel !== this.getLayerLevel()) {
      return false;
    }

    return this.settings.fillHandle && !this.tableProps.isEditorOpened() && this.isMultiple();
  }

  /**
   * Clear the selection by resetting the collected ranges and highlights.
   */
  clear() {
    this.selectedRange.clear();
    this.highlight.clear();
  }

  /**
   * Deselects all selected cells.
   */
  deselect() {
    if (!this.isSelected()) {
      return;
    }

    this.inProgress = false;
    this.clear();
    this.runLocalHooks('afterDeselect');
  }

  /**
   * Select all cells.
   */
  selectAll() {
    const nrOfRows = this.tableProps.countRows();
    const nrOfColumns = this.tableProps.countCols();

    // We can't select cells when there is no data.
    if (nrOfRows === 0 || nrOfColumns === 0) {
      return;
    }

    this.clear();
    this.setRangeStartOnly(new CellCoords(-1, -1));
    this.selectedByRowHeader.add(this.getLayerLevel());
    this.selectedByColumnHeader.add(this.getLayerLevel());
    this.setRangeEnd(new CellCoords(nrOfRows - 1, nrOfColumns - 1));
    this.finish();
  }

  /**
   * Make multiple, non-contiguous selection specified by `row` and `column` values or a range of cells
   * finishing at `endRow`, `endColumn`. The method supports two input formats, first as an array of arrays such
   * as `[[rowStart, columnStart, rowEnd, columnEnd]]` and second format as an array of CellRange objects.
   * If the passed ranges have another format the exception will be thrown.
   *
   * @param {Array[]|CellRange[]} selectionRanges The coordinates which define what the cells should be selected.
   * @returns {boolean} Returns `true` if selection was successful, `false` otherwise.
   */
  selectCells(selectionRanges) {
    const selectionType = detectSelectionType(selectionRanges);

    if (selectionType === SELECTION_TYPE_EMPTY) {
      return false;

    } else if (selectionType === SELECTION_TYPE_UNRECOGNIZED) {
      throw new Error(toSingleLine`Unsupported format of the selection ranges was passed. To select cells pass\x20
        the coordinates as an array of arrays ([[rowStart, columnStart/columnPropStart, rowEnd, columnEnd/columnPropEnd]])\x20
        or as an array of CellRange objects.`);
    }

    const selectionSchemaNormalizer = normalizeSelectionFactory(selectionType, {
      propToCol: prop => this.tableProps.propToCol(prop),
      keepDirection: true,
    });
    const nrOfRows = this.tableProps.countRows();
    const nrOfColumns = this.tableProps.countCols();

    // Check if every layer of the coordinates are valid.
    const isValid = !selectionRanges.some((selection) => {
      const [rowStart, columnStart, rowEnd, columnEnd] = selectionSchemaNormalizer(selection);
      const _isValid = isValidCoord(rowStart, nrOfRows) &&
                      isValidCoord(columnStart, nrOfColumns) &&
                      isValidCoord(rowEnd, nrOfRows) &&
                      isValidCoord(columnEnd, nrOfColumns);

      return !_isValid;
    });

    if (isValid) {
      this.clear();

      arrayEach(selectionRanges, (selection) => {
        const [rowStart, columnStart, rowEnd, columnEnd] = selectionSchemaNormalizer(selection);

        this.setRangeStartOnly(new CellCoords(rowStart, columnStart), false);
        this.setRangeEnd(new CellCoords(rowEnd, columnEnd));
        this.finish();
      });
    }

    return isValid;
  }

  /**
   * Select column specified by `startColumn` visual index or column property or a range of columns finishing at `endColumn`.
   *
   * @param {number|string} startColumn Visual column index or column property from which the selection starts.
   * @param {number|string} [endColumn] Visual column index or column property from to the selection finishes.
   * @returns {boolean} Returns `true` if selection was successful, `false` otherwise.
   */
  selectColumns(startColumn, endColumn = startColumn) {
    const start = typeof startColumn === 'string' ? this.tableProps.propToCol(startColumn) : startColumn;
    const end = typeof endColumn === 'string' ? this.tableProps.propToCol(endColumn) : endColumn;

    const nrOfColumns = this.tableProps.countCols();
    const nrOfRows = this.tableProps.countRows();
    const isValid = nrOfRows > 0 && isValidCoord(start, nrOfColumns) && isValidCoord(end, nrOfColumns);

    if (isValid) {
      this.setRangeStartOnly(new CellCoords(-1, start));
      this.setRangeEnd(new CellCoords(nrOfRows - 1, end));
      this.finish();
    }

    return isValid;
  }

  /**
   * Select row specified by `startRow` visual index or a range of rows finishing at `endRow`.
   *
   * @param {number} startRow Visual row index from which the selection starts.
   * @param {number} [endRow] Visual row index from to the selection finishes.
   * @returns {boolean} Returns `true` if selection was successful, `false` otherwise.
   */
  selectRows(startRow, endRow = startRow) {
    const nrOfRows = this.tableProps.countRows();
    const nrOfColumns = this.tableProps.countCols();
    const isValid = isValidCoord(startRow, nrOfRows) && isValidCoord(endRow, nrOfRows);

    if (isValid) {
      this.setRangeStartOnly(new CellCoords(startRow, -1));
      // Ternary operator placed below handle situation when there are rows, but there are no columns (#6733).
      this.setRangeEnd(new CellCoords(endRow, nrOfColumns > 0 ? nrOfColumns - 1 : 0));
      this.finish();
    }

    return isValid;
  }

  /**
   * Rewrite the rendered state of the selection as visual selection may have a new representation in the DOM.
   */
  refresh() {
    if (!this.isSelected()) {
      return;
    }

    const cellHighlight = this.highlight.getCell();
    const currentLayer = this.getLayerLevel();

    cellHighlight.commit().adjustCoordinates(this.selectedRange.current());

    // Rewriting rendered ranges going through all layers.
    for (let layerLevel = 0; layerLevel < this.selectedRange.size(); layerLevel += 1) {
      this.highlight.useLayerLevel(layerLevel);

      const areaHighlight = this.highlight.createOrGetArea();
      const headerHighlight = this.highlight.createOrGetHeader();
      const activeHeaderHighlight = this.highlight.createOrGetActiveHeader();

      areaHighlight.commit();
      headerHighlight.commit();
      activeHeaderHighlight.commit();
    }

    // Reverting starting layer for the Highlight.
    this.highlight.useLayerLevel(currentLayer);
  }
}

mixin(Selection, localHooks);

export default Selection;<|MERGE_RESOLUTION|>--- conflicted
+++ resolved
@@ -255,13 +255,9 @@
     this.highlight.getCell().clear();
 
     if (this.highlight.isEnabledFor(CELL_TYPE)) {
-<<<<<<< HEAD
       const range = this.tableProps.expandCoordsToRangeIncludingSpans(this.selectedRange.current().highlight);
 
-      this.highlight.getCell().add(range.from).add(range.to);
-=======
-      this.highlight.getCell().add(this.selectedRange.current().highlight).commit().adjustCoordinates(cellRange);
->>>>>>> 929b22cf
+      this.highlight.getCell().add(range.from).add(range.to).commit().adjustCoordinates(cellRange);
     }
 
     const layerLevel = this.getLayerLevel();
