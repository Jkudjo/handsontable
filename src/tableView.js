--- conflicted
+++ resolved
@@ -340,8 +340,6 @@
   }
 
   /**
-<<<<<<< HEAD
-=======
    * Translate renderable cell coordinates to visual coordinates.
    *
    * @param {CellCoords} coords The cell coordinates.
@@ -353,18 +351,10 @@
   }
 
   /**
->>>>>>> 0eb1eb67
    * Translate renderable row and column indexes to visual row and column indexes.
    *
    * @param {number} renderableRow Renderable row index.
    * @param {number} renderableColumn Renderable columnIndex.
-<<<<<<< HEAD
-   * @returns {CellCoords}
-   */
-  translateFromRenderableToVisualCoords(renderableRow, renderableColumn) {
-    let visualRow = this.instance.rowIndexMapper.getVisualFromRenderableIndex(renderableRow);
-    let visualColumn = this.instance.columnIndexMapper.getVisualFromRenderableIndex(renderableColumn);
-=======
    * @returns {number[]}
    */
   translateFromRenderableToVisualIndex(renderableRow, renderableColumn) {
@@ -374,24 +364,15 @@
       this.instance.rowIndexMapper.getVisualFromRenderableIndex(renderableRow) : renderableRow;
     let visualColumn = renderableColumn >= 0 ?
       this.instance.columnIndexMapper.getVisualFromRenderableIndex(renderableColumn) : renderableColumn;
->>>>>>> 0eb1eb67
 
     if (visualRow === null) {
       visualRow = renderableRow;
     }
-<<<<<<< HEAD
-
-=======
->>>>>>> 0eb1eb67
     if (visualColumn === null) {
       visualColumn = renderableColumn;
     }
 
-<<<<<<< HEAD
-    return new CellCoords(visualRow, visualColumn);
-=======
     return [visualRow, visualColumn];
->>>>>>> 0eb1eb67
   }
 
   /**
@@ -404,8 +385,6 @@
   }
 
   /**
-<<<<<<< HEAD
-=======
    * Returns the number of renderable rows.
    *
    * @returns {number}
@@ -475,7 +454,6 @@
   }
 
   /**
->>>>>>> 0eb1eb67
    * Defines default configuration and initializes WalkOnTable intance.
    *
    * @private
@@ -490,17 +468,6 @@
       preventWheel: () => this.settings.preventWheel,
       stretchH: () => this.settings.stretchH,
       data: (renderableRow, renderableColumn) => {
-<<<<<<< HEAD
-        const visualColumnIndex = this.instance.columnIndexMapper.getVisualFromRenderableIndex(renderableColumn);
-
-        return this.instance.getDataAtCell(renderableRow, visualColumnIndex);
-      },
-      totalRows: () => this.instance.countRows(),
-      totalColumns: () => this.countRenderableColumns(),
-      fixedColumnsLeft: () => this.settings.fixedColumnsLeft,
-      fixedRowsTop: () => this.settings.fixedRowsTop,
-      fixedRowsBottom: () => this.settings.fixedRowsBottom,
-=======
         return this.instance
           .getDataAtCell(...this.translateFromRenderableToVisualIndex(renderableRow, renderableColumn));
       },
@@ -521,7 +488,6 @@
 
         return this.countNotHiddenRowIndexes(this.instance.countRows() - fixedRowsBottom, 1);
       },
->>>>>>> 0eb1eb67
       minSpareRows: () => this.settings.minSpareRows,
       renderAllRows: this.settings.renderAllRows,
       rowHeaders: () => {
@@ -547,16 +513,12 @@
 
         if (this.instance.hasColHeaders()) {
           headerRenderers.push((renderedColumnIndex, TH) => {
-<<<<<<< HEAD
-            this.appendColHeader(renderedColumnIndex, TH);
-=======
             // TODO: Some helper may be needed.
             // We perform translation for columns indexes (without column headers).
             const visualColumnsIndex = renderedColumnIndex >= 0 ?
               this.instance.columnIndexMapper.getVisualFromRenderableIndex(renderedColumnIndex) : renderedColumnIndex;
 
             this.appendColHeader(visualColumnsIndex, TH);
->>>>>>> 0eb1eb67
           });
         }
 
@@ -572,14 +534,6 @@
         // scrolling and dataset is empty (scroll should handle that?).
         return this.instance.getColWidth(visualIndex === null ? renderedColumnIndex : visualIndex);
       },
-<<<<<<< HEAD
-      rowHeight: this.instance.getRowHeight,
-      cellRenderer: (row, renderedColumnIndex, TD) => {
-        const visualColumnIndex = this.instance.columnIndexMapper.getVisualFromRenderableIndex(renderedColumnIndex);
-        const cellProperties = this.instance.getCellMeta(row, visualColumnIndex);
-        const prop = this.instance.colToProp(visualColumnIndex);
-        let value = this.instance.getDataAtRowProp(row, prop);
-=======
       rowHeight: (renderedRowIndex) => {
         const visualIndex = this.instance.rowIndexMapper.getVisualFromRenderableIndex(renderedRowIndex);
 
@@ -591,17 +545,11 @@
         const cellProperties = this.instance.getCellMeta(visualRowIndex, visualColumnIndex);
         const prop = this.instance.colToProp(visualColumnIndex);
         let value = this.instance.getDataAtRowProp(visualRowIndex, prop);
->>>>>>> 0eb1eb67
 
         if (this.instance.hasHook('beforeValueRender')) {
           value = this.instance.runHooks('beforeValueRender', value, cellProperties);
         }
 
-<<<<<<< HEAD
-        this.instance.runHooks('beforeRenderer', TD, row, visualColumnIndex, prop, value, cellProperties);
-        this.instance.getCellRenderer(cellProperties)(this.instance, TD, row, visualColumnIndex, prop, value, cellProperties);
-        this.instance.runHooks('afterRenderer', TD, row, visualColumnIndex, prop, value, cellProperties);
-=======
         this.instance.runHooks('beforeRenderer', TD, visualRowIndex, visualColumnIndex, prop, value, cellProperties);
         this.instance.getCellRenderer(cellProperties)(
           this.instance,
@@ -613,7 +561,6 @@
           cellProperties
         );
         this.instance.runHooks('afterRenderer', TD, visualRowIndex, visualColumnIndex, prop, value, cellProperties);
->>>>>>> 0eb1eb67
       },
       selections: this.instance.selection.highlight,
       hideBorderOnMouseDownOver: () => this.settings.fragmentSelection,
@@ -625,12 +572,7 @@
         this.instance.refreshDimensions();
       },
       onCellMouseDown: (event, coords, TD, wt) => {
-<<<<<<< HEAD
-        const visualCoords = this.translateFromRenderableToVisualCoords(coords.row, coords.col);
-
-=======
         const visualCoords = this.translateFromRenderableToVisualCoords(coords);
->>>>>>> 0eb1eb67
         const blockCalculations = {
           row: false,
           column: false,
@@ -658,11 +600,7 @@
         this.activeWt = this.wt;
       },
       onCellContextMenu: (event, coords, TD, wt) => {
-<<<<<<< HEAD
-        const visualCoords = this.translateFromRenderableToVisualCoords(coords.row, coords.col);
-=======
         const visualCoords = this.translateFromRenderableToVisualCoords(coords);
->>>>>>> 0eb1eb67
 
         this.activeWt = wt;
         priv.mouseDown = false;
@@ -682,11 +620,7 @@
         this.activeWt = this.wt;
       },
       onCellMouseOut: (event, coords, TD, wt) => {
-<<<<<<< HEAD
-        const visualCoords = this.translateFromRenderableToVisualCoords(coords.row, coords.col);
-=======
         const visualCoords = this.translateFromRenderableToVisualCoords(coords);
->>>>>>> 0eb1eb67
 
         this.activeWt = wt;
         this.instance.runHooks('beforeOnCellMouseOut', event, visualCoords, TD);
@@ -699,11 +633,7 @@
         this.activeWt = this.wt;
       },
       onCellMouseOver: (event, coords, TD, wt) => {
-<<<<<<< HEAD
-        const visualCoords = this.translateFromRenderableToVisualCoords(coords.row, coords.col);
-=======
         const visualCoords = this.translateFromRenderableToVisualCoords(coords);
->>>>>>> 0eb1eb67
 
         const blockCalculations = {
           row: false,
@@ -730,11 +660,7 @@
         this.activeWt = this.wt;
       },
       onCellMouseUp: (event, coords, TD, wt) => {
-<<<<<<< HEAD
-        const visualCoords = this.translateFromRenderableToVisualCoords(coords.row, coords.col);
-=======
         const visualCoords = this.translateFromRenderableToVisualCoords(coords);
->>>>>>> 0eb1eb67
 
         this.activeWt = wt;
         this.instance.runHooks('beforeOnCellMouseUp', event, visualCoords, TD);
@@ -760,18 +686,6 @@
       onScrollHorizontally: () => this.instance.runHooks('afterScrollHorizontally'),
       onBeforeRemoveCellClassNames: () => this.instance.runHooks('beforeRemoveCellClassNames'),
       onAfterDrawSelection: (currentRow, currentColumn, cornersOfSelection, layerLevel) => {
-<<<<<<< HEAD
-        const visualColumnIndex = this.instance.columnIndexMapper.getVisualFromRenderableIndex(currentColumn);
-
-        return this.instance.runHooks('afterDrawSelection', currentRow, visualColumnIndex, cornersOfSelection, layerLevel);
-      },
-      onBeforeDrawBorders: (corners, borderClassName) => {
-        const [startRow, startRenderableColumn, endRow, endRenderableColumn] = corners;
-        const visualCorners = [
-          startRow,
-          this.instance.columnIndexMapper.getVisualFromRenderableIndex(startRenderableColumn),
-          endRow,
-=======
         const [visualRowIndex, visualColumnIndex] = this
           .translateFromRenderableToVisualIndex(currentRow, currentColumn);
 
@@ -784,7 +698,6 @@
           this.instance.rowIndexMapper.getVisualFromRenderableIndex(startRenderableRow),
           this.instance.columnIndexMapper.getVisualFromRenderableIndex(startRenderableColumn),
           this.instance.rowIndexMapper.getVisualFromRenderableIndex(endRenderableRow),
->>>>>>> 0eb1eb67
           this.instance.columnIndexMapper.getVisualFromRenderableIndex(endRenderableColumn),
         ];
 
@@ -798,13 +711,6 @@
         return this.instance.runHooks('beforeStretchingColumnWidth', stretchedWidth, visualColumnIndex);
       },
       onModifyRowHeaderWidth: rowHeaderWidth => this.instance.runHooks('modifyRowHeaderWidth', rowHeaderWidth),
-<<<<<<< HEAD
-      onModifyGetCellCoords: (row, renderableColumnIndex, topmost) => {
-        const visualColumnIndex = renderableColumnIndex >= 0 ?
-          this.instance.columnIndexMapper.getVisualFromRenderableIndex(renderableColumnIndex) : renderableColumnIndex;
-
-        return this.instance.runHooks('modifyGetCellCoords', row, visualColumnIndex, topmost);
-=======
       onModifyGetCellCoords: (renderableRowIndex, renderableColumnIndex, topmost) => {
         const rowMapper = this.instance.rowIndexMapper;
         const columnMapper = this.instance.columnIndexMapper;
@@ -832,7 +738,6 @@
               columnMapper.getFirstNotHiddenIndex(visualColumnTo, -1)) : visualColumnTo
           ];
         }
->>>>>>> 0eb1eb67
       },
       viewportRowCalculatorOverride: (calc) => {
         let viewportOffset = this.settings.viewportRowRenderingOffset;
@@ -1053,34 +958,19 @@
    * Append column header to a TH element.
    *
    * @private
-<<<<<<< HEAD
-   * @param {number} renderedColumnIndex The rendered column index.
-   * @param {HTMLTableHeaderCellElement} TH The table header element.
-   */
-  appendColHeader(renderedColumnIndex, TH) {
-=======
    * @param {number} visualColumnIndex Visual column index.
    * @param {HTMLTableHeaderCellElement} TH The table header element.
    */
   appendColHeader(visualColumnIndex, TH) {
->>>>>>> 0eb1eb67
     if (TH.firstChild) {
       const container = TH.firstChild;
 
       if (hasClass(container, 'relative')) {
-<<<<<<< HEAD
-        this.updateCellHeader(container.querySelector('.colHeader'), renderedColumnIndex, this.instance.getColHeader);
-
-      } else {
-        empty(TH);
-        this.appendColHeader(renderedColumnIndex, TH);
-=======
         this.updateCellHeader(container.querySelector('.colHeader'), visualColumnIndex, this.instance.getColHeader);
 
       } else {
         empty(TH);
         this.appendColHeader(visualColumnIndex, TH);
->>>>>>> 0eb1eb67
       }
 
     } else {
@@ -1090,27 +980,13 @@
 
       div.className = 'relative';
       span.className = 'colHeader';
-<<<<<<< HEAD
-      this.updateCellHeader(span, renderedColumnIndex, this.instance.getColHeader);
-=======
       this.updateCellHeader(span, visualColumnIndex, this.instance.getColHeader);
->>>>>>> 0eb1eb67
 
       div.appendChild(span);
       TH.appendChild(div);
     }
 
-<<<<<<< HEAD
-    let visualColumnsIndex = this.instance.columnIndexMapper.getVisualFromRenderableIndex(renderedColumnIndex);
-
-    if (visualColumnsIndex === null) {
-      visualColumnsIndex = renderedColumnIndex;
-    }
-
-    this.instance.runHooks('afterGetColHeader', visualColumnsIndex, TH);
-=======
     this.instance.runHooks('afterGetColHeader', visualColumnIndex, TH);
->>>>>>> 0eb1eb67
   }
 
   /**
