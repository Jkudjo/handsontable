--- conflicted
+++ resolved
@@ -1,14 +1,10 @@
 import IndexMapper from 'handsontable/translations/indexMapper';
-<<<<<<< HEAD
-import { TrimmingMap, HidingMap, PhysicalIndexToValueMap as IndexToValueMap, IndexesSequence } from 'handsontable/translations';
-=======
 import {
   TrimmingMap,
   HidingMap,
   PhysicalIndexToValueMap as IndexToValueMap,
   IndexesSequence
 } from 'handsontable/translations';
->>>>>>> 0eb1eb67
 
 describe('IndexMapper', () => {
   it('should fill mappers with initial values at start', () => {
@@ -79,7 +75,6 @@
     expect(indexMapper.hidingMapsCollection.getLength()).toBe(0);
     expect(indexMapper.variousMapsCollection.get('uniqueName')).toBe(undefined);
     expect(indexMapper.variousMapsCollection.getLength()).toBe(0);
-<<<<<<< HEAD
 
     indexMapper.registerMap('uniqueName2', hidingMap);
 
@@ -90,18 +85,6 @@
 
     indexMapper.registerMap('uniqueName3', indexToValueMap);
 
-=======
-
-    indexMapper.registerMap('uniqueName2', hidingMap);
-
-    expect(indexMapper.hidingMapsCollection.get('uniqueName2')).toBe(hidingMap);
-    expect(indexMapper.hidingMapsCollection.getLength()).toBe(1);
-    expect(indexMapper.trimmingMapsCollection.get('uniqueName2')).toBe(undefined);
-    expect(indexMapper.variousMapsCollection.get('uniqueName2')).toBe(undefined);
-
-    indexMapper.registerMap('uniqueName3', indexToValueMap);
-
->>>>>>> 0eb1eb67
     expect(indexMapper.variousMapsCollection.get('uniqueName3')).toBe(indexToValueMap);
     expect(indexMapper.variousMapsCollection.getLength()).toBe(1);
     expect(indexMapper.trimmingMapsCollection.get('uniqueName3')).toBe(undefined);
@@ -249,7 +232,6 @@
     let notHiddenIndexesLengthOnInit;
 
     indexMapper.addLocalHook('change', changeCallback);
-<<<<<<< HEAD
 
     hidingMap.addLocalHook('init', () => {
       indexesSequenceOnInit = indexMapper.getIndexesSequence();
@@ -268,26 +250,6 @@
     expect(indexMapper.isHidden(2)).toBeFalsy();
     expect(indexMapper.isHidden(5)).toBeFalsy();
 
-=======
-
-    hidingMap.addLocalHook('init', () => {
-      indexesSequenceOnInit = indexMapper.getIndexesSequence();
-      notHiddenIndexesOnInit = indexMapper.getNotHiddenIndexes();
-      numberOfIndexesOnInit = indexMapper.getNumberOfIndexes();
-      notHiddenIndexesLengthOnInit = indexMapper.getNotHiddenIndexesLength();
-
-      hidingMap.setValueAtIndex(0, true);
-      hidingMap.setValueAtIndex(2, true);
-      hidingMap.setValueAtIndex(5, true);
-    });
-
-    indexMapper.registerMap('uniqueName', hidingMap);
-
-    expect(indexMapper.isHidden(0)).toBeFalsy();
-    expect(indexMapper.isHidden(2)).toBeFalsy();
-    expect(indexMapper.isHidden(5)).toBeFalsy();
-
->>>>>>> 0eb1eb67
     // Initialization of two maps (indexes sequence and hiding map).
     indexMapper.initToLength(10);
 
@@ -311,7 +273,6 @@
 
     indexMapper.unregisterMap('uniqueName');
   });
-<<<<<<< HEAD
 
   it('should translate indexes from visual to physical and the other way round properly', () => {
     const indexMapper = new IndexMapper();
@@ -503,198 +464,6 @@
 
     indexMapper.registerMap('hidingMap', hidingMap);
 
-=======
-
-  it('should translate indexes from visual to physical and the other way round properly', () => {
-    const indexMapper = new IndexMapper();
-    const trimmingMap = new TrimmingMap();
-    const hidingMap = new HidingMap();
-
-    expect(indexMapper.getVisualFromPhysicalIndex(0)).toBe(null);
-    expect(indexMapper.getPhysicalFromVisualIndex(0)).toBe(null);
-    expect(indexMapper.getVisualFromPhysicalIndex(1)).toBe(null);
-    expect(indexMapper.getPhysicalFromVisualIndex(1)).toBe(null);
-    expect(indexMapper.getVisualFromPhysicalIndex(2)).toBe(null);
-    expect(indexMapper.getPhysicalFromVisualIndex(2)).toBe(null);
-    expect(indexMapper.getVisualFromPhysicalIndex(3)).toBe(null);
-    expect(indexMapper.getPhysicalFromVisualIndex(3)).toBe(null);
-    expect(indexMapper.getVisualFromPhysicalIndex(4)).toBe(null);
-    expect(indexMapper.getPhysicalFromVisualIndex(4)).toBe(null);
-    expect(indexMapper.getVisualFromPhysicalIndex(5)).toBe(null);
-    expect(indexMapper.getPhysicalFromVisualIndex(5)).toBe(null);
-
-    indexMapper.initToLength(5);
-
-    expect(indexMapper.getVisualFromPhysicalIndex(0)).toBe(0);
-    expect(indexMapper.getPhysicalFromVisualIndex(0)).toBe(0);
-    expect(indexMapper.getVisualFromPhysicalIndex(1)).toBe(1);
-    expect(indexMapper.getPhysicalFromVisualIndex(1)).toBe(1);
-    expect(indexMapper.getVisualFromPhysicalIndex(2)).toBe(2);
-    expect(indexMapper.getPhysicalFromVisualIndex(2)).toBe(2);
-    expect(indexMapper.getVisualFromPhysicalIndex(3)).toBe(3);
-    expect(indexMapper.getPhysicalFromVisualIndex(3)).toBe(3);
-    expect(indexMapper.getVisualFromPhysicalIndex(4)).toBe(4);
-    expect(indexMapper.getPhysicalFromVisualIndex(4)).toBe(4);
-    expect(indexMapper.getVisualFromPhysicalIndex(5)).toBe(null);
-    expect(indexMapper.getPhysicalFromVisualIndex(5)).toBe(null);
-
-    indexMapper.setIndexesSequence([1, 4, 2, 0, 3]);
-
-    expect(indexMapper.getVisualFromPhysicalIndex(0)).toBe(3);
-    expect(indexMapper.getPhysicalFromVisualIndex(0)).toBe(1);
-    expect(indexMapper.getVisualFromPhysicalIndex(1)).toBe(0);
-    expect(indexMapper.getPhysicalFromVisualIndex(1)).toBe(4);
-    expect(indexMapper.getVisualFromPhysicalIndex(2)).toBe(2);
-    expect(indexMapper.getPhysicalFromVisualIndex(2)).toBe(2);
-    expect(indexMapper.getVisualFromPhysicalIndex(3)).toBe(4);
-    expect(indexMapper.getPhysicalFromVisualIndex(3)).toBe(0);
-    expect(indexMapper.getVisualFromPhysicalIndex(4)).toBe(1);
-    expect(indexMapper.getPhysicalFromVisualIndex(4)).toBe(3);
-    expect(indexMapper.getVisualFromPhysicalIndex(5)).toBe(null);
-    expect(indexMapper.getPhysicalFromVisualIndex(5)).toBe(null);
-
-    trimmingMap.addLocalHook('init', () => {
-      trimmingMap.setValueAtIndex(2, true);
-      trimmingMap.setValueAtIndex(4, true);
-    });
-
-    indexMapper.registerMap('trimmingMap', trimmingMap);
-
-    // visual   | 0        1  2
-    // physical | 1  4  2  0  3
-
-    expect(indexMapper.getVisualFromPhysicalIndex(0)).toBe(1);
-    expect(indexMapper.getPhysicalFromVisualIndex(0)).toBe(1);
-    expect(indexMapper.getVisualFromPhysicalIndex(1)).toBe(0);
-    expect(indexMapper.getPhysicalFromVisualIndex(1)).toBe(0);
-    expect(indexMapper.getVisualFromPhysicalIndex(2)).toBe(null);
-    expect(indexMapper.getPhysicalFromVisualIndex(2)).toBe(3);
-    expect(indexMapper.getVisualFromPhysicalIndex(3)).toBe(2);
-    expect(indexMapper.getPhysicalFromVisualIndex(3)).toBe(null);
-    expect(indexMapper.getVisualFromPhysicalIndex(4)).toBe(null);
-    expect(indexMapper.getPhysicalFromVisualIndex(4)).toBe(null);
-    expect(indexMapper.getVisualFromPhysicalIndex(5)).toBe(null);
-    expect(indexMapper.getPhysicalFromVisualIndex(5)).toBe(null);
-
-    hidingMap.addLocalHook('init', () => {
-      hidingMap.setValueAtIndex(0, true);
-      hidingMap.setValueAtIndex(1, true);
-    });
-
-    indexMapper.registerMap('hidingMap', hidingMap);
-
-    // No real changes.
-    expect(indexMapper.getVisualFromPhysicalIndex(0)).toBe(1);
-    expect(indexMapper.getPhysicalFromVisualIndex(0)).toBe(1);
-    expect(indexMapper.getVisualFromPhysicalIndex(1)).toBe(0);
-    expect(indexMapper.getPhysicalFromVisualIndex(1)).toBe(0);
-    expect(indexMapper.getVisualFromPhysicalIndex(2)).toBe(null);
-    expect(indexMapper.getPhysicalFromVisualIndex(2)).toBe(3);
-    expect(indexMapper.getVisualFromPhysicalIndex(3)).toBe(2);
-    expect(indexMapper.getPhysicalFromVisualIndex(3)).toBe(null);
-    expect(indexMapper.getVisualFromPhysicalIndex(4)).toBe(null);
-    expect(indexMapper.getPhysicalFromVisualIndex(4)).toBe(null);
-    expect(indexMapper.getVisualFromPhysicalIndex(5)).toBe(null);
-    expect(indexMapper.getPhysicalFromVisualIndex(5)).toBe(null);
-
-    indexMapper.unregisterMap('trimmingMap');
-    indexMapper.unregisterMap('hidingMap');
-  });
-
-  it('should translate indexes from visual to renderable and the other way round properly', () => {
-    const indexMapper = new IndexMapper();
-    const trimmingMap = new TrimmingMap();
-    const hidingMap = new HidingMap();
-
-    expect(indexMapper.getVisualFromRenderableIndex(0)).toBe(null);
-    expect(indexMapper.getRenderableFromVisualIndex(0)).toBe(null);
-    expect(indexMapper.getVisualFromRenderableIndex(1)).toBe(null);
-    expect(indexMapper.getRenderableFromVisualIndex(1)).toBe(null);
-    expect(indexMapper.getVisualFromRenderableIndex(2)).toBe(null);
-    expect(indexMapper.getRenderableFromVisualIndex(2)).toBe(null);
-    expect(indexMapper.getVisualFromRenderableIndex(3)).toBe(null);
-    expect(indexMapper.getRenderableFromVisualIndex(3)).toBe(null);
-    expect(indexMapper.getVisualFromRenderableIndex(4)).toBe(null);
-    expect(indexMapper.getRenderableFromVisualIndex(4)).toBe(null);
-    expect(indexMapper.getVisualFromRenderableIndex(5)).toBe(null);
-    expect(indexMapper.getRenderableFromVisualIndex(5)).toBe(null);
-    expect(indexMapper.getVisualFromRenderableIndex(6)).toBe(null);
-    expect(indexMapper.getRenderableFromVisualIndex(6)).toBe(null);
-    expect(indexMapper.getVisualFromRenderableIndex(7)).toBe(null);
-    expect(indexMapper.getRenderableFromVisualIndex(7)).toBe(null);
-
-    indexMapper.initToLength(7);
-
-    expect(indexMapper.getVisualFromRenderableIndex(0)).toBe(0);
-    expect(indexMapper.getRenderableFromVisualIndex(0)).toBe(0);
-    expect(indexMapper.getVisualFromRenderableIndex(1)).toBe(1);
-    expect(indexMapper.getRenderableFromVisualIndex(1)).toBe(1);
-    expect(indexMapper.getVisualFromRenderableIndex(2)).toBe(2);
-    expect(indexMapper.getRenderableFromVisualIndex(2)).toBe(2);
-    expect(indexMapper.getVisualFromRenderableIndex(3)).toBe(3);
-    expect(indexMapper.getRenderableFromVisualIndex(3)).toBe(3);
-    expect(indexMapper.getVisualFromRenderableIndex(4)).toBe(4);
-    expect(indexMapper.getRenderableFromVisualIndex(4)).toBe(4);
-    expect(indexMapper.getVisualFromRenderableIndex(5)).toBe(5);
-    expect(indexMapper.getRenderableFromVisualIndex(5)).toBe(5);
-    expect(indexMapper.getVisualFromRenderableIndex(6)).toBe(6);
-    expect(indexMapper.getRenderableFromVisualIndex(6)).toBe(6);
-    expect(indexMapper.getVisualFromRenderableIndex(7)).toBe(null);
-    expect(indexMapper.getRenderableFromVisualIndex(7)).toBe(null);
-
-    indexMapper.setIndexesSequence([1, 4, 2, 0, 3, 6, 5]);
-
-    expect(indexMapper.getVisualFromRenderableIndex(0)).toBe(0);
-    expect(indexMapper.getRenderableFromVisualIndex(0)).toBe(0);
-    expect(indexMapper.getVisualFromRenderableIndex(1)).toBe(1);
-    expect(indexMapper.getRenderableFromVisualIndex(1)).toBe(1);
-    expect(indexMapper.getVisualFromRenderableIndex(2)).toBe(2);
-    expect(indexMapper.getRenderableFromVisualIndex(2)).toBe(2);
-    expect(indexMapper.getVisualFromRenderableIndex(3)).toBe(3);
-    expect(indexMapper.getRenderableFromVisualIndex(3)).toBe(3);
-    expect(indexMapper.getVisualFromRenderableIndex(4)).toBe(4);
-    expect(indexMapper.getRenderableFromVisualIndex(4)).toBe(4);
-    expect(indexMapper.getVisualFromRenderableIndex(5)).toBe(5);
-    expect(indexMapper.getRenderableFromVisualIndex(5)).toBe(5);
-    expect(indexMapper.getVisualFromRenderableIndex(6)).toBe(6);
-    expect(indexMapper.getRenderableFromVisualIndex(6)).toBe(6);
-    expect(indexMapper.getVisualFromRenderableIndex(7)).toBe(null);
-    expect(indexMapper.getRenderableFromVisualIndex(7)).toBe(null);
-
-    trimmingMap.addLocalHook('init', () => {
-      trimmingMap.setValueAtIndex(2, true);
-      trimmingMap.setValueAtIndex(4, true);
-    });
-
-    indexMapper.registerMap('trimmingMap', trimmingMap);
-
-    // visual   | 0        1  2  3  4
-    // physical | 1  4  2  0  3  6  5
-
-    expect(indexMapper.getVisualFromRenderableIndex(0)).toBe(0);
-    expect(indexMapper.getRenderableFromVisualIndex(0)).toBe(0);
-    expect(indexMapper.getVisualFromRenderableIndex(1)).toBe(1);
-    expect(indexMapper.getRenderableFromVisualIndex(1)).toBe(1);
-    expect(indexMapper.getVisualFromRenderableIndex(2)).toBe(2);
-    expect(indexMapper.getRenderableFromVisualIndex(2)).toBe(2);
-    expect(indexMapper.getVisualFromRenderableIndex(3)).toBe(3);
-    expect(indexMapper.getRenderableFromVisualIndex(3)).toBe(3);
-    expect(indexMapper.getVisualFromRenderableIndex(4)).toBe(4);
-    expect(indexMapper.getRenderableFromVisualIndex(4)).toBe(4);
-    expect(indexMapper.getVisualFromRenderableIndex(5)).toBe(null);
-    expect(indexMapper.getRenderableFromVisualIndex(5)).toBe(null);
-    expect(indexMapper.getVisualFromRenderableIndex(6)).toBe(null);
-    expect(indexMapper.getRenderableFromVisualIndex(6)).toBe(null);
-    expect(indexMapper.getVisualFromRenderableIndex(7)).toBe(null);
-    expect(indexMapper.getRenderableFromVisualIndex(7)).toBe(null);
-
-    hidingMap.addLocalHook('init', () => {
-      hidingMap.setValueAtIndex(1, true);
-      hidingMap.setValueAtIndex(3, true);
-    });
-
-    indexMapper.registerMap('hidingMap', hidingMap);
-
     // renderable   |          0     1  2
     // visual       | 0        1  2  3  4
     // physical     | 1  4  2  0  3  6  5
@@ -782,29 +551,10 @@
 
     indexMapper.registerMap('hidingMap', hidingMap);
 
->>>>>>> 0eb1eb67
     // renderable   |          0     1  2
     // visual       | 0        1  2  3  4
     // physical     | 1  4  2  0  3  6  5
 
-<<<<<<< HEAD
-    expect(indexMapper.getVisualFromRenderableIndex(0)).toBe(1);
-    expect(indexMapper.getRenderableFromVisualIndex(0)).toBe(null);
-    expect(indexMapper.getVisualFromRenderableIndex(1)).toBe(3);
-    expect(indexMapper.getRenderableFromVisualIndex(1)).toBe(0);
-    expect(indexMapper.getVisualFromRenderableIndex(2)).toBe(4);
-    expect(indexMapper.getRenderableFromVisualIndex(2)).toBe(null);
-    expect(indexMapper.getVisualFromRenderableIndex(3)).toBe(null);
-    expect(indexMapper.getRenderableFromVisualIndex(3)).toBe(1);
-    expect(indexMapper.getVisualFromRenderableIndex(4)).toBe(null);
-    expect(indexMapper.getRenderableFromVisualIndex(4)).toBe(2);
-    expect(indexMapper.getVisualFromRenderableIndex(5)).toBe(null);
-    expect(indexMapper.getRenderableFromVisualIndex(5)).toBe(null);
-    expect(indexMapper.getVisualFromRenderableIndex(6)).toBe(null);
-    expect(indexMapper.getRenderableFromVisualIndex(6)).toBe(null);
-    expect(indexMapper.getVisualFromRenderableIndex(7)).toBe(null);
-    expect(indexMapper.getRenderableFromVisualIndex(7)).toBe(null);
-=======
     expect(indexMapper.getPhysicalFromRenderableIndex(0)).toBe(0);
     expect(indexMapper.getPhysicalFromRenderableIndex(1)).toBe(6);
     expect(indexMapper.getPhysicalFromRenderableIndex(2)).toBe(5);
@@ -813,92 +563,16 @@
     expect(indexMapper.getPhysicalFromRenderableIndex(5)).toBe(null);
     expect(indexMapper.getPhysicalFromRenderableIndex(6)).toBe(null);
     expect(indexMapper.getPhysicalFromRenderableIndex(7)).toBe(null);
->>>>>>> 0eb1eb67
 
     indexMapper.unregisterMap('trimmingMap');
     indexMapper.unregisterMap('hidingMap');
   });
 
-<<<<<<< HEAD
-  it('should translate indexes from renderable to physical properly', () => {
-=======
   it('should return proper values for the `getFirstNotHiddenIndex` method calls', () => {
->>>>>>> 0eb1eb67
     const indexMapper = new IndexMapper();
     const trimmingMap = new TrimmingMap();
     const hidingMap = new HidingMap();
 
-<<<<<<< HEAD
-    expect(indexMapper.getPhysicalFromRenderableIndex(0)).toBe(null);
-    expect(indexMapper.getPhysicalFromRenderableIndex(1)).toBe(null);
-    expect(indexMapper.getPhysicalFromRenderableIndex(2)).toBe(null);
-    expect(indexMapper.getPhysicalFromRenderableIndex(3)).toBe(null);
-    expect(indexMapper.getPhysicalFromRenderableIndex(4)).toBe(null);
-    expect(indexMapper.getPhysicalFromRenderableIndex(5)).toBe(null);
-    expect(indexMapper.getPhysicalFromRenderableIndex(6)).toBe(null);
-    expect(indexMapper.getPhysicalFromRenderableIndex(7)).toBe(null);
-
-    indexMapper.initToLength(7);
-
-    expect(indexMapper.getPhysicalFromRenderableIndex(0)).toBe(0);
-    expect(indexMapper.getPhysicalFromRenderableIndex(1)).toBe(1);
-    expect(indexMapper.getPhysicalFromRenderableIndex(2)).toBe(2);
-    expect(indexMapper.getPhysicalFromRenderableIndex(3)).toBe(3);
-    expect(indexMapper.getPhysicalFromRenderableIndex(4)).toBe(4);
-    expect(indexMapper.getPhysicalFromRenderableIndex(5)).toBe(5);
-    expect(indexMapper.getPhysicalFromRenderableIndex(6)).toBe(6);
-    expect(indexMapper.getPhysicalFromRenderableIndex(7)).toBe(null);
-
-    indexMapper.setIndexesSequence([1, 4, 2, 0, 3, 6, 5]);
-
-    expect(indexMapper.getPhysicalFromRenderableIndex(0)).toBe(1);
-    expect(indexMapper.getPhysicalFromRenderableIndex(1)).toBe(4);
-    expect(indexMapper.getPhysicalFromRenderableIndex(2)).toBe(2);
-    expect(indexMapper.getPhysicalFromRenderableIndex(3)).toBe(0);
-    expect(indexMapper.getPhysicalFromRenderableIndex(4)).toBe(3);
-    expect(indexMapper.getPhysicalFromRenderableIndex(5)).toBe(6);
-    expect(indexMapper.getPhysicalFromRenderableIndex(6)).toBe(5);
-    expect(indexMapper.getPhysicalFromRenderableIndex(7)).toBe(null);
-
-    trimmingMap.addLocalHook('init', () => {
-      trimmingMap.setValueAtIndex(2, true);
-      trimmingMap.setValueAtIndex(4, true);
-    });
-
-    indexMapper.registerMap('trimmingMap', trimmingMap);
-
-    // visual   | 0        1  2  3  4
-    // physical | 1  4  2  0  3  6  5
-
-    expect(indexMapper.getPhysicalFromRenderableIndex(0)).toBe(1);
-    expect(indexMapper.getPhysicalFromRenderableIndex(1)).toBe(0);
-    expect(indexMapper.getPhysicalFromRenderableIndex(2)).toBe(3);
-    expect(indexMapper.getPhysicalFromRenderableIndex(3)).toBe(6);
-    expect(indexMapper.getPhysicalFromRenderableIndex(4)).toBe(5);
-    expect(indexMapper.getPhysicalFromRenderableIndex(5)).toBe(null);
-    expect(indexMapper.getPhysicalFromRenderableIndex(6)).toBe(null);
-    expect(indexMapper.getPhysicalFromRenderableIndex(7)).toBe(null);
-
-    hidingMap.addLocalHook('init', () => {
-      hidingMap.setValueAtIndex(1, true);
-      hidingMap.setValueAtIndex(3, true);
-    });
-
-    indexMapper.registerMap('hidingMap', hidingMap);
-
-    // renderable   |          0     1  2
-    // visual       | 0        1  2  3  4
-    // physical     | 1  4  2  0  3  6  5
-
-    expect(indexMapper.getPhysicalFromRenderableIndex(0)).toBe(0);
-    expect(indexMapper.getPhysicalFromRenderableIndex(1)).toBe(6);
-    expect(indexMapper.getPhysicalFromRenderableIndex(2)).toBe(5);
-    expect(indexMapper.getPhysicalFromRenderableIndex(3)).toBe(null);
-    expect(indexMapper.getPhysicalFromRenderableIndex(4)).toBe(null);
-    expect(indexMapper.getPhysicalFromRenderableIndex(5)).toBe(null);
-    expect(indexMapper.getPhysicalFromRenderableIndex(6)).toBe(null);
-    expect(indexMapper.getPhysicalFromRenderableIndex(7)).toBe(null);
-=======
     indexMapper.registerMap('trimmingMap', trimmingMap);
     indexMapper.registerMap('hidingMap', hidingMap);
     indexMapper.initToLength(10);
@@ -955,7 +629,6 @@
     expect(indexMapper.getFirstNotHiddenIndex(8, 1)).toBe(null);
     expect(indexMapper.getFirstNotHiddenIndex(8, -1)).toBe(null);
     expect(indexMapper.getPhysicalFromRenderableIndex(6)).toBe(null);
->>>>>>> 0eb1eb67
 
     indexMapper.unregisterMap('trimmingMap');
     indexMapper.unregisterMap('hidingMap');
@@ -1692,17 +1365,11 @@
         expect(indexMapper.getNotTrimmedIndexes()).toEqual([0, 1, 2, 4, 5, 6, 7, 8, 9, 10]);
         // Next values (indexes) are recounted (re-indexed).
         expect(indexesSequence.getValues()).toEqual([0, 1, 2, 3, 4, 5, 6, 7, 8, 9, 10]);
-<<<<<<< HEAD
-        // Next values are just preserved, they aren't counted again. Element is inserted at 4th position (before 5th element, because third element is trimmed).
-        expect(indexToValueMap.getValues()).toEqual([2, 3, 4, 5, 6, 6, 7, 8, 9, 10, 11]);
-        expect(trimmingMap.getValues()).toEqual([false, false, false, true, false, false, false, false, false, false, false]);
-=======
         // Next values are just preserved, they aren't counted again.
         // Element is inserted at 4th position (before 5th element, because third element is trimmed).
         expect(indexToValueMap.getValues()).toEqual([2, 3, 4, 5, 6, 6, 7, 8, 9, 10, 11]);
         expect(trimmingMap.getValues())
           .toEqual([false, false, false, true, false, false, false, false, false, false, false]);
->>>>>>> 0eb1eb67
 
         indexMapper.unregisterMap('indexesSequence');
         indexMapper.unregisterMap('indexToValueMap');
@@ -1731,12 +1398,8 @@
         expect(indexesSequence.getValues()).toEqual([0, 1, 2, 3, 4, 5, 6, 7, 8, 9, 10, 11, 12]);
         // // Next values are just preserved, they aren't counted again.
         expect(indexToValueMap.getValues()).toEqual([2, 3, 4, 5, 6, 7, 8, 6, 7, 8, 9, 10, 11]);
-<<<<<<< HEAD
-        expect(trimmingMap.getValues()).toEqual([true, true, true, true, false, false, false, false, false, false, false, false, false]);
-=======
         expect(trimmingMap.getValues())
           .toEqual([true, true, true, true, false, false, false, false, false, false, false, false, false]);
->>>>>>> 0eb1eb67
 
         indexMapper.unregisterMap('indexesSequence');
         indexMapper.unregisterMap('indexToValueMap');
@@ -1765,12 +1428,8 @@
         expect(indexesSequence.getValues()).toEqual([0, 1, 2, 3, 4, 5, 6, 7, 8, 9, 10, 11, 12]);
         // // Next values are just preserved, they aren't counted again.
         expect(indexToValueMap.getValues()).toEqual([2, 3, 4, 2, 3, 4, 5, 6, 7, 8, 9, 10, 11]);
-<<<<<<< HEAD
-        expect(trimmingMap.getValues()).toEqual([false, false, false, false, false, false, false, false, false, true, true, true, true]);
-=======
         expect(trimmingMap.getValues())
           .toEqual([false, false, false, false, false, false, false, false, false, true, true, true, true]);
->>>>>>> 0eb1eb67
 
         indexMapper.unregisterMap('indexesSequence');
         indexMapper.unregisterMap('indexToValueMap');
@@ -1797,12 +1456,8 @@
         expect(indexesSequence.getValues()).toEqual([0, 1, 2, 3, 4, 5, 6, 7, 8, 9, 10, 11, 12]);
         // // Next values are just preserved, they aren't counted again.
         expect(indexToValueMap.getValues()).toEqual([2, 3, 4, 5, 6, 7, 8, 9, 10, 11, 12, 13, 14]);
-<<<<<<< HEAD
-        expect(trimmingMap.getValues()).toEqual([true, true, true, true, true, true, true, true, true, true, false, false, false]);
-=======
         expect(trimmingMap.getValues())
           .toEqual([true, true, true, true, true, true, true, true, true, true, false, false, false]);
->>>>>>> 0eb1eb67
       });
     });
 
@@ -1827,12 +1482,8 @@
         expect(indexesSequence.getValues()).toEqual([0, 1, 2, 3, 4, 5, 6, 7, 8, 9, 10, 11, 12]);
         // // Next values are just preserved, they aren't counted again.
         expect(indexToValueMap.getValues()).toEqual([2, 3, 4, 5, 6, 7, 5, 6, 7, 8, 9, 10, 11]);
-<<<<<<< HEAD
-        expect(hidingMap.getValues()).toEqual([true, true, false, false, false, false, false, false, false, false, false, false, true]);
-=======
         expect(hidingMap.getValues())
           .toEqual([true, true, false, false, false, false, false, false, false, false, false, false, true]);
->>>>>>> 0eb1eb67
       });
 
       it('should insert indexes properly when all indexes are hidden', () => {
@@ -1855,12 +1506,8 @@
         expect(indexesSequence.getValues()).toEqual([0, 1, 2, 3, 4, 5, 6, 7, 8, 9, 10, 11, 12]);
         // // Next values are just preserved, they aren't counted again.
         expect(indexToValueMap.getValues()).toEqual([2, 3, 4, 5, 6, 7, 5, 6, 7, 8, 9, 10, 11]);
-<<<<<<< HEAD
-        expect(hidingMap.getValues()).toEqual([true, true, true, false, false, false, true, true, true, true, true, true, true]);
-=======
         expect(hidingMap.getValues())
           .toEqual([true, true, true, false, false, false, true, true, true, true, true, true, true]);
->>>>>>> 0eb1eb67
       });
     });
   });
@@ -2425,7 +2072,6 @@
       flattenTrimmingResult = indexMapper.trimmingMapsCollection.mergedValuesCache;
       flattenHidingResult = indexMapper.hidingMapsCollection.mergedValuesCache;
       renderablePhysicalIndexesCache = indexMapper.renderablePhysicalIndexesCache;
-<<<<<<< HEAD
 
       hidingMap1.setValueAtIndex(0, true);
 
@@ -2435,17 +2081,6 @@
       expect(flattenHidingResult).not.toBe(indexMapper.hidingMapsCollection.mergedValuesCache);
       expect(renderablePhysicalIndexesCache).not.toBe(indexMapper.renderablePhysicalIndexesCache);
 
-=======
-
-      hidingMap1.setValueAtIndex(0, true);
-
-      expect(notTrimmedIndexesCache).not.toBe(indexMapper.notTrimmedIndexesCache);
-      expect(notHiddenIndexesCache).not.toBe(indexMapper.notHiddenIndexesCache);
-      expect(flattenTrimmingResult).not.toBe(indexMapper.trimmingMapsCollection.mergedValuesCache);
-      expect(flattenHidingResult).not.toBe(indexMapper.hidingMapsCollection.mergedValuesCache);
-      expect(renderablePhysicalIndexesCache).not.toBe(indexMapper.renderablePhysicalIndexesCache);
-
->>>>>>> 0eb1eb67
       expect(flattenTrimmingResult.length).toBe(0);
       expect(flattenHidingResult.length).toBe(10);
       expect(cacheUpdatedCallback.calls.count()).toEqual(4);
