--- conflicted
+++ resolved
@@ -25,8 +25,7 @@
     var mouseDownEvent = new $.Event('mousedown', {pageX: resizerPosition.left});
     $resizer.trigger(mouseDownEvent);
 
-    var thBorderWidth = 2;
-    var delta = width - $th.outerWidth() + thBorderWidth;
+    var delta = width - $th.width();
     var mouseMoveEvent = new $.Event('mousemove', {pageX: resizerPosition.left + delta});
     $resizer.trigger(mouseMoveEvent);
 
@@ -125,7 +124,6 @@
 
   });
 
-<<<<<<< HEAD
   it("should trigger an afterColumnResize event after column size changes", function () {
 
     var afterColumnResizeCallback = jasmine.createSpy('afterColumnResizeCallback');
@@ -159,7 +157,7 @@
 
     expect(colWidth(this.$container, 0)).toEqual(50);
 
-    resizeColumn(0, 50);
+    resizeColumn(0, 48);
 
     expect(afterColumnResizeCallback).not.toHaveBeenCalled();
     expect(colWidth(this.$container, 0)).toEqual(50);
@@ -197,7 +195,7 @@
 
   });
 
-  it("should trigger an afterColumnResize event after column size changes, after double click", function () {
+  it("should trigger an afterColumnResize after column size changes, after double click", function () {
 
     var afterColumnResizeCallback = jasmine.createSpy('afterColumnResizeCallback');
 
@@ -238,7 +236,6 @@
 
   });
   
-=======
   it("should adjust resize handles position after table size changed", function(){
     var maxed = false;
 
@@ -269,5 +266,4 @@
 
 
   });
->>>>>>> a56dfebd
 });