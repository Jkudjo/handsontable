--- conflicted
+++ resolved
@@ -21,20 +21,6 @@
     });
   }
 
-<<<<<<< HEAD
-  it('should render newly added row', function () {
-    var data = createSpreadsheetData(2, 2);
-    var hot = createHOT(data, true);
-
-    var afterRenderSpy = jasmine.createSpy('afterRenderSpy');
-    hot.addHook('afterRender', afterRenderSpy);
-
-    data.push(["A3", "B3"]);
-
-    waitsFor(function(){
-      return afterRenderSpy.callCount > 0;
-    }, 'Table render', 1000);
-=======
   describe("refreshing table after changes have been detected", function () {
     it('should render newly added row', function () {
       var data = createSpreadsheetData(2, 2);
@@ -42,7 +28,6 @@
 
       var afterRenderSpy = jasmine.createSpy('afterRenderSpy');
       hot.addHook('afterRender', afterRenderSpy);
->>>>>>> 85c8c303
 
       data.push(["A3", "B3"]);
 
@@ -56,28 +41,12 @@
       });
     });
 
-<<<<<<< HEAD
-  it('should render newly added column', function () {
-    var data = createSpreadsheetData(2, 2);
-    var hot = createHOT(data, true);
-
-    var afterRenderSpy = jasmine.createSpy('afterRenderSpy');
-    hot.addHook('afterRender', afterRenderSpy);
-
-    data[0].push("C1");
-    data[1].push("C2");
-
-    waitsFor(function(){
-      return afterRenderSpy.callCount > 0;
-    }, 'Table render', 1000);
-=======
     it('should render newly added column', function () {
       var data = createSpreadsheetData(2, 2);
       var hot = createHOT(data, true);
 
       var afterRenderSpy = jasmine.createSpy('afterRenderSpy');
       hot.addHook('afterRender', afterRenderSpy);
->>>>>>> 85c8c303
 
       data[0].push("C1");
       data[1].push("C2");
@@ -92,27 +61,12 @@
       });
     });
 
-<<<<<<< HEAD
-  it('should render removed row', function () {
-    var data = createSpreadsheetData(2, 2);
-    var hot = createHOT(data, true);
-
-    var afterRenderSpy = jasmine.createSpy('afterRenderSpy');
-    hot.addHook('afterRender', afterRenderSpy);
-
-    data.splice(0, 1); //removes one row at index 0
-
-    waitsFor(function(){
-      return afterRenderSpy.callCount > 0;
-    }, 'Table render', 1000);
-=======
     it('should render removed row', function () {
       var data = createSpreadsheetData(2, 2);
       var hot = createHOT(data, true);
 
       var afterRenderSpy = jasmine.createSpy('afterRenderSpy');
       hot.addHook('afterRender', afterRenderSpy);
->>>>>>> 85c8c303
 
       data.splice(0, 1); //removes one row at index 0
 
@@ -126,21 +80,6 @@
       });
     });
 
-<<<<<<< HEAD
-  it('should render removed column', function () {
-    var data = createSpreadsheetData(2, 2);
-    var hot = createHOT(data, true);
-
-    var afterRenderSpy = jasmine.createSpy('afterRenderSpy');
-    hot.addHook('afterRender', afterRenderSpy);
-
-    data[0].splice(0, 1); //removes one column at index 0 in first row
-    data[1].splice(0, 1); //removes one column at index 0 in second row
-
-    waitsFor(function(){
-      return afterRenderSpy.callCount > 0;
-    }, 'Table render', 1000);
-=======
     it('should render removed column', function () {
       var data = createSpreadsheetData(2, 2);
       var hot = createHOT(data, true);
@@ -154,7 +93,6 @@
       waitsFor(function () {
         return afterRenderSpy.callCount > 0;
       }, 'Table render', 1000);
->>>>>>> 85c8c303
 
       runs(function () {
         expect(this.$container.find('tr').length).toEqual(2);
@@ -222,20 +160,6 @@
     });
   });
 
-<<<<<<< HEAD
-  it('should render cell change from string to string', function () {
-    var data = createSpreadsheetData(2, 2);
-    var hot = createHOT(data, true);
-
-    var afterRenderSpy = jasmine.createSpy('afterRenderSpy');
-    hot.addHook('afterRender', afterRenderSpy);
-
-    data[0][0] = 'new string';
-
-    waitsFor(function(){
-      return afterRenderSpy.callCount > 0;
-    }, 'Table render', 1000);
-=======
   describe("enabling/disabling plugin", function () {
     it("should be possible to enable plugin using updateSettings", function () {
       var data = createSpreadsheetData(2, 2);
@@ -309,7 +233,6 @@
         expect(this.$container.find('tbody tr:eq(0) td:eq(0)').html()).toEqual('new string');
         expect(this.$container.find('tbody tr:eq(1) td:eq(0)').html()).toEqual('another new string');
       });
->>>>>>> 85c8c303
 
     });
 
@@ -391,30 +314,6 @@
     });
   });
 
-<<<<<<< HEAD
-  it('should render cell change in a new row', function () {
-    var data = createSpreadsheetData(2, 2);
-    var hot = createHOT(data, true);
-
-    var afterRenderSpy = jasmine.createSpy('afterRenderSpy');
-    hot.addHook('afterRender', afterRenderSpy);
-
-    data.push(["A3", "B3"]);
-
-    waitsFor(function(){
-      return afterRenderSpy.callCount > 0;
-    }, 'Table render', 1000);
-
-    runs(function () {
-      expect(this.$container.find('tr:eq(2) td:eq(0)').html()).toEqual('A3');
-      afterRenderSpy.reset();
-      data[2][0] = 'new string';
-    });
-
-    waitsFor(function(){
-      return afterRenderSpy.callCount > 0;
-    }, 'Table render', 1000);
-=======
   describe('observeChanges fires appropriate events when changes are detected', function () {
     it("should fire afterChangesObserved event after changes has been noticed", function () {
       var data = createSpreadsheetData(2, 2);
@@ -441,7 +340,6 @@
 
       var afterCreateRowCallback = jasmine.createSpy('afterCreateRowCallback');
       hot.addHook('afterCreateRow', afterCreateRowCallback);
->>>>>>> 85c8c303
 
       data.push(['A2', 'B2']);
 
@@ -594,26 +492,6 @@
     });
   });
 
-<<<<<<< HEAD
-  it('should not render cell change when turned off (`observeChanges: false`)', function () {
-    var data = createSpreadsheetData(2, 2);
-    createHOT(data, false);
-
-    data[0][0] = 'new string';
-
-    waits(100); //Object.observe is async
-
-    runs(function () {
-      expect(this.$container.find('td:eq(0)').html()).toEqual('A0');
-    });
-  });
-
-  it("should be possible to enable plugin using updateSettings", function () {
-    var data = createSpreadsheetData(2, 2);
-    var hot = createHOT(data, false);
-
-    data[0][0] = 'new string';
-=======
   describe("using HOT data manipulation methods, when observeChanges plugin is enabled", function () {
     it("should run render ONCE after detecting that new row has been added", function () {
       var data = createSpreadsheetData(2, 2);
@@ -722,82 +600,13 @@
       waitsFor(function () {
         return afterChangesObservedCallback.calls.length > 0;
       }, 'afterChangesObserved event fire', 1000);
->>>>>>> 85c8c303
-
-
-<<<<<<< HEAD
-    runs(function () {
-      expect(this.$container.find('td:eq(0)').html()).toEqual('A0');
-
-      updateSettings({
-        observeChanges: true
-      });
-
-      var afterRenderSpy = jasmine.createSpy('afterRenderSpy');
-      hot.addHook('afterRender', afterRenderSpy);
-
-      data[1][0] = 'another new string';
-
-      waitsFor(function(){
-        return afterRenderSpy.callCount > 0;
-      }, 'Table render', 1000);
-
-     runs(function(){
-       expect(this.$container.find('tr:eq(1) td:eq(0)').html()).toEqual('another new string');
-     });
-
-    });
-  });
-
-  it("should be possible to disable plugin using updateSettings", function () {
-    var data = createSpreadsheetData(2, 2);
-    var hot = createHOT(data, true);
-
-    var afterRenderSpy = jasmine.createSpy('afterRenderSpy');
-    hot.addHook('afterRender', afterRenderSpy);
-
-    data[0][0] = 'new string';
-
-    waitsFor(function(){
-      return afterRenderSpy.callCount > 0;
-    }, 'Table render', 1000);
-
-    runs(function () {
-      expect(this.$container.find('tbody tr:eq(0) td:eq(0)').html()).toEqual('new string');
-      expect(this.$container.find('tbody tr:eq(1) td:eq(0)').html()).toEqual('A1');
-    });
-
-    runs(function(){
-      updateSettings({
-        observeChanges: false
-      });
-
-      data[1][0] = 'another new string';
-=======
+
+
       runs(function () {
         expect(this.$container.find('tbody tr:eq(0) td:eq(0)').text()).toEqual('new value');
         expect(afterChangesObservedCallback.calls.length).toEqual(1);
         expect(afterRenderSpy.calls.length).toEqual(1);
       });
->>>>>>> 85c8c303
-    });
-
-    waits(100);
-
-
-    runs(function(){
-      expect(this.$container.find('tbody tr:eq(0) td:eq(0)').html()).toEqual('new string');
-      expect(this.$container.find('tbody tr:eq(1) td:eq(0)').html()).toEqual('A1');
-    });
-
-
-
-    runs(function(){
-      hot.render();
-
-      expect(this.$container.find('tbody tr:eq(0) td:eq(0)').html()).toEqual('new string');
-      expect(this.$container.find('tbody tr:eq(1) td:eq(0)').html()).toEqual('another new string');
-    });
-
+    });
   });
 });