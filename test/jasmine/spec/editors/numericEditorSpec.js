--- conflicted
+++ resolved
@@ -324,7 +324,6 @@
 
   });
 
-<<<<<<< HEAD
   it("should paste formatted data if source cell has format", function () {
     var onAfterValidate = jasmine.createSpy('onAfterValidate');
 
@@ -345,7 +344,17 @@
 
     onAfterValidate.reset();
     destroyEditor();
-=======
+
+    waitsFor(function () {
+      return onAfterValidate.calls.length > 0;
+    }, 'Cell validation', 1000);
+
+    runs(function () {
+      expect(getCell(2, 0).innerHTML).toEqual('123,00 €');
+    });
+
+  });
+
   it("should display a string in a format 'X XXX,XX €' when using language=de, appropriate format in column settings and 'XXXX,XX' as an input string and ignore not needed zeros at the end", function() {
     var onAfterValidate = jasmine.createSpy('onAfterValidate');
 
@@ -383,18 +392,12 @@
     }
 
     manuallySetValueTo('2456,220');
->>>>>>> 09e1feed
-
-    waitsFor(function () {
-      return onAfterValidate.calls.length > 0;
-    }, 'Cell validation', 1000);
-
-    runs(function () {
-<<<<<<< HEAD
-      expect(getCell(2, 0).innerHTML).toEqual('123,00 €');
-    });
-
-=======
+
+    waitsFor(function () {
+      return onAfterValidate.calls.length > 0;
+    }, 'Cell validation', 1000);
+
+    runs(function () {
       expect(getCell(2, 0).innerHTML).toEqual('2 456,22 €');
     });
 
@@ -411,7 +414,6 @@
     runs(function () {
       expect(getCell(2, 3).innerHTML).toEqual('$2,456.22');
     });
->>>>>>> 09e1feed
   });
 
 });