describe('Core_view', function () {
  var id = 'testContainer';

  beforeEach(function () {
    this.$container = $('<div id="' + id + '"></div>').appendTo('body');
  });

  afterEach(function () {
    if (this.$container) {
      destroy();
      this.$container.remove();
    }
  });

  it('should focus cell after viewport is scrolled using down arrow', function () {
    this.$container[0].style.width = '400px';
    this.$container[0].style.height = '60px';

    handsontable({
      startRows: 20
    });
    selectCell(0, 0);

    expect(document.activeElement.nodeName).toBe('BODY');

    keyDown('arrow_down');
    keyDown('arrow_down');
    keyDown('arrow_down');
    keyDown('arrow_down');

    expect(getSelected()).toEqual([4, 0, 4, 0]);

    keyDown('enter');

    expect(isEditorVisible()).toEqual(true);
  });

  it("should not render 'undefined' class name", function() {
    this.$container[0].style.width = '501px';
    this.$container[0].style.height = '100px';
    this.$container[0].style.overflow = 'auto';

    var hot = handsontable({
      startRows: 10,
      startCols: 5,
      colWidths: [47, 47, 47, 47, 47],
      rowHeaders: true,
      colHeaders: true,
      stretchH: 'all'
    });

    selectCell(0, 0);

    expect(this.$container.find('.undefined').length).toBe(0);
  });

  xit('should scroll viewport when partially visible cell is clicked', function () {
    this.$container[0].style.width = '400px';
    this.$container[0].style.height = '60px';

    handsontable({
      data: createSpreadsheetData(10, 3),
      height: 60
    });

    var htCore = getHtCore();

    expect(this.$container.height()).toEqual(60);
    expect(this.$container.find('.wtHolder .wtHider').height()).toBeGreaterThan(60);

    expect(htCore.find('tr:eq(0) td:eq(0)').html()).toEqual("A1");
    expect(htCore.find('tr:eq(1) td:eq(0)').html()).toEqual("A2");
    expect(htCore.find('tr:eq(2) td:eq(0)').html()).toEqual("A3");

    htCore.find('tr:eq(3) td:eq(0)').simulate('mousedown');
    expect(htCore.find('tr:eq(0) td:eq(0)').html()).toEqual("A2"); //test whether it scrolled
    expect(htCore.find('tr:eq(1) td:eq(0)').html()).toEqual("A3"); //test whether it scrolled
    expect(htCore.find('tr:eq(2) td:eq(0)').html()).toEqual("A4"); //test whether it scrolled
    expect(getSelected()).toEqual([3, 0, 3, 0]); //test whether it is selected
  });

  xit('should scroll viewport, respecting fixed rows', function () {
    this.$container[0].style.width = '200px';
    this.$container[0].style.height = '100px';

    handsontable({
      data: createSpreadsheetData(10, 9),
      fixedRowsTop: 1
    });

    var htCore = getHtCore();

    expect(htCore.find('tr:eq(0) td:eq(0)').html()).toEqual("A1");
    expect(htCore.find('tr:eq(0) td:eq(1)').html()).toEqual("B1");
    expect(htCore.find('tr:eq(0) td:eq(2)').html()).toEqual("C1");

    selectCell(0, 0);

    keyDown('arrow_down');
    keyDown('arrow_down');
    keyDown('arrow_down');
    keyDown('arrow_down');

    expect(htCore.find('tr:eq(0) td:eq(0)').html()).toEqual("A1");
    expect(htCore.find('tr:eq(1) td:eq(0)').html()).toEqual("A3");
    expect(htCore.find('tr:eq(2) td:eq(0)').html()).toEqual("A4");

  });

  xit('should enable to change fixedRowsTop with updateSettings', function () {
    this.$container[0].style.width = '400px';
    this.$container[0].style.height = '60px';

    var HOT = handsontable({
      data: createSpreadsheetData(10, 9),
      fixedRowsTop: 1,
      width: 200,
      height: 100
    });

    selectCell(0, 0);

    var htCore = getHtCore();
    var topClone = this.$container.find('.ht_clone_top');

    expect(topClone.find('tr').length).toEqual(1);
    expect(topClone.find('tr:eq(0) td:eq(0)').html()).toEqual("A1");

    expect(htCore.find('tr:eq(0) td:eq(0)').html()).toEqual("A1");
    expect(htCore.find('tr:eq(1) td:eq(0)').html()).toEqual("A2");
    expect(htCore.find('tr:eq(2) td:eq(0)').html()).toEqual("A3");
    expect(htCore.find('tr:eq(3) td:eq(0)').html()).toEqual("A4");

    keyDown('arrow_down');
    keyDown('arrow_down');
    keyDown('arrow_down');
    keyDown('arrow_down');

    expect(topClone.find('tr').length).toEqual(1);
    expect(topClone.find('tr:eq(0) td:eq(0)').html()).toEqual("A1");

    expect(htCore.find('tr:eq(0) td:eq(0)').html()).toEqual("A1");
    expect(htCore.find('tr:eq(1) td:eq(0)').html()).toEqual("A3");
    expect(htCore.find('tr:eq(2) td:eq(0)').html()).toEqual("A4");
    expect(htCore.find('tr:eq(3) td:eq(0)').html()).toEqual("A5");

    selectCell(0, 0);

    expect(htCore.find('tr:eq(0) td:eq(0)').html()).toEqual("A1");
    expect(htCore.find('tr:eq(1) td:eq(0)').html()).toEqual("A2");
    expect(htCore.find('tr:eq(2) td:eq(0)').html()).toEqual("A3");
    expect(htCore.find('tr:eq(3) td:eq(0)').html()).toEqual("A4");

    HOT.updateSettings({
      fixedRowsTop: 2
    });

    expect(topClone.find('tr').length).toEqual(2);
    expect(topClone.find('tr:eq(0) td:eq(0)').html()).toEqual("A1");
    expect(topClone.find('tr:eq(1) td:eq(0)').html()).toEqual("A2");

    expect(htCore.find('tr:eq(0) td:eq(0)').html()).toEqual("A1");
    expect(htCore.find('tr:eq(1) td:eq(0)').html()).toEqual("A2");
    expect(htCore.find('tr:eq(2) td:eq(0)').html()).toEqual("A3");
    expect(htCore.find('tr:eq(3) td:eq(0)').html()).toEqual("A4");

    keyDown('arrow_down');
    keyDown('arrow_down');
    keyDown('arrow_down');
    keyDown('arrow_down');

    expect(htCore.find('tr:eq(0) td:eq(0)').html()).toEqual("A1");
    expect(htCore.find('tr:eq(1) td:eq(0)').html()).toEqual("A2");
    expect(htCore.find('tr:eq(2) td:eq(0)').html()).toEqual("A4");
    expect(htCore.find('tr:eq(3) td:eq(0)').html()).toEqual("A5");

  });

  it('should scroll viewport, respecting fixed columns', function () {
    this.$container[0].style.width = '200px';
    this.$container[0].style.height = '100px';

    handsontable({
      data: createSpreadsheetData(10, 9),
      fixedColumnsLeft: 1
    });

    var htCore = getHtCore();
    var leftClone = this.$container.find('.ht_clone_left');


    expect(leftClone.find('tr:eq(0) td').length).toEqual(1);
    expect(leftClone.find('tr:eq(0) td:eq(0)').html()).toEqual("A1");
    expect(leftClone.find('tr:eq(1) td:eq(0)').html()).toEqual("A2");
    expect(leftClone.find('tr:eq(2) td:eq(0)').html()).toEqual("A3");

    expect(htCore.find('tr:eq(0) td:eq(0)').html()).toEqual("A1");
    expect(htCore.find('tr:eq(1) td:eq(0)').html()).toEqual("A2");
    expect(htCore.find('tr:eq(2) td:eq(0)').html()).toEqual("A3");

    selectCell(0, 3);

    keyDown('arrow_right');
    keyDown('arrow_right');
    keyDown('arrow_right');
    keyDown('arrow_right');

    expect(leftClone.find('tr:eq(0) td:eq(0)').html()).toEqual("A1");
    expect(leftClone.find('tr:eq(1) td:eq(0)').html()).toEqual("A2");
    expect(leftClone.find('tr:eq(2) td:eq(0)').html()).toEqual("A3");


  });

  it('should enable to change fixedColumnsLeft with updateSettings', function () {
    this.$container[0].style.width = '200px';
    this.$container[0].style.height = '100px';

    var HOT = handsontable({
      data: createSpreadsheetData(10, 9),
      fixedColumnsLeft: 1
    });


    selectCell(0, 0);

    var leftClone = this.$container.find('.ht_clone_left');

    expect(leftClone.find('tr:eq(0) td').length).toEqual(1);
    expect(leftClone.find('tr:eq(0) td:eq(0)').html()).toEqual("A1");
    expect(leftClone.find('tr:eq(1) td:eq(0)').html()).toEqual("A2");
    expect(leftClone.find('tr:eq(2) td:eq(0)').html()).toEqual("A3");

    keyDown('arrow_right');
    keyDown('arrow_right');
    keyDown('arrow_right');
    keyDown('arrow_right');

    expect(leftClone.find('tr:eq(0) td:eq(0)').html()).toEqual("A1");
    expect(leftClone.find('tr:eq(1) td:eq(0)').html()).toEqual("A2");
    expect(leftClone.find('tr:eq(2) td:eq(0)').html()).toEqual("A3");

    selectCell(0, 0);

    HOT.updateSettings({
      fixedColumnsLeft: 2
    });

    expect(leftClone.find('tr:eq(0) td').length).toEqual(2);
    expect(leftClone.find('tr:eq(0) td:eq(0)').html()).toEqual("A1");
    expect(leftClone.find('tr:eq(0) td:eq(1)').html()).toEqual("B1");
    expect(leftClone.find('tr:eq(1) td:eq(0)').html()).toEqual("A2");
    expect(leftClone.find('tr:eq(1) td:eq(1)').html()).toEqual("B2");
    expect(leftClone.find('tr:eq(2) td:eq(0)').html()).toEqual("A3");
    expect(leftClone.find('tr:eq(2) td:eq(1)').html()).toEqual("B3");



  });

  it('should not scroll viewport when last cell is clicked', function () {
    handsontable({
      startRows: 40
    });

    var lastScroll;

    $(window).scrollTop(10000);
    lastScroll = $(window).scrollTop();
    render(); //renders synchronously so we don't have to put stuff in waits/runs
    selectCell(39, 0);

    expect($(window).scrollTop()).toEqual(lastScroll);

    keyDown('arrow_right');

    expect(getSelected()).toEqual([39, 1, 39, 1]);
    expect($(window).scrollTop()).toEqual(lastScroll);
  });

  it('should not shrink table when width and height is not specified for container', function () {

    var initHeight;

    runs(function () {
      this.$container[0].style.overflow = 'scroll';
      this.$container.wrap('<div style="width: 50px;"></div>');
      handsontable({
        startRows: 10,
        startCols: 10
      });
    });

    waits(250);

    runs(function () {
      initHeight = this.$container.height();
    });

    waits(250);

    runs(function () {
      expect(this.$container.height()).toEqual(initHeight);
    });

  });

  it('should allow height to be a number', function () {
    handsontable({
      startRows: 10,
      startCols: 10,
      height: 107
    });

    expect(this.$container.height()).toEqual(107);
  });

  it('should allow height to be a function', function () {
    handsontable({
      startRows: 10,
      startCols: 10,
      height: function () {
        return 107;
      }
    });

    expect(this.$container.height()).toEqual(107);
  });

  it('should allow width to be a number', function () {
    handsontable({
      startRows: 10,
      startCols: 10,
      width: 107
    });

    expect(this.$container.find('.wtHider').width()).toEqual(107); //rootElement is full width but this should do the trick
  });

  it('should allow width to be a function', function () {
    handsontable({
      startRows: 10,
      startCols: 10,
      width: function () {
        return 107;
      }
    });

    expect(this.$container.find('.wtHider').width()).toEqual(107); //rootElement is full width but this should do the trick
  });

  it("should fire beforeRender event after table has been scrolled", function () {
    this.$container[0].style.width = '400px';
    this.$container[0].style.height = '60px';
    this.$container[0].style.overflow = 'auto';

    var hot = handsontable({
      data: createSpreadsheetData(100, 3)
    });

    var beforeRenderCallback = jasmine.createSpy('beforeRenderCallback');

    hot.addHook('beforeRender', beforeRenderCallback);

    this.$container.scrollTop(1000);

    waitsFor(function(){
      return beforeRenderCallback.calls.length > 0;
    }, 'beforeRender event to fire', 1000);

  });

  it("should fire afterRender event after table has been scrolled", function () {
    this.$container[0].style.width = '400px';
    this.$container[0].style.height = '60px';
    this.$container[0].style.overflow = 'auto';

    var hot = handsontable({
      data: createSpreadsheetData(20, 3)
    });

    var afterRenderCallback = jasmine.createSpy('afterRenderCallback');

    hot.addHook('afterRender', afterRenderCallback);

    this.$container.scrollTop(1000);

    waitsFor(function(){
      return afterRenderCallback.calls.length > 0;
    }, 'afterRender event to fire', 1000);

  });

  //TODO fix these tests - https://github.com/handsontable/jquery-handsontable/issues/1559
  describe('maximumVisibleElementWidth', function () {
    it('should return maximum width until right edge of the viewport', function () {
      var hot = handsontable({
        startRows: 2,
        startCols: 10,
        width: 100,
        height: 100
      });

      expect(hot.view.maximumVisibleElementWidth(0)).toEqual(100);
    });

    it('should return maximum width until right edge of the viewport (excluding the scrollbar)', function () {
      var hot = handsontable({
        startRows: 10,
        startCols: 10,
        width: 100,
        height: 100
      });

      expect(hot.view.maximumVisibleElementWidth(200)).toBeLessThan(100);
    });
  });

  describe('maximumVisibleElementHeight', function () {
    it('should return maximum height until bottom edge of the viewport', function () {
      var hot = handsontable({
        startRows: 10,
        startCols: 2,
        width: 120,
        height: 100
      });

      expect(hot.view.maximumVisibleElementHeight(0)).toEqual(100);
    });

    it('should return maximum height until bottom edge of the viewport (excluding the scrollbar)', function () {
      var hot = handsontable({
        startRows: 10,
        startCols: 10,
        width: 120,
        height: 100
      });

      expect(hot.view.maximumVisibleElementHeight()).toBeLessThan(100);
    });
  });

  describe('fixed column row heights', function () {
    it('should be the same as the row heights in the main table', function () {
        var hot = handsontable({
          data: [["A","B","C","D"],["a","b","c\nc","d"],["aa","bb","cc","dd"]],
          startRows: 3,
          startCols: 4,
          fixedColumnsLeft: 2
        });

        expect(hot.getCell(1,2).clientHeight).toEqual(hot.getCell(1,1).clientHeight);

        hot.setDataAtCell(1,2,"c");

        expect(hot.getCell(1,2).clientHeight).toEqual(hot.getCell(1,1).clientHeight);
    });

    it('should be the same as the row heights in the main table (after scroll)', function () {
      var myData = createSpreadsheetData(20, 4);
      myData[1][3] = "very\nlong\ntext";
      myData[5][3] = "very\nlong\ntext";
      myData[10][3] = "very\nlong\ntext";
      myData[15][3] = "very\nlong\ntext";

      var hot = handsontable({
        data: myData,
        startRows: 3,
        startCols: 4,
        fixedRowsTop: 2,
        fixedColumnsLeft: 2,
        width: 200,
        height: 200
      });

      this.$container.scrollTop(200);
      hot.render();

      var masterTD = this.$container.find('.ht_master tbody tr:eq(5) td:eq(1)')[0];
      var cloneTD = this.$container.find('.ht_clone_left tbody tr:eq(5) td:eq(1)')[0];

      expect(cloneTD.clientHeight).toEqual(masterTD.clientHeight);
    });

    it('should be the same as the row heights in the main table (after scroll, in corner)', function () {
      var myData = createSpreadsheetData(20, 4);
      myData[1][3] = "very\nlong\ntext";
      myData[5][3] = "very\nlong\ntext";
      myData[10][3] = "very\nlong\ntext";
      myData[15][3] = "very\nlong\ntext";

      var hot = handsontable({
        data: myData,
        startRows: 3,
        startCols: 4,
        fixedRowsTop: 2,
        fixedColumnsLeft: 2,
        width: 200,
        height: 200
      });

      var rowHeight = hot.getCell(1,3).clientHeight;

      expect(this.$container.find('.ht_clone_corner tbody tr:eq(1) td:eq(1)')[0].clientHeight).toEqual(rowHeight);

      this.$container.scrollTop(200);
      hot.render();

      expect(this.$container.find('.ht_clone_corner tbody tr:eq(1) td:eq(1)')[0].clientHeight).toEqual(rowHeight);
    });

  });

  describe('fixed column widths', function () {
    it("should set the columns width correctly after changes made during updateSettings", function () {
      var hot = handsontable({
        startRows: 2,
        fixedColumnsLeft: 2,
        columns: [{
          width: 50
        }, {
          width: 80
        }, {
          width: 110
        }, {
          width: 140
        }, {
          width: 30
        }, {
          width: 30
        }, {
          width: 30
        }]
      });

      var leftClone = this.$container.find('.ht_clone_left');

      expect(Handsontable.Dom.outerWidth(leftClone.find("tbody tr:nth-child(1) td:nth-child(2)")[0])).toEqual(80);

      hot.updateSettings({
        manualColumnMove: [2, 0, 1],
        fixedColumnsLeft: 1
      });

      expect(leftClone.find("tbody tr:nth-child(1) td:nth-child(2)")[0]).toBe(undefined);

      hot.updateSettings({
        manualColumnMove: false,
        fixedColumnsLeft: 2
      });

      expect(Handsontable.Dom.outerWidth(leftClone.find("tbody tr:nth-child(1) td:nth-child(2)")[0])).toEqual(80);

    });
  });

  describe('stretchH', function () {

    it("should stretch all visible columns with the ratio appropriate to the container's width", function() {

      this.$container[0].style.width = '300px';

      var hot = handsontable({
        startRows: 5,
        startCols: 5,
        rowHeaders: true,
        colHeaders: true,
        stretchH: 'all'
      }),
      rowHeaderWidth = hot.view.wt.wtViewport.getRowHeaderWidth(),
      expectedCellWidth = 0;

      expectedCellWidth = (parseInt(this.$container[0].style.width,10) - rowHeaderWidth) / 5;

      expect(getCell(0,0).offsetWidth).toEqual(expectedCellWidth);
      expect(getCell(0,1).offsetWidth).toEqual(expectedCellWidth);
      expect(getCell(0,2).offsetWidth).toEqual(expectedCellWidth);
      expect(getCell(0,3).offsetWidth).toEqual(expectedCellWidth);
      expect(getCell(0,4).offsetWidth).toEqual(expectedCellWidth);


      this.$container[0].style.width = '';
      this.$container.wrap('<div class="temp_wrapper" style="width:400px;"></div>');
      hot.render();

      expectedCellWidth = (parseInt($('.temp_wrapper')[0].style.width,10) - rowHeaderWidth) / 5;

      expect(getCell(0,0).offsetWidth).toEqual(expectedCellWidth);
      expect(getCell(0,1).offsetWidth).toEqual(expectedCellWidth);
      expect(getCell(0,2).offsetWidth).toEqual(expectedCellWidth);
      expect(getCell(0,3).offsetWidth).toEqual(expectedCellWidth);
      expect(getCell(0,4).offsetWidth).toEqual(expectedCellWidth);

      this.$container.unwrap();
    });

    it("should stretch all visible columns with overflow auto", function() {
      this.$container[0].style.width = '501px';
      this.$container[0].style.height = '100px';
      this.$container[0].style.overflow = 'auto';

      var hot = handsontable({
        startRows: 10,
        startCols: 5,
        colWidths: [47, 47, 47, 47, 47],
        rowHeaders: true,
        colHeaders: true,
        stretchH: 'all'
      });

      var masterTH = this.$container[0].querySelectorAll(".ht_master thead tr th");
      var overlayTH = this.$container[0].querySelectorAll(".ht_clone_top thead tr th");


      expect(masterTH[0].offsetWidth).toEqual(50);
      expect(overlayTH[0].offsetWidth).toEqual(50);

<<<<<<< HEAD
=======
			expect(masterTH[1].offsetWidth).toEqual(87);
      expect(overlayTH[1].offsetWidth).toEqual(87); //if you get 90, it means it is calculated before scrollbars were applied
>>>>>>> 06f1484a

      var result = navigator.platform == "Win32" ? 86 : 87;
      expect(masterTH[1].offsetWidth).toEqual(result);
      expect(overlayTH[1].offsetWidth).toEqual(result); //if you get 90, it means it is calculated before scrollbars were applied

      expect(masterTH[2].offsetWidth).toEqual(overlayTH[2].offsetWidth);
      expect(masterTH[3].offsetWidth).toEqual(overlayTH[3].offsetWidth);
      expect(masterTH[4].offsetWidth).toEqual(overlayTH[4].offsetWidth);
      expect(masterTH[5].offsetWidth).toEqual(overlayTH[5].offsetWidth);
    });

  });

});<|MERGE_RESOLUTION|>--- conflicted
+++ resolved
@@ -611,19 +611,12 @@
       var masterTH = this.$container[0].querySelectorAll(".ht_master thead tr th");
       var overlayTH = this.$container[0].querySelectorAll(".ht_clone_top thead tr th");
 
-
       expect(masterTH[0].offsetWidth).toEqual(50);
       expect(overlayTH[0].offsetWidth).toEqual(50);
 
-<<<<<<< HEAD
-=======
 			expect(masterTH[1].offsetWidth).toEqual(87);
       expect(overlayTH[1].offsetWidth).toEqual(87); //if you get 90, it means it is calculated before scrollbars were applied
->>>>>>> 06f1484a
-
-      var result = navigator.platform == "Win32" ? 86 : 87;
-      expect(masterTH[1].offsetWidth).toEqual(result);
-      expect(overlayTH[1].offsetWidth).toEqual(result); //if you get 90, it means it is calculated before scrollbars were applied
+
 
       expect(masterTH[2].offsetWidth).toEqual(overlayTH[2].offsetWidth);
       expect(masterTH[3].offsetWidth).toEqual(overlayTH[3].offsetWidth);
