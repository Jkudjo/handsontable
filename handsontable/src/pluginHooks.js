--- conflicted
+++ resolved
@@ -317,13 +317,6 @@
    * Fired after the [`updateData()`](@/api/core.md#updatedata) method
    * modifies Handsontable's [`data`](@/api/options.md#data).
    *
-<<<<<<< HEAD
-   * @since 11.1.0
-   * @event Hooks#afterUpdateData
-   * @param {Array} sourceData Array of arrays or array of objects containing data.
-   * @param {boolean} initialLoad Flag that determines whether the data has been loaded during the initialization.
-   * @param {string} source Source of the call.
-=======
    * Read more:
    * - [Binding to data &#8594;](@/guides/getting-started/binding-to-data.md)
    * - [Saving data &#8594;](@/guides/getting-started/saving-data.md)
@@ -333,7 +326,6 @@
    * @param {Array} sourceData An [array of arrays](@/guides/getting-started/binding-to-data.md#array-of-arrays), or an [array of objects](@/guides/getting-started/binding-to-data.md#array-of-objects), that contains Handsontable's data
    * @param {boolean} initialLoad A flag that indicates whether the data was loaded at Handsontable's initialization (`true`) or later (`false`)
    * @param {string} source The source of the call
->>>>>>> 22121087
    */
   'afterUpdateData',
 
