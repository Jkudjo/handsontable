import {
  hasClass,
  index,
  offset,
  removeClass,
  removeTextNodes,
  overlayContainsElement,
  closest,
  outerWidth,
  innerHeight,
  isVisible,
} from '../../../helpers/dom/element';
import { isFunction } from '../../../helpers/function';
import CellCoords from './cell/coords';
import ColumnFilter from './filter/column';
import RowFilter from './filter/row';
import { Renderer } from './renderer';
import ColumnUtils from './utils/column';
import RowUtils from './utils/row';
import {
  CLONE_TOP,
  CLONE_BOTTOM,
  CLONE_LEFT,
  CLONE_TOP_LEFT_CORNER,
  CLONE_BOTTOM_LEFT_CORNER,
} from './overlay';

/**
<<<<<<< HEAD
 * @todo These mixes are never added to the class Table, however their members are used here.
 * @todo Continue: Potentially it works only, because some of these mixes are added to every inherited class.
 * @todo Refactoring, move code from `if(this.isMaster)` into MasterTable, and others like that.
 * @mixes stickyColumnsStart
 * @mixes stickyRowsBottom
 * @mixes stickyRowsTop
 * @mixes calculatedRows
 * @mixes calculatedColumns
=======
 * @abstract
>>>>>>> 4c2858de
 */
class Table {
  /**
   * The walkontable settings.
   *
   * @protected
   * @type {Settings}
   */
  wtSettings = null;
  domBindings;
  TBODY = null;
  THEAD = null;
  COLGROUP = null;
  /**
   * Indicates if the table has height bigger than 0px.
   *
   * @type {boolean}
   */
  hasTableHeight = true;
  /**
   * Indicates if the table has width bigger than 0px.
   *
   * @type {boolean}
   */
  hasTableWidth = true;
  /**
   * Indicates if the table is visible. By visible, it means that the holder
   * element has CSS 'display' property different than 'none'.
   *
   * @type {boolean}
   */
  isTableVisible = false;

  tableOffset = 0;
  holderOffset = 0;
  /**
   *
   * @abstract
   * @param {TableDao} dataAccessObject The data access object.
   * @param {FacadeGetter} facadeGetter Function which return proper facade.
   * @param {DomBindings} domBindings Bindings into DOM.
   * @param {Settings} wtSettings The Walkontable settings.
   * @param {'master'|CLONE_TYPES_ENUM} name Overlay name.
   */
  constructor(dataAccessObject, facadeGetter, domBindings, wtSettings, name) {
    this.domBindings = domBindings;
    /**
     * Indicates if this instance is of type `MasterTable` (i.e. It is NOT an overlay).
     *
     * @type {boolean}
     */
    this.isMaster = name === 'master';
    this.name = name;
    this.dataAccessObject = dataAccessObject;
    this.facadeGetter = facadeGetter;
    this.wtSettings = wtSettings;

    // legacy support
    this.instance = this.dataAccessObject.wot; // TODO refactoring: it might be removed here, and provides legacy support through facade.
    this.wot = this.dataAccessObject.wot;
    this.TABLE = domBindings.rootTable;

    removeTextNodes(this.TABLE);

    // TODO refactoring, to recognize the legitimacy of moving them into domBidings
    this.spreader = this.createSpreader(this.TABLE);
    this.hider = this.createHider(this.spreader);
    this.holder = this.createHolder(this.hider);
    this.wtRootElement = this.holder.parentNode;

    if (this.isMaster) {
      this.alignOverlaysWithTrimmingContainer(); // todo wow, It calls method from child class (MasterTable).
    }
    this.fixTableDomTree();

    this.rowFilter = null; // TODO refactoring, eliminate all (re)creations of this object, then updates state when needed.
    this.columnFilter = null; // TODO refactoring, eliminate all (re)creations of this object, then updates state when needed.
    this.correctHeaderWidth = false;

    const origRowHeaderWidth = this.wtSettings.getSettingPure('rowHeaderWidth');

    // Fix for jumping row headers (https://github.com/handsontable/handsontable/issues/3850)
    this.wtSettings.update('rowHeaderWidth', () => this._modifyRowHeaderWidth(origRowHeaderWidth));

    this.rowUtils = new RowUtils(this.dataAccessObject, this.wtSettings); // TODO refactoring, It can be passed through IOC.
    this.columnUtils = new ColumnUtils(this.dataAccessObject, this.wtSettings); // TODO refactoring, It can be passed through IOC.
    this.tableRenderer = new Renderer({ // TODO refactoring, It can be passed through IOC.
      TABLE: this.TABLE,
      THEAD: this.THEAD,
      COLGROUP: this.COLGROUP,
      TBODY: this.TBODY,
      rowUtils: this.rowUtils,
      columnUtils: this.columnUtils,
      cellRenderer: this.wtSettings.getSettingPure('cellRenderer'),
    });
  }

  /**
   * Returns a boolean that is true if this Table represents a specific overlay, identified by the overlay name.
   * For MasterTable, it returns false.
   *
   * @param {string} overlayTypeName The overlay type.
   * @returns {boolean}
   */
  is(overlayTypeName) { // todo refactoring: eliminate all protected and private usages
    return this.name === overlayTypeName;
  }

  /**
   *
   */
  fixTableDomTree() {
    const rootDocument = this.domBindings.rootDocument;

    this.TBODY = this.TABLE.querySelector('tbody');

    if (!this.TBODY) {
      this.TBODY = rootDocument.createElement('tbody');
      this.TABLE.appendChild(this.TBODY);
    }
    this.THEAD = this.TABLE.querySelector('thead');

    if (!this.THEAD) {
      this.THEAD = rootDocument.createElement('thead');
      this.TABLE.insertBefore(this.THEAD, this.TBODY);
    }
    this.COLGROUP = this.TABLE.querySelector('colgroup');

    if (!this.COLGROUP) {
      this.COLGROUP = rootDocument.createElement('colgroup');
      this.TABLE.insertBefore(this.COLGROUP, this.THEAD);
    }

    if (this.wtSettings.getSetting('columnHeaders').length && !this.THEAD.childNodes.length) {
      this.THEAD.appendChild(rootDocument.createElement('TR'));
    }
  }

  /**
   * @param {HTMLTableElement} table An element to process.
   * @returns {HTMLElement}
   */
  createSpreader(table) {
    const parent = table.parentNode;
    let spreader;

    if (!parent || parent.nodeType !== Node.ELEMENT_NODE || !hasClass(parent, 'wtHolder')) {
      spreader = this.domBindings.rootDocument.createElement('div');
      spreader.className = 'wtSpreader';

      if (parent) {
        // if TABLE is detached (e.g. in Jasmine test), it has no parentNode so we cannot attach holder to it
        parent.insertBefore(spreader, table);
      }
      spreader.appendChild(table);
    }
    spreader.style.position = 'relative';

    return spreader;
  }

  /**
   * @param {HTMLElement} spreader An element to the hider element is injected.
   * @returns {HTMLElement}
   */
  createHider(spreader) {
    const parent = spreader.parentNode;
    let hider;

    if (!parent || parent.nodeType !== Node.ELEMENT_NODE || !hasClass(parent, 'wtHolder')) {
      hider = this.domBindings.rootDocument.createElement('div');
      hider.className = 'wtHider';

      if (parent) {
        // if TABLE is detached (e.g. in Jasmine test), it has no parentNode so we cannot attach holder to it
        parent.insertBefore(hider, spreader);
      }
      hider.appendChild(spreader);
    }

    return hider;
  }

  /**
   *
   * @param {HTMLElement} hider An element to the holder element is injected.
   * @returns {HTMLElement}
   */
  createHolder(hider) {
    const parent = hider.parentNode;
    let holder;

    if (!parent || parent.nodeType !== Node.ELEMENT_NODE || !hasClass(parent, 'wtHolder')) {
      holder = this.domBindings.rootDocument.createElement('div');
      holder.style.position = 'relative';
      holder.className = 'wtHolder';

      if (parent) {
        // if TABLE is detached (e.g. in Jasmine test), it has no parentNode so we cannot attach holder to it
        parent.insertBefore(holder, hider);
      }
      if (this.isMaster) {
        holder.parentNode.className += 'ht_master handsontable';
      }
      holder.appendChild(hider);
    }

    return holder;
  }

  /**
   * Redraws the table.
   *
   * @param {boolean} [fastDraw=false] If TRUE, will try to avoid full redraw and only update the border positions.
   *                                   If FALSE or UNDEFINED, will perform a full redraw.
   * @returns {Table}
   */
  draw(fastDraw = false) {
    const { wtSettings } = this;
    const { wtOverlays, wtViewport } = this.dataAccessObject;
    const totalRows = wtSettings.getSetting('totalRows');
    const totalColumns = wtSettings.getSetting('totalColumns');
    const rowHeaders = wtSettings.getSetting('rowHeaders');
    const rowHeadersCount = rowHeaders.length;
    const columnHeaders = wtSettings.getSetting('columnHeaders');
    const columnHeadersCount = columnHeaders.length;
    let syncScroll = false;
    let runFastDraw = fastDraw;

    if (this.isMaster) {
      this.holderOffset = offset(this.holder);
      runFastDraw = wtViewport.createRenderCalculators(runFastDraw);

<<<<<<< HEAD
      if (rowHeadersCount && !wot.getSetting('fixedColumnsStart')) {
=======
      if (rowHeadersCount && !wtSettings.getSetting('fixedColumnsLeft')) {
>>>>>>> 4c2858de
        const leftScrollPos = wtOverlays.leftOverlay.getScrollPosition();
        const previousState = this.correctHeaderWidth;

        this.correctHeaderWidth = leftScrollPos > 0;

        if (previousState !== this.correctHeaderWidth) {
          runFastDraw = false;
        }
      }
    }

    if (this.isMaster) {
      syncScroll = wtOverlays.updateStateOfRendering();
    }

    if (runFastDraw) {
      if (this.isMaster) {
        // in case we only scrolled without redraw, update visible rows information in oldRowsCalculator
        wtViewport.createVisibleCalculators();
      }
      if (wtOverlays) {
        wtOverlays.refresh(true);
      }
    } else {
      if (this.isMaster) {
        this.tableOffset = offset(this.TABLE);
      } else {
        this.tableOffset = this.dataAccessObject.parentTableOffset;
      }
      const startRow = totalRows > 0 ? this.getFirstRenderedRow() : 0;
      const startColumn = totalColumns > 0 ? this.getFirstRenderedColumn() : 0;

      this.rowFilter = new RowFilter(startRow, totalRows, columnHeadersCount);
      this.columnFilter = new ColumnFilter(startColumn, totalColumns, rowHeadersCount);

      let performRedraw = true;

      // Only master table rendering can be skipped
      if (this.isMaster) {
        this.alignOverlaysWithTrimmingContainer(); // todo It calls method from child class (MasterTable).
        const skipRender = {};

        this.wtSettings.getSetting('beforeDraw', true, skipRender);
        performRedraw = skipRender.skipRender !== true;
      }

      if (performRedraw) {
        this.tableRenderer.setHeaderContentRenderers(rowHeaders, columnHeaders);

        if (this.is(CLONE_BOTTOM) ||
            this.is(CLONE_BOTTOM_LEFT_CORNER)) {
          // do NOT render headers on the bottom or bottom-left corner overlay
          this.tableRenderer.setHeaderContentRenderers(rowHeaders, []);
        }

        this.resetOversizedRows();

        this.tableRenderer
          .setViewportSize(this.getRenderedRowsCount(), this.getRenderedColumnsCount())
          .setFilters(this.rowFilter, this.columnFilter)
          .render();

        let workspaceWidth;

        if (this.isMaster) {
          workspaceWidth = this.dataAccessObject.workspaceWidth;
          this.dataAccessObject.wtViewport.containerWidth = null;
          this.markOversizedColumnHeaders();
        }

        this.adjustColumnHeaderHeights();

        if (this.isMaster || this.is(CLONE_BOTTOM)) {
          this.markOversizedRows();
        }

        if (this.isMaster) {
          this.dataAccessObject.wtViewport.createVisibleCalculators();
          this.dataAccessObject.wtOverlays.refresh(false);
          this.dataAccessObject.wtOverlays.applyToDOM();

          const hiderWidth = outerWidth(this.hider);
          const tableWidth = outerWidth(this.TABLE);

          if (hiderWidth !== 0 && (tableWidth !== hiderWidth)) {
            // Recalculate the column widths, if width changes made in the overlays removed the scrollbar, thus changing the viewport width.
            this.columnUtils.calculateWidths();
            this.tableRenderer.renderer.colGroup.render();
          }

          if (workspaceWidth !== this.dataAccessObject.wtViewport.getWorkspaceWidth()) {
            // workspace width changed though to shown/hidden vertical scrollbar. Let's reapply stretching
            this.dataAccessObject.wtViewport.containerWidth = null;
            this.columnUtils.calculateWidths();
            this.tableRenderer.renderer.colGroup.render();
          }

          this.wtSettings.getSetting('onDraw', true);

        } else if (this.is(CLONE_BOTTOM)) {
          this.dataAccessObject.cloneSource.wtOverlays.adjustElementsSize();
        }
      }
    }

    if (this.isMaster) {
      let positionChanged = wtOverlays.topOverlay.resetFixedPosition();

      if (wtOverlays.bottomOverlay.clone) {
        positionChanged = wtOverlays.bottomOverlay.resetFixedPosition() || positionChanged;
      }

      positionChanged = wtOverlays.leftOverlay.resetFixedPosition() || positionChanged;

      if (wtOverlays.topLeftCornerOverlay) {
        wtOverlays.topLeftCornerOverlay.resetFixedPosition();
      }

      if (wtOverlays.bottomLeftCornerOverlay && wtOverlays.bottomLeftCornerOverlay.clone) {
        wtOverlays.bottomLeftCornerOverlay.resetFixedPosition();
      }

      if (positionChanged) {
        // It refreshes the cells borders caused by a 1px shift (introduced by overlays which add or
        // remove `innerBorderTop` and `innerBorderLeft` CSS classes to the DOM element. This happens
        // when there is a switch between rendering from 0 to N rows/columns and vice versa).
        wtOverlays.refreshAll();
        wtOverlays.adjustElementsSize();
      }
    }

    this.refreshSelections(runFastDraw);

    if (syncScroll) {
      wtOverlays.syncScrollWithMaster();
    }

    this.dataAccessObject.drawn = true;

    return this;
  }

  /**
   * @param {number} col The visual column index.
   */
  markIfOversizedColumnHeader(col) {
    const sourceColIndex = this.columnFilter.renderedToSource(col);
    let level = this.wtSettings.getSetting('columnHeaders').length;
    const defaultRowHeight = this.wtSettings.getSetting('defaultRowHeight');
    let previousColHeaderHeight;
    let currentHeader;
    let currentHeaderHeight;
    const columnHeaderHeightSetting = this.wtSettings.getSetting('columnHeaderHeight') || [];

    while (level) {
      level -= 1;

      previousColHeaderHeight = this.getColumnHeaderHeight(level);
      currentHeader = this.getColumnHeader(sourceColIndex, level);

      if (!currentHeader) {
        /* eslint-disable no-continue */
        continue;
      }
      currentHeaderHeight = innerHeight(currentHeader);

      if (!previousColHeaderHeight &&
          defaultRowHeight < currentHeaderHeight || previousColHeaderHeight < currentHeaderHeight) {
        this.dataAccessObject.wtViewport.oversizedColumnHeaders[level] = currentHeaderHeight;
      }

      if (Array.isArray(columnHeaderHeightSetting)) {
        if (columnHeaderHeightSetting[level] !== null && columnHeaderHeightSetting[level] !== void 0) {
          this.dataAccessObject.wtViewport.oversizedColumnHeaders[level] = columnHeaderHeightSetting[level];
        }

      } else if (!isNaN(columnHeaderHeightSetting)) {
        this.dataAccessObject.wtViewport.oversizedColumnHeaders[level] = columnHeaderHeightSetting;
      }

      if (this.dataAccessObject.wtViewport.oversizedColumnHeaders[level] < (columnHeaderHeightSetting[level] ||
          columnHeaderHeightSetting)) {
        this.dataAccessObject.wtViewport.oversizedColumnHeaders[level] = (columnHeaderHeightSetting[level] || columnHeaderHeightSetting); // eslint-disable-line max-len
      }
    }
  }

  /**
   *
   */
  adjustColumnHeaderHeights() {
    const { wtSettings } = this;
    const children = this.THEAD.childNodes;
    const oversizedColumnHeaders = this.dataAccessObject.wtViewport.oversizedColumnHeaders;
    const columnHeaders = wtSettings.getSetting('columnHeaders');

    for (let i = 0, len = columnHeaders.length; i < len; i++) {
      if (oversizedColumnHeaders[i]) {
        if (!children[i] || children[i].childNodes.length === 0) {
          return;
        }
        children[i].childNodes[0].style.height = `${oversizedColumnHeaders[i]}px`;
      }
    }
  }

  /**
   * Resets cache of row heights. The cache should be cached for each render cycle in a case
   * when new cell values have content which increases/decreases cell height.
   */
  resetOversizedRows() {
    const { wtSettings } = this;
    const { wtViewport } = this.dataAccessObject;

    if (!this.isMaster && !this.is(CLONE_BOTTOM)) {
      return;
    }

    if (!wtSettings.getSetting('externalRowCalculator')) {
      const rowsToRender = this.getRenderedRowsCount();

      // Reset the oversized row cache for rendered rows
      for (let visibleRowIndex = 0; visibleRowIndex < rowsToRender; visibleRowIndex++) {
        const sourceRow = this.rowFilter.renderedToSource(visibleRowIndex);

        if (wtViewport.oversizedRows && wtViewport.oversizedRows[sourceRow]) {
          wtViewport.oversizedRows[sourceRow] = void 0;
        }
      }
    }
  }

  /**
   * @param {string} className The CSS class name to remove from the table cells.
   */
  removeClassFromCells(className) {
    const nodes = this.TABLE.querySelectorAll(`.${className}`);

    for (let i = 0, len = nodes.length; i < len; i++) {
      removeClass(nodes[i], className);
    }
  }

  /**
   * Refresh the table selection by re-rendering Selection instances connected with that instance.
   *
   * @param {boolean} fastDraw If fast drawing is enabled than additionally className clearing is applied.
   */
  refreshSelections(fastDraw) {
    const { wtSettings } = this;
    const { selections } = this.dataAccessObject;

    if (!selections) {
      return;
    }
    const highlights = Array.from(selections);
    const len = highlights.length;

    if (fastDraw) {
      const classesToRemove = [];

      for (let i = 0; i < len; i++) {
        const {
          highlightHeaderClassName,
          highlightRowClassName,
          highlightColumnClassName,
        } = highlights[i].settings;
        const classNames = highlights[i].classNames;
        const classNamesLength = classNames.length;

        for (let j = 0; j < classNamesLength; j++) {
          if (!classesToRemove.includes(classNames[j])) {
            classesToRemove.push(classNames[j]);
          }
        }

        if (highlightHeaderClassName && !classesToRemove.includes(highlightHeaderClassName)) {
          classesToRemove.push(highlightHeaderClassName);
        }
        if (highlightRowClassName && !classesToRemove.includes(highlightRowClassName)) {
          classesToRemove.push(highlightRowClassName);
        }
        if (highlightColumnClassName && !classesToRemove.includes(highlightColumnClassName)) {
          classesToRemove.push(highlightColumnClassName);
        }
      }

      const additionalClassesToRemove = wtSettings.getSetting('onBeforeRemoveCellClassNames');

      if (Array.isArray(additionalClassesToRemove)) {
        for (let i = 0; i < additionalClassesToRemove.length; i++) {
          classesToRemove.push(additionalClassesToRemove[i]);
        }
      }

      const classesToRemoveLength = classesToRemove.length;

      for (let i = 0; i < classesToRemoveLength; i++) {
        // there was no rerender, so we need to remove classNames by ourselves
        this.removeClassFromCells(classesToRemove[i]);
      }
    }

    for (let i = 0; i < len; i++) {
      highlights[i].draw(this.facadeGetter(), fastDraw);
    }
  }

  /**
   * Get cell element at coords.
   * Negative coords.row or coords.col are used to retrieve header cells. If there are multiple header levels, the
   * negative value corresponds to the distance from the working area. For example, when there are 3 levels of column
   * headers, coords.col=-1 corresponds to the most inner header element, while coords.col=-3 corresponds to the
   * outmost header element.
   *
   * In case an element for the coords is not rendered, the method returns an error code.
   * To produce the error code, the input parameters are validated in the order in which they
   * are given. Thus, if both the row and the column coords are out of the rendered bounds,
   * the method returns the error code for the row.
   *
   * @param {CellCoords} coords The cell coordinates.
   * @returns {HTMLElement|number} HTMLElement on success or Number one of the exit codes on error:
   *  -1 row before viewport
   *  -2 row after viewport
   *  -3 column before viewport
   *  -4 column after viewport.
   */
  getCell(coords) {
    let row = coords.row;
    let column = coords.col;
    const hookResult = this.wtSettings.getSetting('onModifyGetCellCoords', row, column);

    if (hookResult && Array.isArray(hookResult)) {
      [row, column] = hookResult;
    }

    if (this.isRowBeforeRenderedRows(row)) {
      // row before rendered rows
      return -1;

    } else if (this.isRowAfterRenderedRows(row)) {
      // row after rendered rows
      return -2;

    } else if (this.isColumnBeforeRenderedColumns(column)) {
      // column before rendered columns
      return -3;

    } else if (this.isColumnAfterRenderedColumns(column)) {
      // column after rendered columns
      return -4;
    }

    let TR;

    if (row < 0) {
      TR = this.THEAD.childNodes[this.rowFilter.sourceRowToVisibleColHeadedRow(row)];
    } else {
      TR = this.TBODY.childNodes[this.rowFilter.sourceToRendered(row)];
    }

    if (!TR && row >= 0) {
      throw new Error('TR was expected to be rendered but is not');
    }

    const TD = TR.childNodes[this.columnFilter.sourceColumnToVisibleRowHeadedColumn(column)];

    if (!TD && column >= 0) {
      throw new Error('TD or TH was expected to be rendered but is not');
    }

    return TD;
  }

  /**
   * GetColumnHeader.
   *
   * @param {number} col Column index.
   * @param {number} [level=0] Header level (0 = most distant to the table).
   * @returns {object} HTMLElement on success or undefined on error.
   */
  getColumnHeader(col, level = 0) {
    const TR = this.THEAD.childNodes[level];

    return TR?.childNodes[this.columnFilter.sourceColumnToVisibleRowHeadedColumn(col)];
  }

  /**
   * Gets all columns headers (TH elements) from the table.
   *
   * @param {number} column A source column index.
   * @returns {HTMLTableCellElement[]}
   */
  getColumnHeaders(column) {
    const THs = [];
    const visibleColumn = this.columnFilter.sourceColumnToVisibleRowHeadedColumn(column);

    this.THEAD.childNodes.forEach((TR) => {
      const TH = TR.childNodes[visibleColumn];

      if (TH) {
        THs.push(TH);
      }
    });

    return THs;
  }

  /**
   * GetRowHeader.
   *
   * @param {number} row Row index.
   * @param {number} [level=0] Header level (0 = most distant to the table).
   * @returns {HTMLElement} HTMLElement on success or Number one of the exit codes on error: `null table doesn't have row headers`.
   */
  getRowHeader(row, level = 0) {
    if (this.columnFilter.sourceColumnToVisibleRowHeadedColumn(0) === 0) {
      return;
    }

    const rowHeadersCount = this.wtSettings.getSetting('rowHeaders').length;

    if (level >= rowHeadersCount) {
      return;
    }

    const TR = this.TBODY.childNodes[this.rowFilter.sourceToRendered(row)];

    return TR?.childNodes[level];
  }

  /**
   * Gets all rows headers (TH elements) from the table.
   *
   * @param {number} row A source row index.
   * @returns {HTMLTableCellElement[]}
   */
  getRowHeaders(row) {
    if (this.columnFilter.sourceColumnToVisibleRowHeadedColumn(0) === 0) {
      return [];
    }

    const THs = [];
    const rowHeadersCount = this.wtSettings.getSetting('rowHeaders').length;

    for (let renderedRowIndex = 0; renderedRowIndex < rowHeadersCount; renderedRowIndex++) {
      const TR = this.TBODY.childNodes[this.rowFilter.sourceToRendered(row)];
      const TH = TR?.childNodes[renderedRowIndex];

      if (TH) {
        THs.push(TH);
      }
    }

    return THs;
  }

  /**
   * Returns cell coords object for a given TD (or a child element of a TD element).
   *
   * @param {HTMLTableCellElement} TD A cell DOM element (or a child of one).
   * @returns {CellCoords|null} The coordinates of the provided TD element (or the closest TD element) or null, if the provided element is not applicable.
   */
  getCoords(TD) {
    let cellElement = TD;

    if (cellElement.nodeName !== 'TD' && cellElement.nodeName !== 'TH') {
      cellElement = closest(cellElement, ['TD', 'TH']);
    }

    if (cellElement === null) {
      return null;
    }

    const TR = cellElement.parentNode;
    const CONTAINER = TR.parentNode;
    let row = index(TR);
    let col = cellElement.cellIndex;

    if (overlayContainsElement(CLONE_TOP_LEFT_CORNER, cellElement, this.wtRootElement)
      || overlayContainsElement(CLONE_TOP, cellElement, this.wtRootElement)) {
      if (CONTAINER.nodeName === 'THEAD') {
        row -= CONTAINER.childNodes.length;
      }

    } else if (overlayContainsElement(CLONE_BOTTOM_LEFT_CORNER, cellElement, this.wtRootElement)
      || overlayContainsElement(CLONE_BOTTOM, cellElement, this.wtRootElement)) {
      const totalRows = this.wtSettings.getSetting('totalRows');

      row = totalRows - CONTAINER.childNodes.length + row;

    } else if (CONTAINER === this.THEAD) {
      row = this.rowFilter.visibleColHeadedRowToSourceRow(row);

    } else {
      row = this.rowFilter.renderedToSource(row);
    }

    if (overlayContainsElement(CLONE_TOP_LEFT_CORNER, cellElement, this.wtRootElement)
      || overlayContainsElement(CLONE_LEFT, cellElement, this.wtRootElement)
      || overlayContainsElement(CLONE_BOTTOM_LEFT_CORNER, cellElement, this.wtRootElement)) {
      col = this.columnFilter.offsettedTH(col);

    } else {
      col = this.columnFilter.visibleRowHeadedColumnToSourceColumn(col);
    }

    return new CellCoords(row, col);
  }

  /**
   * Check if any of the rendered rows is higher than expected, and if so, cache them.
   */
  markOversizedRows() {
    if (this.wtSettings.getSetting('externalRowCalculator')) {
      return;
    }
    let rowCount = this.TBODY.childNodes.length;
    const expectedTableHeight = rowCount * this.wtSettings.getSetting('defaultRowHeight');
    const actualTableHeight = innerHeight(this.TBODY) - 1;
    let previousRowHeight;
    let rowInnerHeight;
    let sourceRowIndex;
    let currentTr;
    let rowHeader;

    if (expectedTableHeight === actualTableHeight && !this.wtSettings.getSetting('fixedRowsBottom')) {
      // If the actual table height equals rowCount * default single row height, no row is oversized -> no need to iterate over them
      return;
    }

    while (rowCount) {
      rowCount -= 1;
      sourceRowIndex = this.rowFilter.renderedToSource(rowCount);
      previousRowHeight = this.getRowHeight(sourceRowIndex);
      currentTr = this.getTrForRow(sourceRowIndex);
      rowHeader = currentTr.querySelector('th');

      if (rowHeader) {
        rowInnerHeight = innerHeight(rowHeader);
      } else {
        rowInnerHeight = innerHeight(currentTr) - 1;
      }

      if ((!previousRowHeight && this.wtSettings.getSetting('defaultRowHeight') < rowInnerHeight ||
          previousRowHeight < rowInnerHeight)) {
        rowInnerHeight += 1;
        this.dataAccessObject.wtViewport.oversizedRows[sourceRowIndex] = rowInnerHeight;
      }
    }
  }

  /**
   * @param {number} row The visual row index.
   * @returns {HTMLTableElement}
   */
  getTrForRow(row) {
    return this.TBODY.childNodes[this.rowFilter.sourceToRendered(row)];
  }

  /**
   * Checks if the column index (negative value from -1 to N) is rendered.
   *
   * @param {number} column The column index (negative value from -1 to N).
   * @returns {boolean}
   */
  isColumnHeaderRendered(column) {
    if (column >= 0) {
      return false;
    }

    const rowHeaders = this.wtSettings.getSetting('rowHeaders');
    const rowHeadersCount = rowHeaders.length;

    return Math.abs(column) <= rowHeadersCount;
  }

  /**
   * Checks if the row index (negative value from -1 to N) is rendered.
   *
   * @param {number} row The row index (negative value from -1 to N).
   * @returns {boolean}
   */
  isRowHeaderRendered(row) {
    if (row >= 0) {
      return false;
    }

    const columnHeaders = this.wtSettings.getSetting('columnHeaders');
    const columnHeadersCount = columnHeaders.length;

    return Math.abs(row) <= columnHeadersCount;
  }

  /* eslint-disable jsdoc/require-description-complete-sentence */
  /**
   * Check if the given row index is lower than the index of the first row that
   * is currently rendered and return TRUE in that case, or FALSE otherwise.
   *
   * Negative row index is used to check the columns' headers.
   *
   *  Headers
   *           +--------------+                                     │
   *       -3  │    │    │    │                                     │
   *           +--------------+                                     │
   *       -2  │    │    │    │                                     │ TRUE
   *           +--------------+                                     │
   *       -1  │    │    │    │                                     │
   *  Cells  +==================+                                   │
   *        0  ┇    ┇    ┇    ┇ <--- For fixedRowsTop: 1            │
   *           +--------------+      the master overlay do       ---+ first rendered row (index 1)
   *        1  │ A2 │ B2 │ C2 │      not render the first row.      │
   *           +--------------+                                     │ FALSE
   *        2  │ A3 │ B3 │ C3 │                                     │
   *           +--------------+                                  ---+ last rendered row
   *                                                                │
   *                                                                │ FALSE
   *
   * @param {number} row The visual row index.
   * @memberof Table#
   * @function isRowBeforeRenderedRows
   * @returns {boolean}
   */
  /* eslint-enable jsdoc/require-description-complete-sentence */
  isRowBeforeRenderedRows(row) {
    const first = this.getFirstRenderedRow();

    // Check the headers only in case when the first rendered row is -1 or 0.
    // This is an indication that the overlay is placed on the most top position.
    if (row < 0 && first <= 0) {
      return !this.isRowHeaderRendered(row);
    }

    return row < first;
  }

  /* eslint-disable jsdoc/require-description-complete-sentence */
  /**
   * Check if the given column index is greater than the index of the last column that
   * is currently rendered and return TRUE in that case, or FALSE otherwise.
   *
   * The negative row index is used to check the columns' headers. However,
   * keep in mind that for negative indexes, the method always returns FALSE as
   * it is not possible to render headers partially. The "after" index can not be
   * lower than -1.
   *
   *  Headers
   *           +--------------+                                     │
   *       -3  │    │    │    │                                     │
   *           +--------------+                                     │
   *       -2  │    │    │    │                                     │ FALSE
   *           +--------------+                                     │
   *       -1  │    │    │    │                                     │
   *  Cells  +==================+                                   │
   *        0  ┇    ┇    ┇    ┇ <--- For fixedRowsTop: 1            │
   *           +--------------+      the master overlay do       ---+ first rendered row (index 1)
   *        1  │ A2 │ B2 │ C2 │      not render the first rows      │
   *           +--------------+                                     │ FALSE
   *        2  │ A3 │ B3 │ C3 │                                     │
   *           +--------------+                                  ---+ last rendered row
   *                                                                │
   *                                                                │ TRUE
   *
   * @param {number} row The visual row index.
   * @memberof Table#
   * @function isRowAfterRenderedRows
   * @returns {boolean}
   */
  /* eslint-enable jsdoc/require-description-complete-sentence */
  isRowAfterRenderedRows(row) {
    return row > this.getLastRenderedRow();
  }

  /* eslint-disable jsdoc/require-description-complete-sentence */
  /**
   * Check if the given column index is lower than the index of the first column that
   * is currently rendered and return TRUE in that case, or FALSE otherwise.
   *
   * Negative column index is used to check the rows' headers.
   *
   *                            For fixedColumnsStart: 1 the master overlay
   *                            do not render this first columns.
   *  Headers    -3   -2   -1    |
   *           +----+----+----║┄ ┄ +------+------+
   *           │    │    │    ║    │  B1  │  C1  │
   *           +--------------║┄ ┄ --------------│
   *           │    │    │    ║    │  B2  │  C2  │
   *           +--------------║┄ ┄ --------------│
   *           │    │    │    ║    │  B3  │  C3  │
   *           +----+----+----║┄ ┄ +------+------+
   *                               ╷             ╷
   *      -------------------------+-------------+---------------->
   *          TRUE             first    FALSE   last         FALSE
   *                           rendered         rendered
   *                           column           column
   *
   * @param {number} column The visual column index.
   * @memberof Table#
   * @function isColumnBeforeRenderedColumns
   * @returns {boolean}
   */
  /* eslint-enable jsdoc/require-description-complete-sentence */
  isColumnBeforeRenderedColumns(column) {
    const first = this.getFirstRenderedColumn();

    // Check the headers only in case when the first rendered column is -1 or 0.
    // This is an indication that the overlay is placed on the most left position.
    if (column < 0 && first <= 0) {
      return !this.isColumnHeaderRendered(column);
    }

    return column < first;
  }

  /* eslint-disable jsdoc/require-description-complete-sentence */
  /**
   * Check if the given column index is greater than the index of the last column that
   * is currently rendered and return TRUE in that case, or FALSE otherwise.
   *
   * The negative column index is used to check the rows' headers. However,
   * keep in mind that for negative indexes, the method always returns FALSE as
   * it is not possible to render headers partially. The "after" index can not be
   * lower than -1.
   *
   *                            For fixedColumnsStart: 1 the master overlay
   *                            do not render this first columns.
   *  Headers    -3   -2   -1    |
   *           +----+----+----║┄ ┄ +------+------+
   *           │    │    │    ║    │  B1  │  C1  │
   *           +--------------║┄ ┄ --------------│
   *           │    │    │    ║    │  B2  │  C2  │
   *           +--------------║┄ ┄ --------------│
   *           │    │    │    ║    │  B3  │  C3  │
   *           +----+----+----║┄ ┄ +------+------+
   *                               ╷             ╷
   *      -------------------------+-------------+---------------->
   *          FALSE             first    FALSE   last         TRUE
   *                           rendered         rendered
   *                           column           column
   *
   * @param {number} column The visual column index.
   * @memberof Table#
   * @function isColumnAfterRenderedColumns
   * @returns {boolean}
   */
  /* eslint-enable jsdoc/require-description-complete-sentence */
  isColumnAfterRenderedColumns(column) {
    return this.columnFilter && (column > this.getLastRenderedColumn());
  }

  isColumnAfterViewport(column) {
    return this.columnFilter && (column > this.getLastVisibleColumn());
  }

  isRowAfterViewport(row) {
    return this.rowFilter && (row > this.getLastVisibleRow());
  }

  isColumnBeforeViewport(column) {
    return this.columnFilter && (this.columnFilter.sourceToRendered(column) < 0 && column >= 0);
  }

  isLastRowFullyVisible() {
    return this.getLastVisibleRow() === this.getLastRenderedRow();
  }

  isLastColumnFullyVisible() {
    return this.getLastVisibleColumn() === this.getLastRenderedColumn();
  }

  allRowsInViewport() {
    return this.wtSettings.getSetting('totalRows') === this.getVisibleRowsCount();
  }

  allColumnsInViewport() {
    return this.wtSettings.getSetting('totalColumns') === this.getVisibleColumnsCount();
  }

  /**
   * Checks if any of the row's cells content exceeds its initial height, and if so, returns the oversized height.
   *
   * @param {number} sourceRow The physical row index.
   * @returns {number}
   */
  getRowHeight(sourceRow) {
    return this.rowUtils.getHeight(sourceRow);
  }

  /**
   * @param {number} level The column level.
   * @returns {number}
   */
  getColumnHeaderHeight(level) {
    return this.columnUtils.getHeaderHeight(level);
  }

  /**
   * @param {number} sourceColumn The physical column index.
   * @returns {number}
   */
  getColumnWidth(sourceColumn) {
    return this.columnUtils.getWidth(sourceColumn);
  }

  /**
   * @param {number} sourceColumn The physical column index.
   * @returns {number}
   */
  getStretchedColumnWidth(sourceColumn) {
    return this.columnUtils.getStretchedColumnWidth(sourceColumn);
  }

  /**
   * Checks if the table has defined size. It returns `true` when the table has width and height
   * set bigger than `0px`.
   *
   * @returns {boolean}
   */
  hasDefinedSize() {
    return this.hasTableHeight && this.hasTableWidth;
  }

  /**
   * Checks if the table is visible. It returns `true` when the holder element (or its parents)
   * has CSS 'display' property different than 'none'.
   *
   * @returns {boolean}
   */
  isVisible() {
    return isVisible(this.TABLE);
  }

  /**
   * Modify row header widths provided by user in class contructor.
   *
   * @private
   * @param {Function} rowHeaderWidthFactory The function which can provide default width values for rows..
   * @returns {number}
   */
  _modifyRowHeaderWidth(rowHeaderWidthFactory) {
    let widths = isFunction(rowHeaderWidthFactory) ? rowHeaderWidthFactory() : null;

    if (Array.isArray(widths)) {
      widths = [...widths];
      widths[widths.length - 1] = this._correctRowHeaderWidth(widths[widths.length - 1]);
    } else {
      widths = this._correctRowHeaderWidth(widths);
    }

    return widths;
  }

  /**
   * Correct row header width if necessary.
   *
   * @private
   * @param {number} width The width to process.
   * @returns {number}
   */
  _correctRowHeaderWidth(width) {
    let rowHeaderWidth = width;

    if (typeof width !== 'number') {
      rowHeaderWidth = this.wtSettings.getSetting('defaultColumnWidth');
    }
    if (this.correctHeaderWidth) {
      rowHeaderWidth += 1;
    }

    return rowHeaderWidth;
  }
}

export default Table;<|MERGE_RESOLUTION|>--- conflicted
+++ resolved
@@ -26,7 +26,6 @@
 } from './overlay';
 
 /**
-<<<<<<< HEAD
  * @todo These mixes are never added to the class Table, however their members are used here.
  * @todo Continue: Potentially it works only, because some of these mixes are added to every inherited class.
  * @todo Refactoring, move code from `if(this.isMaster)` into MasterTable, and others like that.
@@ -35,9 +34,7 @@
  * @mixes stickyRowsTop
  * @mixes calculatedRows
  * @mixes calculatedColumns
-=======
  * @abstract
->>>>>>> 4c2858de
  */
 class Table {
   /**
@@ -271,11 +268,7 @@
       this.holderOffset = offset(this.holder);
       runFastDraw = wtViewport.createRenderCalculators(runFastDraw);
 
-<<<<<<< HEAD
-      if (rowHeadersCount && !wot.getSetting('fixedColumnsStart')) {
-=======
-      if (rowHeadersCount && !wtSettings.getSetting('fixedColumnsLeft')) {
->>>>>>> 4c2858de
+      if (rowHeadersCount && !wtSettings.getSetting('fixedColumnsStart')) {
         const leftScrollPos = wtOverlays.leftOverlay.getScrollPosition();
         const previousState = this.correctHeaderWidth;
 
