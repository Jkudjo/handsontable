--- conflicted
+++ resolved
@@ -133,18 +133,11 @@
 
       return;
     }
-<<<<<<< HEAD
-    const windowScroll = this.mainTableScrollableElement === this.wot.rootWindow;
-    const fixedColumnStart = columnIndex < this.wot.getSetting('fixedColumnsStart');
-    const fixedRowTop = rowIndex < this.wot.getSetting('fixedRowsTop');
-    const fixedRowBottom = rowIndex >= this.wot.getSetting('totalRows') - this.wot.getSetting('fixedRowsBottom');
-=======
     const windowScroll = this.mainTableScrollableElement === this.domBindings.rootWindow;
-    const fixedColumn = columnIndex < this.wtSettings.getSetting('fixedColumnsLeft');
+    const fixedColumnStart = columnIndex < this.wtSettings.getSetting('fixedColumnsStart');
     const fixedRowTop = rowIndex < this.wtSettings.getSetting('fixedRowsTop');
     const fixedRowBottom =
       rowIndex >= this.wtSettings.getSetting('totalRows') - this.wtSettings.getSetting('fixedRowsBottom');
->>>>>>> 4c2858de
 
     const spreaderOffset = {
       left: this.clone.wtTable.spreader.offsetLeft,
