--- conflicted
+++ resolved
@@ -241,9 +241,6 @@
         `);
     });
 
-<<<<<<< HEAD
-    it('should allow creating a more complex nested setup when fixedColumnsStart option is enabled', () => {
-=======
     it('should render headers till the virtual dataset limit ("columns" array defines more columns than dataset)', () => {
       handsontable({
         data: Handsontable.helper.createSpreadsheetData(3, 3),
@@ -375,8 +372,7 @@
         `);
     });
 
-    it('should allow creating a more complex nested setup when fixedColumnsLeft option is enabled', () => {
->>>>>>> ab6a7003
+    it('should allow creating a more complex nested setup when fixedColumnsStart option is enabled', () => {
       handsontable({
         data: Handsontable.helper.createSpreadsheetData(10, 10),
         colHeaders: true,
