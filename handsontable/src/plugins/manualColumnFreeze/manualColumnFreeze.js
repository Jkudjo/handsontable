import { BasePlugin } from '../base';
import Hooks from '../../pluginHooks';
import freezeColumnItem from './contextMenuItem/freezeColumn';
import unfreezeColumnItem from './contextMenuItem/unfreezeColumn';

import './manualColumnFreeze.css';

Hooks.getSingleton().register('beforeColumnFreeze');
Hooks.getSingleton().register('afterColumnFreeze');
Hooks.getSingleton().register('beforeColumnUnfreeze');
Hooks.getSingleton().register('afterColumnUnfreeze');

export const PLUGIN_KEY = 'manualColumnFreeze';
export const PLUGIN_PRIORITY = 110;
const privatePool = new WeakMap();

/* eslint-disable jsdoc/require-description-complete-sentence */

/**
 * @plugin ManualColumnFreeze
 * @class ManualColumnFreeze
 *
 * @description
 * This plugin allows to manually "freeze" and "unfreeze" a column using an entry in the Context Menu or using API.
 * You can turn it on by setting a {@link Options#manualColumnFreeze} property to `true`.
 *
 * @example
 * ```js
 * // Enables the plugin
 * manualColumnFreeze: true,
 * ```
 */
export class ManualColumnFreeze extends BasePlugin {
  static get PLUGIN_KEY() {
    return PLUGIN_KEY;
  }

  static get PLUGIN_PRIORITY() {
    return PLUGIN_PRIORITY;
  }

  constructor(hotInstance) {
    super(hotInstance);

    privatePool.set(this, {
      afterFirstUse: false,
    });
  }

  /**
   * Checks if the plugin is enabled in the handsontable settings. This method is executed in {@link Hooks#beforeInit}
   * hook and if it returns `true` than the {@link ManualColumnFreeze#enablePlugin} method is called.
   *
   * @returns {boolean}
   */
  isEnabled() {
    return !!this.hot.getSettings()[PLUGIN_KEY];
  }

  /**
   * Enables the plugin functionality for this Handsontable instance.
   */
  enablePlugin() {
    if (this.enabled) {
      return;
    }

    this.addHook('afterContextMenuDefaultOptions', options => this.addContextMenuEntry(options));
    this.addHook('beforeColumnMove', (columns, finalIndex) => this.onBeforeColumnMove(columns, finalIndex));

    super.enablePlugin();
  }

  /**
   * Disables the plugin functionality for this Handsontable instance.
   */
  disablePlugin() {
    const priv = privatePool.get(this);

    priv.afterFirstUse = false;

    super.disablePlugin();
  }

  /**
   * Updates the plugin's state.
   *
   * This method is executed when [`updateSettings()`](@/api/core.md#updatesettings) is invoked with any of the following configuration options:
   *  - [`manualColumnFreeze`](@/api/options.md#manualcolumnfreeze)
   */
  updatePlugin() {
    this.disablePlugin();
    this.enablePlugin();

    super.updatePlugin();
  }

  /**
   * Freezes the specified column (adds it to fixed columns).
   *
   * `freezeColumn()` doesn't re-render the table,
   * so you need to call the `render()` method afterward.
   *
   * @param {number} column Visual column index.
   */
  freezeColumn(column) {
    const priv = privatePool.get(this);
    const settings = this.hot.getSettings();
<<<<<<< HEAD
    // Columns are already fixed.
=======
    // columns are already fixed (frozen)
>>>>>>> e5725839
    const freezePerformed = settings.fixedColumnsStart < this.hot.countCols()
      && column > settings.fixedColumnsStart - 1;

    if (!priv.afterFirstUse) {
      priv.afterFirstUse = true;
    }

    const beforeColumnFreezeHook = this.hot.runHooks('beforeColumnFreeze', column, freezePerformed);

    if (beforeColumnFreezeHook === false) {
      return;
    }

    if (freezePerformed) {
      this.hot.columnIndexMapper.moveIndexes(column, settings.fixedColumnsStart);

      // Since 12.0.0, the "fixedColumnsLeft" is replaced with the "fixedColumnsStart" option.
      // However, keeping the old name still in effect. When both option names are used together,
      // the error is thrown. To prevent that, the plugin needs to modify the original option key
      // to bypass the validation.
      settings._fixedColumnsStart += 1;
    }

    this.hot.runHooks('afterColumnFreeze', column, freezePerformed);
  }

  /**
   * Unfreezes the given column (remove it from fixed columns and bring to it's previous position).
   *
   * @param {number} column Visual column index.
   */
  unfreezeColumn(column) {
    const priv = privatePool.get(this);
    const settings = this.hot.getSettings();
<<<<<<< HEAD
    // columns are not fixed (frozen)
=======
    // columns are not fixed (not frozen)
>>>>>>> e5725839
    const unfreezePerformed = settings.fixedColumnsStart > 0 && (column <= settings.fixedColumnsStart - 1);

    if (!priv.afterFirstUse) {
      priv.afterFirstUse = true;
    }

    const beforeColumnUnfreezeHook = this.hot.runHooks('beforeColumnUnfreeze', column, unfreezePerformed);

    if (beforeColumnUnfreezeHook === false) {
      return;
    }

    if (unfreezePerformed) {
      // Since 12.0.0, the "fixedColumnsLeft" is replaced with the "fixedColumnsStart" option.
      // However, keeping the old name still in effect. When both option names are used together,
      // the error is thrown. To prevent that, the plugin needs to modify the original option key
      // to bypass the validation.
      settings._fixedColumnsStart -= 1;

      this.hot.columnIndexMapper.moveIndexes(column, settings.fixedColumnsStart);
    }

    this.hot.runHooks('afterColumnUnfreeze', column, unfreezePerformed);
  }

  /**
   * Adds the manualColumnFreeze context menu entries.
   *
   * @private
   * @param {object} options Context menu options.
   */
  addContextMenuEntry(options) {
    options.items.push(
      { name: '---------' },
      freezeColumnItem(this),
      unfreezeColumnItem(this)
    );
  }

  /**
   * Prevents moving the columns from/to fixed area.
   *
   * @private
   * @param {Array} columns Array of visual column indexes to be moved.
   * @param {number} finalIndex Visual column index, being a start index for the moved columns. Points to where the elements will be placed after the moving action.
   * @returns {boolean|undefined}
   */
  onBeforeColumnMove(columns, finalIndex) {
    const priv = privatePool.get(this);

    if (priv.afterFirstUse) {
      const freezeLine = this.hot.getSettings().fixedColumnsStart;

      // Moving any column before the "freeze line" isn't possible.
      if (finalIndex < freezeLine) {
        return false;
      }

      // Moving frozen column isn't possible.
      if (columns.some(column => column < freezeLine)) {
        return false;
      }
    }
  }
}<|MERGE_RESOLUTION|>--- conflicted
+++ resolved
@@ -106,11 +106,7 @@
   freezeColumn(column) {
     const priv = privatePool.get(this);
     const settings = this.hot.getSettings();
-<<<<<<< HEAD
-    // Columns are already fixed.
-=======
     // columns are already fixed (frozen)
->>>>>>> e5725839
     const freezePerformed = settings.fixedColumnsStart < this.hot.countCols()
       && column > settings.fixedColumnsStart - 1;
 
@@ -145,11 +141,7 @@
   unfreezeColumn(column) {
     const priv = privatePool.get(this);
     const settings = this.hot.getSettings();
-<<<<<<< HEAD
-    // columns are not fixed (frozen)
-=======
     // columns are not fixed (not frozen)
->>>>>>> e5725839
     const unfreezePerformed = settings.fixedColumnsStart > 0 && (column <= settings.fixedColumnsStart - 1);
 
     if (!priv.afterFirstUse) {
