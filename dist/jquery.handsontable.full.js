--- conflicted
+++ resolved
@@ -6,11 +6,7 @@
  * Licensed under the MIT license.
  * http://handsontable.com/
  *
-<<<<<<< HEAD
- * Date: Tue Jan 15 2013 02:57:45 GMT+0100 (Central European Standard Time)
-=======
  * Date: Wed Jan 23 2013 01:53:12 GMT+0100 (Central European Standard Time)
->>>>>>> e9013f59
  */
 /*jslint white: true, browser: true, plusplus: true, indent: 4, maxerr: 50 */
 
@@ -1246,8 +1242,8 @@
     focus: function () {
       try { //calling select() on hidden textarea causes problem in IE9 - similar to https://github.com/ajaxorg/ace/issues/251
         if(selection.isSelected()) {
-          priv.editProxy[0].select();
-        }
+        priv.editProxy[0].select();
+      }
       }
       catch (e) {
 
@@ -3775,23 +3771,23 @@
 
   this.afterInit = function () {
     if (this.getSettings().manualColumnResize) {
-      var that = this;
-      this.rootElement.on('mousedown.handsontable', '.manualColumnResizer', function (e) {
-        instance = that;
-        var $resizer = $(e.target);
-        currentCol = $resizer.attr('rel');
-        start = that.rootElement.find('col').eq($resizer.parent().parent().index());
-        pressed = true;
-        startX = e.pageX;
-        startWidth = start.width();
-        currentWidth = startWidth;
-        $resizer.addClass('active');
-
-        var $table = that.rootElement.find('.htCore');
-        $line.appendTo($table.parent()).height($table.height());
-        startOffset = parseInt($resizer.parent().parent().offset().left - $table.offset().left);
-        $line[0].style.left = startOffset + currentWidth - 1 + 'px';
-      });
+    var that = this;
+    this.rootElement.on('mousedown.handsontable', '.manualColumnResizer', function (e) {
+      instance = that;
+      var $resizer = $(e.target);
+      currentCol = $resizer.attr('rel');
+      start = that.rootElement.find('col').eq($resizer.parent().parent().index());
+      pressed = true;
+      startX = e.pageX;
+      startWidth = start.width();
+      currentWidth = startWidth;
+      $resizer.addClass('active');
+
+      var $table = that.rootElement.find('.htCore');
+      $line.appendTo($table.parent()).height($table.height());
+      startOffset = parseInt($resizer.parent().parent().offset().left - $table.offset().left);
+      $line[0].style.left = startOffset + currentWidth - 1 + 'px';
+    });
     }
   };
 
@@ -3803,10 +3799,10 @@
 
   this.getColHeader = function (col, TH) {
     if (this.getSettings().manualColumnResize) {
-      var DIV = document.createElement('DIV');
-      DIV.className = 'manualColumnResizer';
-      $(DIV).attr('rel', col);
-      TH.firstChild.appendChild(DIV);
+    var DIV = document.createElement('DIV');
+    DIV.className = 'manualColumnResizer';
+    $(DIV).attr('rel', col);
+    TH.firstChild.appendChild(DIV);
     }
   };
 
@@ -4368,8 +4364,8 @@
       this.update('columnHeaders', function (column, TH) {
         TH.innerHTML = originalHeaders[column];
       });
-    }
-  }
+      }
+    }
 
   //initialize selections
   this.selections = {};
@@ -4777,7 +4773,7 @@
 
     if (newOffsetRow >= totalRows) {
       newOffsetRow = totalRows - 1;
-    }
+  }
 
     var TD = this.instance.wtTable.TBODY.firstChild.firstChild;
     if (TD.nodeName === 'TH') {
@@ -4821,7 +4817,7 @@
     throw new Error('scrollHorizontal can only be called after table was drawn to DOM');
   }
 
-  var offsetColumn = this.instance.getSetting('offsetColumn')
+    var offsetColumn = this.instance.getSetting('offsetColumn')
     , newOffsetColumn = offsetColumn + delta;
 
   if (newOffsetColumn > 0) {
@@ -4860,12 +4856,12 @@
     }
   }
   else if (newOffsetColumn < 0) {
-    newOffsetColumn = 0;
-  }
-
-  if (newOffsetColumn !== offsetColumn) {
-    this.instance.update('offsetColumn', newOffsetColumn);
-  }
+      newOffsetColumn = 0;
+    }
+
+    if (newOffsetColumn !== offsetColumn) {
+      this.instance.update('offsetColumn', newOffsetColumn);
+    }
   return this.instance;
 };
 
@@ -4966,7 +4962,7 @@
       if (that.dragTimeout === null) {
         that.dragTimeout = setInterval(dragRender, 100);
         dragRender();
-      }
+        }
     },
     callback: function (x, y) {
       that.skipRefresh = false;
@@ -4990,11 +4986,11 @@
       if (delta === 1) {
         if (this.type === 'vertical') {
           this.instance.scrollVertical(Infinity).draw();
-        }
+      }
         else {
           this.instance.scrollHorizontal(Infinity).draw();
-        }
-      }
+    }
+  }
       else if (newOffset !== this.instance.getSetting(keys[0])) { //is new offset different than old offset
         if (this.type === 'vertical') {
           this.instance.scrollVertical(newOffset - this.instance.getSetting(keys[0])).draw();
@@ -5082,18 +5078,18 @@
   }
 
   if (this.instance.hasSetting('width') && this.instance.wtScroll.wtScrollbarV.visible) {
-    tableWidth -= this.instance.getSetting('scrollbarWidth');
-  }
+  tableWidth -= this.instance.getSetting('scrollbarWidth');
+    }
   if (tableWidth > tableOuterWidth + this.instance.getSetting('scrollbarWidth')) {
     tableWidth = tableOuterWidth;
   }
 
   if (this.instance.hasSetting('height') && this.instance.wtScroll.wtScrollbarH.visible) {
     tableHeight -= this.instance.getSetting('scrollbarHeight');
-  }
+    }
   if (tableHeight > tableOuterHeight + this.instance.getSetting('scrollbarHeight')) {
     tableHeight = tableOuterHeight;
-  }
+      }
 
   if (this.type === 'vertical') {
     offsetCount = this.instance.getSetting('offsetRow');
@@ -5102,10 +5098,10 @@
 
     sliderSize = tableHeight - 2; //2 is sliders border-width
 
-    this.slider.style.top = this.$table.position().top + 'px';
-    this.slider.style.left = tableWidth - 1 + 'px'; //1 is sliders border-width
+      this.slider.style.top = this.$table.position().top + 'px';
+      this.slider.style.left = tableWidth - 1 + 'px'; //1 is sliders border-width
     this.slider.style.height = sliderSize + 'px';
-  }
+    }
   else { //horizontal
     offsetCount = this.instance.getSetting('offsetColumn');
     totalCount = this.instance.getSetting('totalColumns');
@@ -5119,22 +5115,22 @@
   }
 
   handleSize = Math.round(sliderSize * ratio);
-  if (handleSize < 10) {
+      if (handleSize < 10) {
     handleSize = 15;
-  }
+      }
   handlePosition = Math.round(sliderSize * (offsetCount / totalCount));
-  if (handlePosition > tableWidth - handleSize) {
-    handlePosition = tableWidth - handleSize;
-  }
+      if (handlePosition > tableWidth - handleSize) {
+        handlePosition = tableWidth - handleSize;
+      }
 
   if (this.type === 'vertical') {
     this.handle.style.height = handleSize + 'px';
     this.handle.style.top = handlePosition + 'px';
   }
   else { //horizontal
-    this.handle.style.width = handleSize + 'px';
-    this.handle.style.left = handlePosition + 'px';
-  }
+      this.handle.style.width = handleSize + 'px';
+      this.handle.style.left = handlePosition + 'px';
+    }
 
   this.slider.style.display = 'block';
 
@@ -5735,31 +5731,31 @@
 
     var diff = containerWidth - domWidth;
     if (diff > 0) {
-      if (stretchH === 'all') {
-        var newWidth;
-        var remainingDiff = diff;
-        var ratio = diff / widthSum;
-
-        for (c = 0; c < displayTds; c++) {
-          if (widths[c]) {
-            if (c === displayTds - 1) {
-              newWidth = widths[c] + remainingDiff;
-            }
-            else {
+          if (stretchH === 'all') {
+            var newWidth;
+            var remainingDiff = diff;
+            var ratio = diff / widthSum;
+
+            for (c = 0; c < displayTds; c++) {
+              if (widths[c]) {
+                if (c === displayTds - 1) {
+                  newWidth = widths[c] + remainingDiff;
+                }
+                else {
               newWidth = widths[c] + Math.floor(ratio * widths[c]);
               remainingDiff -= Math.floor(ratio * widths[c]);
+                }
+              }
+          widths[c] = newWidth;
             }
           }
-          widths[c] = newWidth;
-        }
-      }
-      else {
-        if (widths[widths.length - 1]) {
+          else {
+            if (widths[widths.length - 1]) {
           widths[widths.length - 1] = widths[widths.length - 1] + diff;
-        }
-      }
-    }
-  }
+            }
+          }
+        }
+      }
 
   for (c = 0; c < displayTds; c++) {
     if (widths[c]) {
@@ -5767,7 +5763,7 @@
     }
     else {
       this.COLGROUP.childNodes[c + frozenColumnsCount].style.width = '';
-    }
+  }
   }
 };
 
@@ -5972,9 +5968,9 @@
       }
     }
     /*if (this.visibilityEdgeRow !== null && offsetRow + r > this.visibilityEdgeRow) {
-     break;
+      break;
      }*/
-  }
+    }
 
   if (this.visibilityEdgeRow === null) {
     this.visibilityEdgeRow = visibilityFullRow + 1;
@@ -5988,7 +5984,7 @@
   this.instance.wtScroll.refreshScrollbars();
   this.refreshHiderDimensions();
   this.refreshStretching();
-  this.refreshSelections(selectionsOnly);
+    this.refreshSelections(selectionsOnly);
 };
 
 WalkontableTable.prototype.refreshSelections = function (selectionsOnly) {
