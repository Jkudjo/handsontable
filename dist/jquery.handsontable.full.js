/**
 * Handsontable 0.8.2
 * Handsontable is a simple jQuery plugin for editable tables with basic copy-paste compatibility with Excel and Google Docs
 *
 * Copyright 2012, Marcin Warpechowski
 * Licensed under the MIT license.
 * http://handsontable.com/
 *
<<<<<<< HEAD
 * Date: Fri Jan 11 2013 11:57:11 GMT+0100 (Central European Standard Time)
=======
 * Date: Mon Jan 14 2013 11:03:53 GMT+0100 (Central European Standard Time)
>>>>>>> 7838a646
 */
/*jslint white: true, browser: true, plusplus: true, indent: 4, maxerr: 50 */

var Handsontable = { //class namespace
  extension: {}, //extenstion namespace
  helper: {} //helper namespace
};

(function ($, window, Handsontable) {
  "use strict";
/**
 * Handsontable constructor
 * @param rootElement The jQuery element in which Handsontable DOM will be inserted
 * @param settings
 * @constructor
 */
Handsontable.Core = function (rootElement, settings) {
  this.rootElement = rootElement;

  var priv, datamap, grid, selection, editproxy, autofill, validate, self = this;

  priv = {
    settings: {},
    selStart: (new Handsontable.SelectionPoint()),
    selEnd: (new Handsontable.SelectionPoint()),
    editProxy: false,
    isPopulated: null,
    scrollable: null,
    undoRedo: null,
    extensions: {},
    colToProp: null,
    propToCol: null,
    dataSchema: null,
    dataType: 'array',
    firstRun: true
  };

  datamap = {
    recursiveDuckSchema: function (obj) {
      var schema;
      if ($.isPlainObject(obj)) {
        schema = {};
        for (var i in obj) {
          if (obj.hasOwnProperty(i)) {
            if ($.isPlainObject(obj[i])) {
              schema[i] = datamap.recursiveDuckSchema(obj[i]);
            }
            else {
              schema[i] = null;
            }
          }
        }
      }
      else {
        schema = [];
      }
      return schema;
    },

    recursiveDuckColumns: function (schema, lastCol, parent) {
      var prop, i;
      if (typeof lastCol === 'undefined') {
        lastCol = 0;
        parent = '';
      }
      if ($.isPlainObject(schema)) {
        for (i in schema) {
          if (schema.hasOwnProperty(i)) {
            if (schema[i] === null) {
              prop = parent + i;
              priv.colToProp.push(prop);
              priv.propToCol[prop] = lastCol;
              lastCol++;
            }
            else {
              lastCol = datamap.recursiveDuckColumns(schema[i], lastCol, i + '.');
            }
          }
        }
      }
      return lastCol;
    },

    createMap: function () {
      if (typeof datamap.getSchema() === "undefined") {
        throw new Error("trying to create `columns` definition but you didnt' provide `schema` nor `data`");
      }
      var i, ilen, schema = datamap.getSchema();
      priv.colToProp = [];
      priv.propToCol = {};
      if (priv.settings.columns) {
        for (i = 0, ilen = priv.settings.columns.length; i < ilen; i++) {
          priv.colToProp[i] = priv.settings.columns[i].data;
          priv.propToCol[priv.settings.columns[i].data] = i;
        }
      }
      else {
        datamap.recursiveDuckColumns(schema);
      }
    },

    colToProp: function (col) {
      if (priv.colToProp && typeof priv.colToProp[col] !== 'undefined') {
        return priv.colToProp[col];
      }
      else {
        return col;
      }
    },

    propToCol: function (prop) {
      if (typeof priv.propToCol[prop] !== 'undefined') {
        return priv.propToCol[prop];
      }
      else {
        return prop;
      }

    },

    getSchema: function () {
      if (priv.settings.dataSchema) {
        if (typeof priv.settings.dataSchema === 'function') {
          return priv.settings.dataSchema();
        }
        return priv.settings.dataSchema;
      }
      return priv.duckDataSchema;
    },

    /**
     * Creates row at the bottom of the data array
     * @param {Object} [coords] Optional. Coords of the cell before which the new row will be inserted
     */
    createRow: function (coords) {
      var row;
      if (priv.dataType === 'array') {
        row = [];
        for (var c = 0, clen = self.countCols(); c < clen; c++) {
          row.push(null);
        }
      }
      else {
        row = $.extend(true, {}, datamap.getSchema());
      }
      if (!coords || coords.row >= self.countRows()) {
        if (priv.settings.onCreateRow) {
          priv.settings.onCreateRow(self.countRows(), row);
        }
        priv.settings.data.push(row);
      }
      else {
        if (priv.settings.onCreateRow) {
          priv.settings.onCreateRow(coords.row, row);
        }
        priv.settings.data.splice(coords.row, 0, row);
      }
      self.forceFullRender = true; //used when data was changed
    },

    /**
     * Creates col at the right of the data array
     * @param {Object} [coords] Optional. Coords of the cell before which the new column will be inserted
     */
    createCol: function (coords) {
      if (priv.dataType === 'object' || priv.settings.columns) {
        throw new Error("Cannot create new column. When data source in an object, you can only have as much columns as defined in first data row, data schema or in the 'columns' setting");
      }
      var r = 0, rlen = self.countRows();
      if (!coords || coords.col >= self.countCols()) {
        for (; r < rlen; r++) {
          if (typeof priv.settings.data[r] === 'undefined') {
            priv.settings.data[r] = [];
          }
          priv.settings.data[r].push('');
        }
      }
      else {
        for (; r < rlen; r++) {
          priv.settings.data[r].splice(coords.col, 0, '');
        }
      }
      self.forceFullRender = true; //used when data was changed
    },

    /**
     * Removes row at the bottom of the data array
     * @param {Object} [coords] Optional. Coords of the cell which row will be removed
     * @param {Object} [toCoords] Required if coords is defined. Coords of the cell until which all rows will be removed
     */
    removeRow: function (coords, toCoords) {
      if (!coords || coords.row === self.countRows() - 1) {
        priv.settings.data.pop();
      }
      else {
        priv.settings.data.splice(coords.row, toCoords.row - coords.row + 1);
      }
      self.forceFullRender = true; //used when data was changed
    },

    /**
     * Removes col at the right of the data array
     * @param {Object} [coords] Optional. Coords of the cell which col will be removed
     * @param {Object} [toCoords] Required if coords is defined. Coords of the cell until which all cols will be removed
     */
    removeCol: function (coords, toCoords) {
      if (priv.dataType === 'object' || priv.settings.columns) {
        throw new Error("cannot remove column with object data source or columns option specified");
      }
      var r = 0;
      if (!coords || coords.col === self.countCols() - 1) {
        for (; r < self.countRows(); r++) {
          priv.settings.data[r].pop();
        }
      }
      else {
        var howMany = toCoords.col - coords.col + 1;
        for (; r < self.countRows(); r++) {
          priv.settings.data[r].splice(coords.col, howMany);
        }
      }
      self.forceFullRender = true; //used when data was changed
    },

    /**
     * Returns single value from the data array
     * @param {Number} row
     * @param {Number} prop
     */
    get: function (row, prop) {
      if (typeof prop === 'string' && prop.indexOf('.') > -1) {
        var sliced = prop.split(".");
        var out = priv.settings.data[row];
        if (!out) {
          return null;
        }
        for (var i = 0, ilen = sliced.length; i < ilen; i++) {
          out = out[sliced[i]];
          if (typeof out === 'undefined') {
            return null;
          }
        }
        return out;
      }
      else {
        return priv.settings.data[row] ? priv.settings.data[row][prop] : null;
      }
    },

    /**
     * Saves single value to the data array
     * @param {Number} row
     * @param {Number} prop
     * @param {String} value
     */
    set: function (row, prop, value) {
      if (typeof prop === 'string' && prop.indexOf('.') > -1) {
        var sliced = prop.split(".");
        var out = priv.settings.data[row];
        for (var i = 0, ilen = sliced.length - 1; i < ilen; i++) {
          out = out[sliced[i]];
        }
        out[sliced[i]] = value;
      }
      else {
        priv.settings.data[row][prop] = value;
      }
    },

    /**
     * Clears the data array
     */
    clear: function () {
      for (var r = 0; r < self.countRows(); r++) {
        for (var c = 0; c < self.countCols(); c++) {
          datamap.set(r, datamap.colToProp(c), '');
        }
      }
    },

    /**
     * Returns the data array
     * @return {Array}
     */
    getAll: function () {
      return priv.settings.data;
    },

    /**
     * Returns data range as array
     * @param {Object} start Start selection position
     * @param {Object} end End selection position
     * @return {Array}
     */
    getRange: function (start, end) {
      var r, rlen, c, clen, output = [], row;
      rlen = Math.max(start.row, end.row);
      clen = Math.max(start.col, end.col);
      for (r = Math.min(start.row, end.row); r <= rlen; r++) {
        row = [];
        for (c = Math.min(start.col, end.col); c <= clen; c++) {
          row.push(datamap.get(r, datamap.colToProp(c)));
        }
        output.push(row);
      }
      return output;
    },

    /**
     * Return data as text (tab separated columns)
     * @param {Object} start (Optional) Start selection position
     * @param {Object} end (Optional) End selection position
     * @return {String}
     */
    getText: function (start, end) {
      return SheetClip.stringify(datamap.getRange(start, end));
    }
  };

  grid = {
    /**
     * Alter grid
     * @param {String} action Possible values: "insert_row", "insert_col", "remove_row", "remove_col"
     * @param {Object} coords
     * @param {Object} [toCoords] Required only for actions "remove_row" and "remove_col"
     */
    alter: function (action, coords, toCoords) {
      var oldData, newData, changes, r, rlen, c, clen;
      oldData = $.extend(true, [], datamap.getAll());

      switch (action) {
        case "insert_row":
          if (self.countRows() < priv.settings.maxRows) {
            datamap.createRow(coords);
            if (priv.selStart.exists() && priv.selStart.row() >= coords.row) {
              priv.selStart.row(priv.selStart.row() + 1);
              selection.transformEnd(1, 0); //will call render() internally
            }
            else {
              selection.refreshBorders(); //it will call render and prepare methods
            }
          }
          break;

        case "insert_col":
          if (self.countCols() < priv.settings.maxCols) {
            datamap.createCol(coords);
            if (priv.selStart.exists() && priv.selStart.col() >= coords.col) {
              priv.selStart.col(priv.selStart.col() + 1);
              selection.transformEnd(0, 1); //will call render() internally
            }
            else {
              selection.refreshBorders(); //it will call render and prepare methods
            }
          }
          break;

        case "remove_row":
          datamap.removeRow(coords, toCoords);
          grid.keepEmptyRows();
          selection.refreshBorders(); //it will call render and prepare methods
          break;

        case "remove_col":
          datamap.removeCol(coords, toCoords);
          grid.keepEmptyRows();
          selection.refreshBorders(); //it will call render and prepare methods
          break;
      }

      changes = [];
      newData = datamap.getAll();
      for (r = 0, rlen = newData.length; r < rlen; r++) {
        for (c = 0, clen = newData[r].length; c < clen; c++) {
          changes.push([r, c, oldData[r] ? oldData[r][c] : null, newData[r][c]]);
        }
      }
      fireEvent("datachange.handsontable", [changes, 'alter']);
      grid.keepEmptyRows(); //makes sure that we did not add rows that will be removed in next refresh
    },

    /**
     * Makes sure there are empty rows at the bottom of the table
     */
    keepEmptyRows: function () {
      var r, c, rlen, clen, emptyRows = 0, emptyCols = 0, val;

      //count currently empty rows
      rows : for (r = self.countRows() - 1; r >= 0; r--) {
        for (c = 0, clen = self.countCols(); c < clen; c++) {
          val = datamap.get(r, datamap.colToProp(c));
          if (val !== '' && val !== null && typeof val !== 'undefined') {
            break rows;
          }
        }
        emptyRows++;
      }

      //should I add empty rows to data source to meet startRows?
      rlen = self.countRows();
      if (rlen < priv.settings.minRows) {
        for (r = 0; r < priv.settings.minRows - rlen; r++) {
          datamap.createRow();
        }
      }

      //should I add empty rows to meet minSpareRows?
      if (emptyRows < priv.settings.minSpareRows) {
        for (; emptyRows < priv.settings.minSpareRows && self.countRows() < priv.settings.maxRows; emptyRows++) {
          datamap.createRow();
        }
      }

      //count currently empty cols
      if (self.countRows() - 1 > 0) {
        cols : for (c = self.countCols() - 1; c >= 0; c--) {
          for (r = 0; r < self.countRows(); r++) {
            val = datamap.get(r, datamap.colToProp(c));
            if (val !== '' && val !== null && typeof val !== 'undefined') {
              break cols;
            }
          }
          emptyCols++;
        }
      }

      //should I add empty cols to meet minCols?
      if (!priv.settings.columns && self.countCols() < priv.settings.minCols) {
        for (; self.countCols() < priv.settings.minCols; emptyCols++) {
          datamap.createCol();
        }
      }

      //should I add empty cols to meet minSpareCols?
      if (!priv.settings.columns && priv.dataType === 'array' && emptyCols < priv.settings.minSpareCols) {
        for (; emptyCols < priv.settings.minSpareCols && self.countCols() < priv.settings.maxCols; emptyCols++) {
          datamap.createCol();
        }
      }

      if (priv.settings.enterBeginsEditing) {
        for (; (((priv.settings.minRows || priv.settings.minSpareRows) && self.countRows() > priv.settings.minRows) && (priv.settings.minSpareRows && emptyRows > priv.settings.minSpareRows)); emptyRows--) {
          datamap.removeRow();
        }
      }

      if (priv.settings.enterBeginsEditing && !priv.settings.columns) {
        for (; (((priv.settings.minCols || priv.settings.minSpareCols) && self.countCols() > priv.settings.minCols) && (priv.settings.minSpareCols && emptyCols > priv.settings.minSpareCols)); emptyCols--) {
          datamap.removeCol();
        }
      }

      var rowCount = self.countRows();
      var colCount = self.countCols();

      if (rowCount === 0 || colCount === 0) {
        selection.deselect();
      }

      if (priv.selStart.exists()) {
        var selectionChanged;
        var fromRow = priv.selStart.row();
        var fromCol = priv.selStart.col();
        var toRow = priv.selEnd.row();
        var toCol = priv.selEnd.col();

        //if selection is outside, move selection to last row
        if (fromRow > rowCount - 1) {
          fromRow = rowCount - 1;
          selectionChanged = true;
          if (toRow > fromRow) {
            toRow = fromRow;
          }
        } else if (toRow > rowCount - 1) {
          toRow = rowCount - 1;
          selectionChanged = true;
          if (fromRow > toRow) {
            fromRow = toRow;
          }
        }

        //if selection is outside, move selection to last row
        if (fromCol > colCount - 1) {
          fromCol = colCount - 1;
          selectionChanged = true;
          if (toCol > fromCol) {
            toCol = fromCol;
          }
        } else if (toCol > colCount - 1) {
          toCol = colCount - 1;
          selectionChanged = true;
          if (fromCol > toCol) {
            fromCol = toCol;
          }
        }

        if (selectionChanged) {
          self.selectCell(fromRow, fromCol, toRow, toCol);
        }
      }
    },

    /**
     * Populate cells at position with 2d array
     * @param {Object} start Start selection position
     * @param {Array} input 2d array
     * @param {Object} [end] End selection position (only for drag-down mode)
     * @param {String} [source="populateFromArray"]
     * @return {Object|undefined} ending td in pasted area (only if any cell was changed)
     */
    populateFromArray: function (start, input, end, source) {
      var r, rlen, c, clen, setData = [], current = {};
      rlen = input.length;
      if (rlen === 0) {
        return false;
      }
      current.row = start.row;
      current.col = start.col;
      for (r = 0; r < rlen; r++) {
        if ((end && current.row > end.row) || (!priv.settings.minSpareRows && current.row > self.countRows() - 1) || (current.row >= priv.settings.maxRows)) {
          break;
        }
        current.col = start.col;
        clen = input[r] ? input[r].length : 0;
        for (c = 0; c < clen; c++) {
          if ((end && current.col > end.col) || (!priv.settings.minSpareCols && current.col > self.countCols() - 1) || (current.col >= priv.settings.maxCols)) {
            break;
          }
          if (self.getCellMeta(current.row, current.col).isWritable) {
            var p = datamap.colToProp(current.col);
            setData.push([current.row, p, input[r][c]]);
          }
          current.col++;
          if (end && c === clen - 1) {
            c = -1;
          }
        }
        current.row++;
        if (end && r === rlen - 1) {
          r = -1;
        }
      }
      self.setDataAtCell(setData, null, null, source || 'populateFromArray');
    },

    /**
     * Returns the top left (TL) and bottom right (BR) selection coordinates
     * @param {Object[]} coordsArr
     * @returns {Object}
     */
    getCornerCoords: function (coordsArr) {
      function mapProp(func, array, prop) {
        function getProp(el) {
          return el[prop];
        }

        if (Array.prototype.map) {
          return func.apply(Math, array.map(getProp));
        }
        return func.apply(Math, $.map(array, getProp));
      }

      return {
        TL: {
          row: mapProp(Math.min, coordsArr, "row"),
          col: mapProp(Math.min, coordsArr, "col")
        },
        BR: {
          row: mapProp(Math.max, coordsArr, "row"),
          col: mapProp(Math.max, coordsArr, "col")
        }
      };
    },

    /**
     * Returns array of td objects given start and end coordinates
     */
    getCellsAtCoords: function (start, end) {
      var corners = grid.getCornerCoords([start, end]);
      var r, c, output = [];
      for (r = corners.TL.row; r <= corners.BR.row; r++) {
        for (c = corners.TL.col; c <= corners.BR.col; c++) {
          output.push(self.view.getCellAtCoords({
            row: r,
            col: c
          }));
        }
      }
      return output;
    }
  };

  this.selection = selection = { //this public assignment is only temporary
    /**
     * Starts selection range on given td object
     * @param {Object} coords
     */
    setRangeStart: function (coords) {
      selection.deselect();
      priv.selStart.coords(coords);
      selection.setRangeEnd(coords);
    },

    /**
     * Ends selection range on given td object
     * @param {Object} coords
     * @param {Boolean} [scrollToCell=true] If true, viewport will be scrolled to range end
     */
    setRangeEnd: function (coords, scrollToCell) {
      priv.selEnd.coords(coords);
      if (!priv.settings.multiSelect) {
        priv.selStart.coords(coords);
      }

      //set up current selection
      self.view.wt.selections.current.clear();
      self.view.wt.selections.current.add(priv.selStart.arr());

      //set up area selection
      self.view.wt.selections.area.clear();
      if (selection.isMultiple()) {
        self.view.wt.selections.area.add(priv.selStart.arr());
        self.view.wt.selections.area.add(priv.selEnd.arr());
      }

      //trigger handlers
      self.rootElement.triggerHandler("selection.handsontable", [priv.selStart.row(), priv.selStart.col(), priv.selEnd.row(), priv.selEnd.col()]);
      self.rootElement.triggerHandler("selectionbyprop.handsontable", [priv.selStart.row(), datamap.colToProp(priv.selStart.col()), priv.selEnd.row(), datamap.colToProp(priv.selEnd.col())]);
      if (scrollToCell !== false) {
        self.view.scrollViewport(coords);

        self.view.wt.draw(true); //these two lines are needed to fix scrolling viewport when cell dimensions are significantly bigger than assumed by Walkontable
        self.view.scrollViewport(coords);
      }
      selection.refreshBorders();
    },

    /**
     * Destroys editor, redraws borders around cells, prepares editor
     * @param {Boolean} revertOriginal
     * @param {Boolean} keepEditor
     */
    refreshBorders: function (revertOriginal, keepEditor) {
      if (!keepEditor) {
        editproxy.destroy(revertOriginal);
      }
      self.view.render();
      if (selection.isSelected() && !keepEditor) {
        editproxy.prepare();
      }
    },

    /**
     * Returns information if we have a multiselection
     * @return {Boolean}
     */
    isMultiple: function () {
      return !(priv.selEnd.col() === priv.selStart.col() && priv.selEnd.row() === priv.selStart.row());
    },

    /**
     * Selects cell relative to current cell (if possible)
     */
    transformStart: function (rowDelta, colDelta, force) {
      if (priv.selStart.row() + rowDelta > self.countRows() - 1) {
        if (force && priv.settings.minSpareRows > 0) {
          self.alter("insert_row", self.countRows());
        }
        else if (priv.settings.autoWrapCol && priv.selStart.col() + colDelta < self.countCols() - 1) {
          rowDelta = 1 - self.countRows();
          colDelta = 1;
        }
      }
      else if (priv.settings.autoWrapCol && priv.selStart.row() + rowDelta < 0 && priv.selStart.col() + colDelta >= 0) {
        rowDelta = self.countRows() - 1;
        colDelta = -1;
      }
      if (priv.selStart.col() + colDelta > self.countCols() - 1) {
        if (force && priv.settings.minSpareCols > 0) {
          self.alter("insert_col", self.countCols());
        }
        else if (priv.settings.autoWrapRow && priv.selStart.row() + rowDelta < self.countRows() - 1) {
          rowDelta = 1;
          colDelta = 1 - self.countCols();
        }
      }
      else if (priv.settings.autoWrapRow && priv.selStart.col() + colDelta < 0 && priv.selStart.row() + rowDelta >= 0) {
        rowDelta = -1;
        colDelta = self.countCols() - 1;
      }

      var totalRows = self.countRows();
      var totalCols = self.countCols();
      var coords = {
        row: (priv.selStart.row() + rowDelta),
        col: priv.selStart.col() + colDelta
      };

      if (coords.row < 0) {
        coords.row = 0;
      }
      else if (coords.row > 0 && coords.row >= totalRows) {
        coords.row = totalRows - 1;
      }

      if (coords.col < 0) {
        coords.col = 0;
      }
      else if (coords.col > 0 && coords.col >= totalCols) {
        coords.col = totalCols - 1;
      }

      selection.setRangeStart(coords);
    },

    /**
     * Sets selection end cell relative to current selection end cell (if possible)
     */
    transformEnd: function (rowDelta, colDelta) {
      if (priv.selEnd.exists()) {
        var totalRows = self.countRows();
        var totalCols = self.countCols();
        var coords = {
          row: priv.selEnd.row() + rowDelta,
          col: priv.selEnd.col() + colDelta
        };

        if (coords.row < 0) {
          coords.row = 0;
        }
        else if (coords.row > 0 && coords.row >= totalRows) {
          coords.row = totalRows - 1;
        }

        if (coords.col < 0) {
          coords.col = 0;
        }
        else if (coords.col > 0 && coords.col >= totalCols) {
          coords.col = totalCols - 1;
        }

        selection.setRangeEnd(coords);
      }
    },

    /**
     * Returns true if currently there is a selection on screen, false otherwise
     * @return {Boolean}
     */
    isSelected: function () {
      return priv.selEnd.exists();
    },

    /**
     * Returns true if coords is within current selection coords
     * @return {Boolean}
     */
    inInSelection: function (coords) {
      if (!selection.isSelected()) {
        return false;
      }
      var sel = grid.getCornerCoords([priv.selStart.coords(), priv.selEnd.coords()]);
      return (sel.TL.row <= coords.row && sel.BR.row >= coords.row && sel.TL.col <= coords.col && sel.BR.col >= coords.col);
    },

    /**
     * Deselects all selected cells
     */
    deselect: function () {
      if (!selection.isSelected()) {
        return;
      }
      priv.selEnd = new Handsontable.SelectionPoint(); //create new empty point to remove the existing one
      editproxy.destroy();
      self.rootElement.triggerHandler('deselect.handsontable');
    },

    /**
     * Select all cells
     */
    selectAll: function () {
      if (!priv.settings.multiSelect) {
        return;
      }
      selection.setRangeStart({
        row: 0,
        col: 0
      });
      selection.setRangeEnd({
        row: self.countRows() - 1,
        col: self.countCols() - 1
      }, false);
    },

    /**
     * Deletes data from selected cells
     */
    empty: function () {
      if (!selection.isSelected()) {
        return;
      }
      var corners = grid.getCornerCoords([priv.selStart.coords(), priv.selEnd.coords()]);
      var r, c, changes = [];
      for (r = corners.TL.row; r <= corners.BR.row; r++) {
        for (c = corners.TL.col; c <= corners.BR.col; c++) {
          if (self.getCellMeta(r, c).isWritable) {
            changes.push([r, datamap.colToProp(c), '']);
          }
        }
      }
      self.setDataAtCell(changes);
    }
  };

  this.autofill = autofill = { //this public assignment is only temporary
    handle: null,

    /**
     * Create fill handle and fill border objects
     */
    init: function () {
      if (!autofill.handle) {
        autofill.handle = {};
      }
      else {
        autofill.handle.disabled = false;
      }
    },

    /**
     * Hide fill handle and fill border permanently
     */
    disable: function () {
      autofill.handle.disabled = true;
    },

    /**
     * Selects cells down to the last row in the left column, then fills down to that cell
     */
    selectAdjacent: function () {
      var select, data, r, maxR, c;

      if (selection.isMultiple()) {
        select = self.view.wt.selections.area.getCorners();
      }
      else {
        select = self.view.wt.selections.current.getCorners();
      }

      data = datamap.getAll();
      rows : for (r = select[2] + 1; r < self.countRows(); r++) {
        for (c = select[1]; c <= select[3]; c++) {
          if (data[r][c]) {
            break rows;
          }
        }
        if (!!data[r][select[1] - 1] || !!data[r][select[3] + 1]) {
          maxR = r;
        }
      }
      if (maxR) {
        self.view.wt.selections.fill.clear();
        self.view.wt.selections.fill.add([select[0], select[1]]);
        self.view.wt.selections.fill.add([maxR, select[3]]);
        autofill.apply();
      }
    },

    /**
     * Apply fill values to the area in fill border, omitting the selection border
     */
    apply: function () {
      var drag, select, start, end;

      autofill.handle.isDragged = 0;

      drag = self.view.wt.selections.fill.getCorners();
      if (!drag) {
        return;
      }

      self.view.wt.selections.fill.clear();

      if (selection.isMultiple()) {
        select = self.view.wt.selections.area.getCorners();
      }
      else {
        select = self.view.wt.selections.current.getCorners();
      }

      if (drag[0] === select[0] && drag[1] < select[1]) {
        start = {
          row: drag[0],
          col: drag[1]
        };
        end = {
          row: drag[2],
          col: select[1] - 1
        };
      }
      else if (drag[0] === select[0] && drag[3] > select[3]) {
        start = {
          row: drag[0],
          col: select[3] + 1
        };
        end = {
          row: drag[2],
          col: drag[3]
        };
      }
      else if (drag[0] < select[0] && drag[1] === select[1]) {
        start = {
          row: drag[0],
          col: drag[1]
        };
        end = {
          row: select[0] - 1,
          col: drag[3]
        };
      }
      else if (drag[2] > select[2] && drag[1] === select[1]) {
        start = {
          row: select[2] + 1,
          col: drag[1]
        };
        end = {
          row: drag[2],
          col: drag[3]
        };
      }

      if (start) {
        grid.populateFromArray(start, SheetClip.parse(datamap.getText(priv.selStart.coords(), priv.selEnd.coords())), end, 'autofill');

        selection.setRangeStart({row: drag[0], col: drag[1]});
        selection.setRangeEnd({row: drag[2], col: drag[3]});
      }
      /*else {
       //reset to avoid some range bug
       selection.refreshBorders();
       }*/
    },

    /**
     * Show fill border
     */
    showBorder: function (coords) {
      coords.row = coords[0];
      coords.col = coords[1];

      var corners = grid.getCornerCoords([priv.selStart.coords(), priv.selEnd.coords()]);
      if (priv.settings.fillHandle !== 'horizontal' && (corners.BR.row < coords.row || corners.TL.row > coords.row)) {
        coords = [coords.row, corners.BR.col];
      }
      else if (priv.settings.fillHandle !== 'vertical') {
        coords = [corners.BR.row, coords.col];
      }
      else {
        return; //wrong direction
      }

      self.view.wt.selections.fill.clear();
      self.view.wt.selections.fill.add([priv.selStart.coords().row, priv.selStart.coords().col]);
      self.view.wt.selections.fill.add([priv.selEnd.coords().row, priv.selEnd.coords().col]);
      self.view.wt.selections.fill.add(coords);
      self.view.render();
    }
  };

  editproxy = { //this public assignment is only temporary
    /**
     * Create input field
     */
    init: function () {
      priv.editProxy = $('<textarea class="handsontableInput">');
      priv.editProxyHolder = $('<div class="handsontableInputHolder">');
      priv.editProxyHolder.append(priv.editProxy);

      function onClick(event) {
        event.stopPropagation();
      }

      function onCut() {
        setTimeout(function () {
          selection.empty();
        }, 100);
      }

      function onPaste() {
        setTimeout(function () {
          self.rootElement.one("datachange.handsontable", function (event, changes, source) {
            if (changes.length) {
              var last = changes[changes.length - 1];
              selection.setRangeEnd({row: last[0], col: self.propToCol(last[1])});
            }
          });

          var input = priv.editProxy[0].value.replace(/^[\r\n]*/g, '').replace(/[\r\n]*$/g, ''), //remove newline from the start and the end of the input
            inputArray = SheetClip.parse(input),
            coords = grid.getCornerCoords([priv.selStart.coords(), priv.selEnd.coords()]);

          grid.populateFromArray(coords.TL, inputArray, {
            row: Math.max(coords.BR.row, inputArray.length - 1 + coords.TL.row),
            col: Math.max(coords.BR.col, inputArray[0].length - 1 + coords.TL.col)
          }, 'paste');
        }, 100);
      }

      var $body = $(document.body);

      function onKeyDown(event) {
        if ($body.children('.context-menu-list:visible').length) {
          return;
        }

        if (event.keyCode === 17 || event.keyCode === 224 || event.keyCode === 91 || event.keyCode === 93) {
          //when CTRL is pressed, prepare selectable text in textarea
          //http://stackoverflow.com/questions/3902635/how-does-one-capture-a-macs-command-key-via-javascript
          editproxy.setCopyableText();
          return;
        }

        priv.lastKeyCode = event.keyCode;
        if (selection.isSelected()) {
          var ctrlDown = (event.ctrlKey || event.metaKey) && !event.altKey; //catch CTRL but not right ALT (which in some systems triggers ALT+CTRL)
          if (Handsontable.helper.isPrintableChar(event.keyCode) && ctrlDown) {
            if (event.keyCode === 65) { //CTRL + A
              selection.selectAll(); //select all cells
              editproxy.setCopyableText();
            }
            else if (event.keyCode === 88 && $.browser.opera) { //CTRL + X
              priv.editProxyHolder.triggerHandler('cut'); //simulate oncut for Opera
            }
            else if (event.keyCode === 86 && $.browser.opera) { //CTRL + V
              priv.editProxyHolder.triggerHandler('paste'); //simulate onpaste for Opera
            }
            else if (event.keyCode === 89 || (event.shiftKey && event.keyCode === 90)) { //CTRL + Y or CTRL + SHIFT + Z
              priv.undoRedo && priv.undoRedo.redo();
            }
            else if (event.keyCode === 90) { //CTRL + Z
              priv.undoRedo && priv.undoRedo.undo();
            }
            return;
          }

          var rangeModifier = event.shiftKey ? selection.setRangeEnd : selection.setRangeStart;

          switch (event.keyCode) {
            case 38: /* arrow up */
              if (event.shiftKey) {
                selection.transformEnd(-1, 0);
              }
              else {
                selection.transformStart(-1, 0);
              }
              event.preventDefault();
              break;

            case 9: /* tab */
              var tabMoves = typeof priv.settings.tabMoves === 'function' ? priv.settings.tabMoves(event) : priv.settings.tabMoves;
              if (event.shiftKey) {
                selection.transformStart(-tabMoves.row, -tabMoves.col); //move selection left
              }
              else {
                selection.transformStart(tabMoves.row, tabMoves.col, true); //move selection right (add a new column if needed)
              }
              event.preventDefault();
              break;

            case 39: /* arrow right */
              if (event.shiftKey) {
                selection.transformEnd(0, 1);
              }
              else {
                selection.transformStart(0, 1);
              }
              event.preventDefault();
              break;

            case 37: /* arrow left */
              if (event.shiftKey) {
                selection.transformEnd(0, -1);
              }
              else {
                selection.transformStart(0, -1);
              }
              event.preventDefault();
              break;

            case 8: /* backspace */
            case 46: /* delete */
              selection.empty(event);
              event.preventDefault();
              break;

            case 40: /* arrow down */
              if (event.shiftKey) {
                selection.transformEnd(1, 0); //expanding selection down with shift
              }
              else {
                selection.transformStart(1, 0); //move selection down
              }
              event.preventDefault();
              break;

            case 113: /* F2 */
              event.preventDefault(); //prevent Opera from opening Go to Page dialog
              break;

            case 13: /* return/enter */
              var enterMoves = typeof priv.settings.enterMoves === 'function' ? priv.settings.enterMoves(event) : priv.settings.enterMoves;
              if (event.shiftKey) {
                selection.transformStart(-enterMoves.row, -enterMoves.col); //move selection up
              }
              else {
                selection.transformStart(enterMoves.row, enterMoves.col, true); //move selection down (add a new row if needed)
              }
              event.preventDefault(); //don't add newline to field
              break;

            case 36: /* home */
              if (event.ctrlKey || event.metaKey) {
                rangeModifier({row: 0, col: priv.selStart.col()});
              }
              else {
                rangeModifier({row: priv.selStart.row(), col: 0});
              }
              break;

            case 35: /* end */
              if (event.ctrlKey || event.metaKey) {
                rangeModifier({row: self.countRows() - 1, col: priv.selStart.col()});
              }
              else {
                rangeModifier({row: priv.selStart.row(), col: self.countCols() - 1});
              }
              break;

            case 33: /* pg up */
              selection.transformStart(-self.countVisibleRows(), 0);
              self.view.wt.scrollVertical(-self.countVisibleRows());
              self.view.render();
              event.preventDefault(); //don't page up the window
              break;

            case 34: /* pg down */
              selection.transformStart(self.countVisibleRows(), 0);
              self.view.wt.scrollVertical(self.countVisibleRows());
              self.view.render();
              event.preventDefault(); //don't page down the window
              break;

            default:
              break;
          }
        }
      }

      priv.editProxy.on('click', onClick);
      priv.editProxyHolder.on('cut', onCut);
      priv.editProxyHolder.on('paste', onPaste);
      priv.editProxyHolder.on('keydown', onKeyDown);
      self.rootElement.append(priv.editProxyHolder);
    },

    /**
     * Destroy current editor, if exists
     * @param {Boolean} revertOriginal
     */
    destroy: function (revertOriginal) {
      if (typeof priv.editorDestroyer === "function") {
        priv.editorDestroyer(revertOriginal);
        priv.editorDestroyer = null;
      }
    },

    /**
     * Prepares copyable text in the invisible textarea
     */
    setCopyableText: function () {
      var startRow = Math.min(priv.selStart.row(), priv.selEnd.row());
      var startCol = Math.min(priv.selStart.col(), priv.selEnd.col());
      var endRow = Math.max(priv.selStart.row(), priv.selEnd.row());
      var endCol = Math.max(priv.selStart.col(), priv.selEnd.col());
      var finalEndRow = Math.min(endRow, startRow + priv.settings.copyRowsLimit - 1);
      var finalEndCol = Math.min(endCol, startCol + priv.settings.copyColsLimit - 1);

      priv.editProxy[0].value = datamap.getText({row: startRow, col: startCol}, {row: finalEndRow, col: finalEndCol});
      setTimeout(editproxy.focus, 1);

      if ((endRow !== finalEndRow || endCol !== finalEndCol) && priv.settings.onCopyLimit) {
        priv.settings.onCopyLimit(endRow - startRow + 1, endCol - startCol + 1, priv.settings.copyRowsLimit, priv.settings.copyColsLimit);
      }
    },

    /**
     * Prepare text input to be displayed at given grid cell
     */
    prepare: function () {
      priv.editProxy.height(priv.editProxy.parent().innerHeight() - 4);
      //editproxy.setCopyableText();
      priv.editProxy[0].value = '';
      setTimeout(editproxy.focus, 1);
      if (priv.settings.asyncRendering) {
        clearTimeout(window.prepareFrame);
        window.prepareFrame = setTimeout(function () {
          priv.editorDestroyer = self.view.applyCellTypeMethod('editor', self.view.getCellAtCoords(priv.selStart.coords()), priv.selStart.coords(), priv.editProxy);
        }, 0);
      }
      else {
        priv.editorDestroyer = self.view.applyCellTypeMethod('editor', self.view.getCellAtCoords(priv.selStart.coords()), priv.selStart.coords(), priv.editProxy);
      }
    },

    /**
     * Sets focus to textarea
     */
    focus: function () {
      try { //calling select() on hidden textarea causes problem in IE9 - similar to https://github.com/ajaxorg/ace/issues/251
        priv.editProxy[0].select();
      }
      catch (e) {

      }
    }
  };

  this.init = function () {
    Handsontable.PluginHooks.run(self, 'beforeInit');
    editproxy.init();

    bindEvents();
    this.updateSettings(settings);
    this.view = new Handsontable.TableView(this);

    if (typeof priv.firstRun === 'object') {
      fireEvent('datachange.handsontable', priv.firstRun);
      priv.firstRun = false;
    }
    Handsontable.PluginHooks.run(self, 'afterInit');
  };

  validate = function (changes, source) {
    var validated = $.Deferred();
    var deferreds = [];

    if (source === 'paste') {
      //validate strict autocompletes
      var process = function (i) {
        var deferred = $.Deferred();
        deferreds.push(deferred);

        var originalVal = changes[i][3];
        var lowercaseVal = typeof originalVal === 'string' ? originalVal.toLowerCase() : null;

        return function (source) {
          var found = false;
          for (var s = 0, slen = source.length; s < slen; s++) {
            if (originalVal === source[s]) {
              found = true; //perfect match
              break;
            }
            else if (lowercaseVal === source[s].toLowerCase()) {
              changes[i][3] = source[s]; //good match, fix the case
              found = true;
              break;
            }
          }
          if (!found) {
            changes[i] = null;
          }
          deferred.resolve();
        }
      };

      for (var i = changes.length - 1; i >= 0; i--) {
        var cellProperties = self.getCellMeta(changes[i][0], changes[i][1]);
        if (cellProperties.strict && cellProperties.source) {
          var items = $.isFunction(cellProperties.source) ? cellProperties.source(changes[i][3], process(i)) : cellProperties.source;
          if (items) {
            process(i)(items)
          }
        }
      }
    }

    $.when(deferreds).then(function () {
      for (var i = changes.length - 1; i >= 0; i--) {
        if (changes[i] === null) {
          changes.splice(i, 1);
        }
      }

      if (priv.settings.onBeforeChange && changes.length) {
        var result = priv.settings.onBeforeChange.apply(self.rootElement[0], [changes, source]);
        if (typeof result === 'function') {
          $.when(result).then(function () {
            validated.resolve();
          });
        }
        else {
          if (result === false) {
            changes.splice(0, changes.length); //invalidate all changes (remove everything from array)
          }
          validated.resolve();
        }
      }
      else {
        validated.resolve();
      }
    });

    return $.when(validated);
  };

  var fireEvent = function (name, params) {
    if (priv.settings.asyncRendering) {
      setTimeout(function () {
        self.rootElement.triggerHandler(name, params);
      }, 0);
    }
    else {
      self.rootElement.triggerHandler(name, params);
    }
  }

  var bindEvents = function () {
    self.rootElement.on("datachange.handsontable", function (event, changes, source) {
      if (priv.settings.onChange) {
        priv.settings.onChange.apply(self.rootElement[0], [changes, source]);
      }
    });
    self.rootElement.on("selection.handsontable", function (event, row, col, endRow, endCol) {
      if (priv.settings.onSelection) {
        priv.settings.onSelection.apply(self.rootElement[0], [row, col, endRow, endCol]);
      }
    });
    self.rootElement.on("selectionbyprop.handsontable", function (event, row, prop, endRow, endProp) {
      if (priv.settings.onSelectionByProp) {
        priv.settings.onSelectionByProp.apply(self.rootElement[0], [row, prop, endRow, endProp]);
      }
    });
  };

  /**
   * Set data at given cell
   * @public
   * @param {Number|Array} row or array of changes in format [[row, col, value], ...]
   * @param {Number} prop
   * @param {String} value
   * @param {String} [source='edit'] String that identifies how this change will be described in changes array (useful in onChange callback)
   */
  this.setDataAtCell = function (row, prop, value, source) {
    var changes, i, ilen;

    if (typeof row === "object") { //is it an array of changes
      changes = row;
    }
    else if ($.isPlainObject(value)) { //backwards compatibility
      changes = value;
    }
    else {
      changes = [
        [row, prop, value]
      ];
    }

    for (i = 0, ilen = changes.length; i < ilen; i++) {
      changes[i].splice(2, 0, datamap.get(changes[i][0], changes[i][1])); //add old value at index 2
    }

    validate(changes, source).then(function () { //when validate is resolved...
      for (i = 0, ilen = changes.length; i < ilen; i++) {
        row = changes[i][0];
        prop = changes[i][1];
        var col = datamap.propToCol(prop);
        value = changes[i][3];

        if (priv.settings.minSpareRows) {
          while (row > self.countRows() - 1) {
            datamap.createRow();
          }
        }
        if (priv.dataType === 'array' && priv.settings.minSpareCols) {
          while (col > self.countCols() - 1) {
            datamap.createCol();
          }
        }
        datamap.set(row, prop, value);
      }
      self.forceFullRender = true; //used when data was changed
      grid.keepEmptyRows();
      selection.refreshBorders();
      fireEvent("datachange.handsontable", [changes, source || 'edit']);
    });
  };

  /**
   * Destroys current editor, renders and selects current cell. If revertOriginal != true, edited data is saved
   * @param {Boolean} revertOriginal
   */
  this.destroyEditor = function (revertOriginal) {
    selection.refreshBorders(revertOriginal);
  };

  /**
   * Populate cells at position with 2d array
   * @param {Object} start Start selection position
   * @param {Array} input 2d array
   * @param {Object} [end] End selection position (only for drag-down mode)
   * @param {String} [source="populateFromArray"]
   * @return {Object|undefined} ending td in pasted area (only if any cell was changed)
   */
  this.populateFromArray = function (start, input, end, source) {
    return grid.populateFromArray(start, input, end, source);
  };

  /**
   * Returns the top left (TL) and bottom right (BR) selection coordinates
   * @param {Object[]} coordsArr
   * @returns {Object}
   */
  this.getCornerCoords = function (coordsArr) {
    return grid.getCornerCoords(coordsArr);
  };

  /**
   * Returns current selection. Returns undefined if there is no selection.
   * @public
   * @return {Array} [topLeftRow, topLeftCol, bottomRightRow, bottomRightCol]
   */
  this.getSelected = function () { //https://github.com/warpech/jquery-handsontable/issues/44  //cjl
    if (selection.isSelected()) {
      var coords = grid.getCornerCoords([priv.selStart.coords(), priv.selEnd.coords()]);
      return [coords.TL.row, coords.TL.col, coords.BR.row, coords.BR.col];
    }
  };

  /**
   * Render visible data
   * @public
   */
  this.render = function () {
    if (self.view) {
      self.forceFullRender = true; //used when data was changed
      selection.refreshBorders(null, true);
      priv.editProxy.triggerHandler('refreshBorder'); //refresh size of the textarea in case cell dimensions have changed
    }
  };

  /**
   * Load data from array
   * @public
   * @param {Array} data
   */
  this.loadData = function (data, isInitial) {
    var changes, r, rlen, c, clen, p;
    priv.isPopulated = false;
    priv.settings.data = data;
    if ($.isPlainObject(priv.settings.dataSchema) || $.isPlainObject(data[0])) {
      priv.dataType = 'object';
    }
    else {
      priv.dataType = 'array';
    }
    if (data[0]) {
      priv.duckDataSchema = datamap.recursiveDuckSchema(data[0]);
    }
    else {
      priv.duckDataSchema = {};
    }
    datamap.createMap();

    if (isInitial) {
      rlen = self.countRows();
      if (priv.settings.startRows) {
        while (priv.settings.startRows > rlen) {
          datamap.createRow();
          rlen++;
        }
      }
    }

    grid.keepEmptyRows();
    changes = [];
    rlen = self.countRows(); //recount number of rows in case some row was removed by keepEmptyRows
    clen = self.countCols();
    for (r = 0; r < rlen; r++) {
      for (c = 0; c < clen; c++) {
        p = datamap.colToProp(c);
        changes.push([r, p, "", datamap.get(r, p)])
      }
    }
    if (priv.firstRun) {
      priv.firstRun = [changes, 'loadData'];
    }
    else {
      fireEvent('datachange.handsontable', [changes, 'loadData']);
      self.render();
    }
    priv.isPopulated = true;
    self.clearUndo();
  };

  /**
   * Return the current data object (the same that was passed by `data` configuration option or `loadData` method). Optionally you can provide cell range `r`, `c`, `r2`, `c2` to get only a fragment of grid data
   * @public
   * @param {Number} r (Optional) From row
   * @param {Number} c (Optional) From col
   * @param {Number} r2 (Optional) To row
   * @param {Number} c2 (Optional) To col
   * @return {Array|Object}
   */
  this.getData = function (r, c, r2, c2) {
    if (typeof r === 'undefined') {
      return datamap.getAll();
    }
    else {
      return datamap.getRange({row: r, col: c}, {row: r2, col: c2});
    }
  };

  /**
   * Update settings
   * @public
   */
  this.updateSettings = function (settings) {
    var i;

    if (typeof settings.rows !== "undefined") {
      throw new Error("'rows' setting is no longer supported. do you mean startRows, minRows or maxRows?");
    }
    if (typeof settings.cols !== "undefined") {
      throw new Error("'cols' setting is no longer supported. do you mean startCols, minCols or maxCols?");
    }

    if (typeof settings.undo !== "undefined") {
      if (priv.undoRedo && settings.undo === false) {
        priv.undoRedo = null;
      }
      else if (!priv.undoRedo && settings.undo === true) {
        priv.undoRedo = new Handsontable.UndoRedo(self);
      }
    }

    for (i in settings) {
      if (i === 'data') {
        continue; //loadData will be triggered later
      }
      else if (settings.hasOwnProperty(i)) {
        priv.settings[i] = settings[i];

        //launch extensions
        if (Handsontable.extension[i]) {
          priv.extensions[i] = new Handsontable.extension[i](self, settings[i]);
        }
      }
    }

    if (priv.settings.data === void 0) {
      if (settings.data === void 0) {
        settings.data = [];
        var row;
        for (var r = 0, rlen = priv.settings.startRows; r < rlen; r++) {
          row = [];
          for (var c = 0, clen = priv.settings.startCols; c < clen; c++) {
            row.push(null);
          }
          settings.data.push(row);
        }
      }
    }

    if (settings.data !== void 0) {
      self.loadData(settings.data, true);
    }
    else if (settings.columns !== void 0) {
      datamap.createMap();
    }

    if (typeof settings.fillHandle !== "undefined") {
      if (autofill.handle && settings.fillHandle === false) {
        autofill.disable();
      }
      else if (!autofill.handle && settings.fillHandle !== false) {
        autofill.init();
      }
    }

    grid.keepEmptyRows();
    if (self.view) {
      self.forceFullRender = true; //used when data was changed
      selection.refreshBorders(null, true);
    }
  };

  /**
   * Returns current settings object
   * @return {Object}
   */
  this.getSettings = function () {
    return priv.settings;
  };

  /**
   * Clears grid
   * @public
   */
  this.clear = function () {
    selection.selectAll();
    selection.empty();
  };

  /**
   * Return true if undo can be performed, false otherwise
   * @public
   */
  this.isUndoAvailable = function () {
    return priv.undoRedo && priv.undoRedo.isUndoAvailable();
  };

  /**
   * Return true if redo can be performed, false otherwise
   * @public
   */
  this.isRedoAvailable = function () {
    return priv.undoRedo && priv.undoRedo.isRedoAvailable();
  };

  /**
   * Undo last edit
   * @public
   */
  this.undo = function () {
    priv.undoRedo && priv.undoRedo.undo();
  };

  /**
   * Redo edit (used to reverse an undo)
   * @public
   */
  this.redo = function () {
    priv.undoRedo && priv.undoRedo.redo();
  };

  /**
   * Clears undo history
   * @public
   */
  this.clearUndo = function () {
    priv.undoRedo && priv.undoRedo.clear();
  };

  /**
   * Alters the grid
   * @param {String} action See grid.alter for possible values
   * @param {Number} from
   * @param {Number} [to] Optional. Used only for actions "remove_row" and "remove_col"
   * @public
   */
  this.alter = function (action, from, to) {
    if (typeof to === "undefined") {
      to = from;
    }
    switch (action) {
      case "insert_row":
      case "remove_row":
        grid.alter(action, {row: from, col: 0}, {row: to, col: 0});
        break;

      case "insert_col":
      case "remove_col":
        grid.alter(action, {row: 0, col: from}, {row: 0, col: to});
        break;

      default:
        throw Error('There is no such action "' + action + '"');
        break;
    }
  };

  /**
   * Returns <td> element corresponding to params row, col
   * @param {Number} row
   * @param {Number} col
   * @public
   * @return {Element}
   */
  this.getCell = function (row, col) {
    return self.view.getCellAtCoords({row: row, col: col});
  };

  /**
   * Returns property name associated with column number
   * @param {Number} col
   * @public
   * @return {String}
   */
  this.colToProp = function (col) {
    return datamap.colToProp(col);
  };

  /**
   * Returns column number associated with property name
   * @param {String} prop
   * @public
   * @return {Number}
   */
  this.propToCol = function (prop) {
    return datamap.propToCol(prop);
  };

  /**
   * Return cell value at `row`, `col`
   * @param {Number} row
   * @param {Number} col
   * @public
   * @return {string}
   */
  this.getDataAtCell = function (row, col) {
    return datamap.get(row, datamap.colToProp(col));
  };

  /**
   * Returns cell meta data object corresponding to params row, col
   * @param {Number} row
   * @param {Number} col
   * @public
   * @return {Object}
   */
  this.getCellMeta = function (row, col) {
    var cellProperites = {}
      , prop = datamap.colToProp(col);
    if (priv.settings.columns) {
      cellProperites = $.extend(true, cellProperites, priv.settings.columns[col] || {});
    }
    if (priv.settings.cells) {
      cellProperites = $.extend(true, cellProperites, priv.settings.cells(row, col, prop) || {});
    }
    cellProperites.isWritable = !cellProperites.readOnly;
    Handsontable.PluginHooks.run(self, 'afterGetCellMeta', [row, col, cellProperites]);
    return cellProperites;
  };

  /**
   * Return array of row headers (if they are enabled). If param `row` given, return header at given row as string
   * @param {Number} row (Optional)
   * @return {Array|String}
   */
  this.getRowHeader = function (row) {
    if (Object.prototype.toString.call(priv.settings.rowHeaders) === '[object Array]' && priv.settings.rowHeaders[row] !== void 0) {
      return priv.settings.rowHeaders[row];
    }
    else if (typeof priv.settings.rowHeaders === 'function') {
      return priv.settings.rowHeaders(row);
    }
    else if (priv.settings.rowHeaders && typeof priv.settings.rowHeaders !== 'string' && typeof priv.settings.rowHeaders !== 'number') {
      return row + 1;
    }
    else {
      return priv.settings.rowHeaders;
    }
  };

  /**
   * Return column header at given col as HTML string
   * @param {Number} col (Optional)
   * @return {Array|String}
   */
  this.getColHeader = function (col) {
    var response = {};
    if (priv.settings.columns && priv.settings.columns[col] && priv.settings.columns[col].title) {
      response.html = priv.settings.columns[col].title;
    }
    else if (Object.prototype.toString.call(priv.settings.colHeaders) === '[object Array]' && priv.settings.colHeaders[col] !== void 0) {
      response.html = priv.settings.colHeaders[col];
    }
    else if (typeof priv.settings.colHeaders === 'function') {
      response.html = priv.settings.colHeaders(col);
    }
    else if (priv.settings.colHeaders && typeof priv.settings.colHeaders !== 'string' && typeof priv.settings.colHeaders !== 'number') {
      var dividend = col + 1;
      var columnLabel = '';
      var modulo;
      while (dividend > 0) {
        modulo = (dividend - 1) % 26;
        columnLabel = String.fromCharCode(65 + modulo) + columnLabel;
        dividend = parseInt((dividend - modulo) / 26);
      }
      response.html = columnLabel;
    }
    else {
      response.html = priv.settings.colHeaders;
    }
    Handsontable.PluginHooks.run(self, 'afterGetColHeader', [col, response]);
    return response.html;
  };

  /**
   * Return column width
   * @param {Number} col
   * @return {Number}
   */
  this.getColWidth = function (col) {
    var response = {};
    if (priv.settings.columns && priv.settings.columns[col] && priv.settings.columns[col].width) {
      response.width = priv.settings.columns[col].width;
    }
    else if (Object.prototype.toString.call(priv.settings.colWidths) === '[object Array]' && priv.settings.colWidths[col] !== void 0) {
      response.width = priv.settings.colWidths[col];
    }
    Handsontable.PluginHooks.run(self, 'afterGetColWidth', [col, response]);
    return response.width;
  };

  /**
   * Return total number of rows in grid
   * @return {Number}
   */
  this.countRows = function () {
    return priv.settings.data.length;
  };

  /**
   * Return total number of columns in grid
   * @return {Number}
   */
  this.countCols = function () {
    if (priv.dataType === 'object') {
      if (priv.settings.columns && priv.settings.columns.length) {
        return priv.settings.columns.length;
      }
      else {
        return priv.colToProp.length;
      }
    }
    else if (priv.dataType === 'array') {
      if (priv.settings.columns && priv.settings.columns.length) {
        return priv.settings.columns.length;
      }
      else {
        return Math.max((priv.settings.columns && priv.settings.columns.length) || 0, (priv.settings.data && priv.settings.data[0] && priv.settings.data[0].length) || 0);
      }
    }
  };

  /**
   * Return index of first visible row
   * @return {Number}
   */
  this.rowOffset = function () {
    return self.view.wt.getSetting('offsetRow');
  };

  /**
   * Return index of first visible column
   * @return {Number}
   */
  this.colOffset = function () {
    return self.view.wt.getSetting('offsetColumn');
  };

  /**
   * Return number of visible rows
   * @return {Number}
   */
  this.countVisibleRows = function () {
    return self.view.wt.getSetting('viewportRows');
  };

  /**
   * Return number of visible columns
   * @return {Number}
   */
  this.countVisibleCols = function () {
    return self.view.wt.getSetting('viewportColumns');
  };

  /**
   * Selects cell on grid. Optionally selects range to another cell
   * @param {Number} row
   * @param {Number} col
   * @param {Number} [endRow]
   * @param {Number} [endCol]
   * @param {Boolean} [scrollToCell=true] If true, viewport will be scrolled to the selection
   * @public
   */
  this.selectCell = function (row, col, endRow, endCol, scrollToCell) {
    if (typeof row !== 'number' || row < 0 || row >= self.countRows()) {
      return false;
    }
    if (typeof col !== 'number' || col < 0 || col >= self.countCols()) {
      return false;
    }
    if (typeof endRow !== "undefined") {
      if (typeof endRow !== 'number' || endRow < 0 || endRow >= self.countRows()) {
        return false;
      }
      if (typeof endCol !== 'number' || endCol < 0 || endCol >= self.countCols()) {
        return false;
      }
    }
    priv.selStart.coords({row: row, col: col});
    if (typeof endRow === "undefined") {
      selection.setRangeEnd({row: row, col: col}, scrollToCell);
    }
    else {
      selection.setRangeEnd({row: endRow, col: endCol}, scrollToCell);
    }
  };

  this.selectCellByProp = function (row, prop, endRow, endProp, scrollToCell) {
    arguments[1] = datamap.propToCol(arguments[1]);
    if (typeof arguments[3] !== "undefined") {
      arguments[3] = datamap.propToCol(arguments[3]);
    }
    return self.selectCell.apply(self, arguments);
  };

  /**
   * Deselects current sell selection on grid
   * @public
   */
  this.deselectCell = function () {
    selection.deselect();
  };

  /**
   * Remove grid from DOM
   * @public
   */
  this.destroy = function () {
    self.rootElement.empty();
    self.rootElement.removeData('handsontable');
    self.rootElement.off('.handsontable');
  };

  /**
   * Handsontable version
   */
  this.version = '0.8.2'; //inserted by grunt from package.json
};

var settings = {
  'data': void 0,
  'startRows': 5,
  'startCols': 5,
  'minRows': 0,
  'minCols': 0,
  'maxRows': Infinity,
  'maxCols': Infinity,
  'minSpareRows': 0,
  'minSpareCols': 0,
  'multiSelect': true,
  'fillHandle': true,
  'undo': true,
  'outsideClickDeselects': true,
  'enterBeginsEditing': true,
  'enterMoves': {row: 1, col: 0},
  'tabMoves': {row: 0, col: 1},
  'autoWrapRow': false,
  'autoWrapCol': false,
  'copyRowsLimit': 1000,
  'copyColsLimit': 1000,
  'currentRowClassName': void 0,
  'currentColClassName': void 0,
  'asyncRendering': true
};

$.fn.handsontable = function (action) {
  var i, ilen, args, output = [], userSettings;
  if (typeof action !== 'string') { //init
    userSettings = action || {};
    return this.each(function () {
      var $this = $(this);
      if ($this.data("handsontable")) {
        instance = $this.data("handsontable");
        instance.updateSettings(userSettings);
      }
      else {
        var currentSettings = $.extend(true, {}, settings), instance;
        for (i in userSettings) {
          if (userSettings.hasOwnProperty(i)) {
            currentSettings[i] = userSettings[i];
          }
        }
        instance = new Handsontable.Core($this, currentSettings);
        $this.data("handsontable", instance);
        instance.init();
      }
    });
  }
  else {
    args = [];
    if (arguments.length > 1) {
      for (i = 1, ilen = arguments.length; i < ilen; i++) {
        args.push(arguments[i]);
      }
    }
    this.each(function () {
      output = $(this).data("handsontable")[action].apply(this, args);
    });
    return output;
  }
};
/**
 * Handsontable TableView constructor
 * @param {Object} instance
 */
Handsontable.TableView = function (instance) {
  var that = this;

  this.instance = instance;
  var settings = this.instance.getSettings();

  instance.rootElement.addClass('handsontable');
  var $table = $('<table class="htCore"><thead></thead><tbody></tbody></table>');
  instance.rootElement.prepend($table);
  var overflow = instance.rootElement.css('overflow');
  var myWidth = settings.width;
  var myHeight = settings.height;
  if ((myWidth || myHeight) && !(overflow === 'scroll' || overflow === 'auto')) {
    overflow = 'auto';
  }
  if (overflow === 'scroll' || overflow === 'auto') {
    instance.rootElement[0].style.overflow = 'visible';

    var computedWidth = this.instance.rootElement.width();
    var computedHeight = this.instance.rootElement.height();

    if (settings.width === void 0 && computedWidth > 0) {
      myWidth = computedWidth;
      instance.rootElement[0].style.width = '';
    }
    if (settings.height === void 0 && computedHeight > 0) {
      myHeight = computedHeight;
      instance.rootElement[0].style.height = '';
    }
  }

  var isMouseDown
    , dragInterval;

  $(document.body).on('mouseup', function () {
    isMouseDown = false;
    clearInterval(dragInterval);
    dragInterval = null;

    if (instance.autofill.handle && instance.autofill.handle.isDragged) {
      if (instance.autofill.handle.isDragged > 1) {
        instance.autofill.apply();
      }
      instance.autofill.handle.isDragged = 0;
    }
  });

  $table.on('selectstart', function (event) {
    //https://github.com/warpech/jquery-handsontable/issues/160
    //selectstart is IE only event. Prevent text from being selected when performing drag down in IE8
    event.preventDefault();
  });

  $table.on('mouseenter', function () {
    if (dragInterval) { //if dragInterval was set (that means mouse was really outside of table, not over an element that is outside of <table> in DOM
      clearInterval(dragInterval);
      dragInterval = null;
    }
  });

  $table.on('mouseleave', function (event) {
    if (!(isMouseDown || (instance.autofill.handle && instance.autofill.handle.isDragged))) {
      return;
    }

    var tolerance = 1 //this is needed because width() and height() contains stuff like cell borders
      , offset = that.wt.wtDom.offset($table[0])
      , offsetTop = offset.top + tolerance
      , offsetLeft = offset.left + tolerance
      , width = myWidth - that.wt.settings.scrollbarWidth - 2 * tolerance
      , height = myHeight - that.wt.settings.scrollbarHeight - 2 * tolerance
      , method
      , row = 0
      , col = 0
      , dragFn;

    if (event.pageY < offsetTop) { //top edge crossed
      row = -1;
      method = 'scrollVertical';
    }
    else if (event.pageY >= offsetTop + height) { //bottom edge crossed
      row = 1;
      method = 'scrollVertical';
    }
    else if (event.pageX < offsetLeft) { //left edge crossed
      col = -1;
      method = 'scrollHorizontal';
    }
    else if (event.pageX >= offsetLeft + width) { //right edge crossed
      col = 1;
      method = 'scrollHorizontal';
    }

    if (method) {
      dragFn = function () {
        if (isMouseDown || (instance.autofill.handle && instance.autofill.handle.isDragged)) {
          //instance.selection.transformEnd(row, col);
          that.wt[method](row + col).draw();
        }
      };
      dragFn();
      dragInterval = setInterval(dragFn, 100);
    }
  });

  var walkontableConfig = {
    table: $table[0],
    async: settings.asyncRendering,
    data: instance.getDataAtCell,
    totalRows: instance.countRows,
    totalColumns: instance.countCols,
    offsetRow: 0,
    offsetColumn: 0,
    displayRows: null,
    displayColumns: null,
    width: myWidth,
    height: myHeight,
    frozenColumns: settings.rowHeaders ? [instance.getRowHeader] : null,
    columnHeaders: settings.colHeaders ? instance.getColHeader : null,
    columnWidth: instance.getColWidth,
    cellRenderer: function (row, column, TD) {
      that.applyCellTypeMethod('renderer', TD, {row: row, col: column}, instance.getDataAtCell(row, column));
    },
    currentRowClassName: settings.currentRowClassName,
    currentColumnClassName: settings.currentColClassName,
    selections: {
      current: {
        className: 'current',
        border: {
          width: 2,
          color: '#5292F7',
          style: 'solid',
          cornerVisible: function () {
            return settings.fillHandle && !texteditor.isCellEdited && !instance.selection.isMultiple()
          }
        }
      },
      area: {
        className: 'area',
        border: {
          width: 1,
          color: '#89AFF9',
          style: 'solid',
          cornerVisible: function () {
            return settings.fillHandle && !texteditor.isCellEdited && instance.selection.isMultiple()
          }
        }
      },
      fill: {
        className: 'fill',
        border: {
          width: 1,
          color: 'red',
          style: 'solid'
        }
      }
    },
    onCellMouseDown: function (event, coords, TD) {
      isMouseDown = true;
      var coordsObj = {row: coords[0], col: coords[1]};
      if (event.button === 2 && instance.selection.inInSelection(coordsObj)) { //right mouse button
        //do nothing
      }
      else if (event.shiftKey) {
        instance.selection.setRangeEnd(coordsObj);
      }
      else {
        instance.selection.setRangeStart(coordsObj);
      }
    },
    onCellMouseOver: function (event, coords, TD) {
      var coordsObj = {row: coords[0], col: coords[1]};
      if (isMouseDown) {
        instance.selection.setRangeEnd(coordsObj);
      }
      else if (instance.autofill.handle && instance.autofill.handle.isDragged) {
        instance.autofill.handle.isDragged++;
        instance.autofill.showBorder(coords);
      }
    },
    onCellCornerMouseDown: function (event) {
      instance.autofill.handle.isDragged = 1;
      event.preventDefault();
    },
    onCellCornerDblClick: function (event) {
      instance.autofill.selectAdjacent();
    }
  };

  Handsontable.PluginHooks.run(this.instance, 'walkontableConfig', [walkontableConfig]);

  this.wt = new Walkontable(walkontableConfig);
  this.instance.forceFullRender = true; //used when data was changed
  this.render();
};

Handsontable.TableView.prototype.render = function () {
  this.wt.draw(!this.instance.forceFullRender);
  this.instance.rootElement.triggerHandler('render.handsontable');
  this.instance.forceFullRender = false;
};

Handsontable.TableView.prototype.applyCellTypeMethod = function (methodName, td, coords, extraParam) {
  var prop = this.instance.colToProp(coords.col)
    , method
    , cellProperties = this.instance.getCellMeta(coords.row, coords.col);

  if (typeof cellProperties.type === 'string') {
    switch (cellProperties.type) {
      case 'autocomplete':
        cellProperties.type = Handsontable.AutocompleteCell;
        break;

      case 'checkbox':
        cellProperties.type = Handsontable.CheckboxCell;
        break;
    }
  }

  if (cellProperties.type && typeof cellProperties.type[methodName] === "function") {
    method = cellProperties.type[methodName];
  }
  if (typeof method !== "function") {
    method = Handsontable.TextCell[methodName];
  }
  return method(this.instance, td, coords.row, coords.col, prop, extraParam, cellProperties);
};

/**
 * Returns td object given coordinates
 */
Handsontable.TableView.prototype.getCellAtCoords = function (coords) {
  var td = this.wt.wtTable.getCell([coords.row, coords.col]);
  if (td < 0) { //there was an exit code (cell is out of bounds)
    return null;
  }
  else {
    return td;
  }
};

/**
 * Scroll viewport to selection
 * @param coords
 */
Handsontable.TableView.prototype.scrollViewport = function (coords) {
  this.wt.scrollViewport([coords.row, coords.col]);
};
/**
 * Returns true if keyCode represents a printable character
 * @param {Number} keyCode
 * @return {Boolean}
 */
Handsontable.helper.isPrintableChar = function (keyCode) {
  return ((keyCode == 32) || //space
    (keyCode >= 48 && keyCode <= 57) || //0-9
    (keyCode >= 96 && keyCode <= 111) || //numpad
    (keyCode >= 186 && keyCode <= 192) || //;=,-./`
    (keyCode >= 219 && keyCode <= 222) || //[]{}\|"'
    keyCode >= 226 || //special chars (229 for Asian chars)
    (keyCode >= 65 && keyCode <= 90)); //a-z
};

/**
 * Converts a value to string
 * @param value
 * @return {String}
 */
Handsontable.helper.stringify = function (value) {
  switch (typeof value) {
    case 'string':
    case 'number':
      return value + '';
      break;

    case 'object':
      if (value === null) {
        return '';
      }
      else {
        return value.toString();
      }
      break;

    case 'undefined':
      return '';
      break;

    default:
      return value.toString();
  }
};

/**
 * Handsontable UndoRedo class
 */
Handsontable.UndoRedo = function (instance) {
  var that = this;
  this.instance = instance;
  this.clear();
  instance.rootElement.on("datachange.handsontable", function (event, changes, origin) {
    if (origin !== 'undo' && origin !== 'redo') {
      that.add(changes);
    }
  });
};

/**
 * Undo operation from current revision
 */
Handsontable.UndoRedo.prototype.undo = function () {
  var i, ilen;
  if (this.isUndoAvailable()) {
    var setData = $.extend(true, [], this.data[this.rev]);
    for (i = 0, ilen = setData.length; i < ilen; i++) {
      setData[i].splice(3, 1);
    }
    this.instance.setDataAtCell(setData, null, null, 'undo');
    this.rev--;
  }
};

/**
 * Redo operation from current revision
 */
Handsontable.UndoRedo.prototype.redo = function () {
  var i, ilen;
  if (this.isRedoAvailable()) {
    this.rev++;
    var setData = $.extend(true, [], this.data[this.rev]);
    for (i = 0, ilen = setData.length; i < ilen; i++) {
      setData[i].splice(2, 1);
    }
    this.instance.setDataAtCell(setData, null, null, 'redo');
  }
};

/**
 * Returns true if undo point is available
 * @return {Boolean}
 */
Handsontable.UndoRedo.prototype.isUndoAvailable = function () {
  return (this.rev >= 0);
};

/**
 * Returns true if redo point is available
 * @return {Boolean}
 */
Handsontable.UndoRedo.prototype.isRedoAvailable = function () {
  return (this.rev < this.data.length - 1);
};

/**
 * Add new history poins
 * @param changes
 */
Handsontable.UndoRedo.prototype.add = function (changes) {
  this.rev++;
  this.data.splice(this.rev); //if we are in point abcdef(g)hijk in history, remove everything after (g)
  this.data.push(changes);
};

/**
 * Clears undo history
 */
Handsontable.UndoRedo.prototype.clear = function () {
  this.data = [];
  this.rev = -1;
};
Handsontable.SelectionPoint = function () {
  this._row = null; //private use intended
  this._col = null;
};

Handsontable.SelectionPoint.prototype.exists = function () {
  return (this._row !== null);
};

Handsontable.SelectionPoint.prototype.row = function (val) {
  if (val !== void 0) {
    this._row = val;
  }
  return this._row;
};

Handsontable.SelectionPoint.prototype.col = function (val) {
  if (val !== void 0) {
    this._col = val;
  }
  return this._col;
};

Handsontable.SelectionPoint.prototype.coords = function (coords) {
  if (coords !== void 0) {
    this._row = coords.row;
    this._col = coords.col;
  }
  return {
    row: this._row,
    col: this._col
  }
};

Handsontable.SelectionPoint.prototype.arr = function (arr) {
  if (arr !== void 0) {
    this._row = arr[0];
    this._col = arr[1];
  }
  return [this._row, this._col]
};
/**
 * Default text renderer
 * @param {Object} instance Handsontable instance
 * @param {Element} td Table cell where to render
 * @param {Number} row
 * @param {Number} col
 * @param {String|Number} prop Row object property name
 * @param value Value to render (remember to escape unsafe HTML before inserting to DOM!)
 * @param {Object} cellProperties Cell properites (shared by cell renderer and editor)
 */
Handsontable.TextRenderer = function (instance, td, row, col, prop, value, cellProperties) {
  var escaped = Handsontable.helper.stringify(value);
  escaped = escaped.replace(/&/g, "&amp;").replace(/</g, "&lt;").replace(/>/g, "&gt;").replace(/"/g, "&quot;").replace(/'/g, "&#039;"); //escape html special chars
  td.innerHTML = escaped.replace(/\n/g, '<br/>');
};
/**
 * Autocomplete renderer
 * @param {Object} instance Handsontable instance
 * @param {Element} td Table cell where to render
 * @param {Number} row
 * @param {Number} col
 * @param {String|Number} prop Row object property name
 * @param value Value to render (remember to escape unsafe HTML before inserting to DOM!)
 * @param {Object} cellProperties Cell properites (shared by cell renderer and editor)
 */
Handsontable.AutocompleteRenderer = function (instance, td, row, col, prop, value, cellProperties) {
  var $td = $(td);
  var $text = $('<div class="htAutocomplete"></div>');
  var $arrow = $('<div class="htAutocompleteArrow">&#x25BC;</div>');

  $arrow.mouseup(function (event) {
    instance.view.wt.getSetting('onCellDblClick');
  });

  Handsontable.TextCell.renderer(instance, $text[0], row, col, prop, value, cellProperties);

  if ($text.html() === '') {
    $text.html('&nbsp;');
  }

  $text.append($arrow);
  $td.empty().append($text);
};
/**
 * Checkbox renderer
 * @param {Object} instance Handsontable instance
 * @param {Element} td Table cell where to render
 * @param {Number} row
 * @param {Number} col
 * @param {String|Number} prop Row object property name
 * @param value Value to render (remember to escape unsafe HTML before inserting to DOM!)
 * @param {Object} cellProperties Cell properites (shared by cell renderer and editor)
 */
Handsontable.CheckboxRenderer = function (instance, td, row, col, prop, value, cellProperties) {
  if (typeof cellProperties.checkedTemplate === "undefined") {
    cellProperties.checkedTemplate = true;
  }
  if (typeof cellProperties.uncheckedTemplate === "undefined") {
    cellProperties.uncheckedTemplate = false;
  }
  if (value === cellProperties.checkedTemplate || value === Handsontable.helper.stringify(cellProperties.checkedTemplate)) {
    td.innerHTML = "<input type='checkbox' checked autocomplete='no'>";
  }
  else if (value === cellProperties.uncheckedTemplate || value === Handsontable.helper.stringify(cellProperties.uncheckedTemplate)) {
    td.innerHTML = "<input type='checkbox' autocomplete='no'>";
  }
  else if (value === null) { //default value
    td.innerHTML = "<input type='checkbox' autocomplete='no' style='opacity: 0.5'>";
  }
  else {
    td.innerHTML = "#bad value#";
  }

  var $input = $(td).find('input:first');
  $input.mousedown(function (event) {
    if (!$(this).is(':checked')) {
      instance.setDataAtCell(row, prop, cellProperties.checkedTemplate);
    }
    else {
      instance.setDataAtCell(row, prop, cellProperties.uncheckedTemplate);
    }
    event.stopPropagation(); //otherwise can confuse mousedown handler
  });

  $input.mouseup(function (event) {
    event.stopPropagation(); //otherwise can confuse dblclick handler
  });

  return td;
};
var texteditor = {
  isCellEdited: false,

  /**
   * Returns caret position in edit proxy
   * @author http://stackoverflow.com/questions/263743/how-to-get-caret-position-in-textarea
   * @return {Number}
   */
  getCaretPosition: function (keyboardProxy) {
    var el = keyboardProxy[0];
    if (el.selectionStart) {
      return el.selectionStart;
    }
    else if (document.selection) {
      el.focus();
      var r = document.selection.createRange();
      if (r == null) {
        return 0;
      }
      var re = el.createTextRange(),
        rc = re.duplicate();
      re.moveToBookmark(r.getBookmark());
      rc.setEndPoint('EndToStart', re);
      return rc.text.length;
    }
    return 0;
  },

  /**
   * Sets caret position in edit proxy
   * @author http://blog.vishalon.net/index.php/javascript-getting-and-setting-caret-position-in-textarea/
   * @param {Number}
   */
  setCaretPosition: function (keyboardProxy, pos) {
    var el = keyboardProxy[0];
    if (el.setSelectionRange) {
      el.focus();
      el.setSelectionRange(pos, pos);
    }
    else if (el.createTextRange) {
      var range = el.createTextRange();
      range.collapse(true);
      range.moveEnd('character', pos);
      range.moveStart('character', pos);
      range.select();
    }
  },

  /**
   * Shows text input in grid cell
   */
  beginEditing: function (instance, td, row, col, prop, keyboardProxy, useOriginalValue, suffix) {
    if (texteditor.isCellEdited) {
      return;
    }
    texteditor.isCellEdited = true;

    var coords = {row: row, col: col};
    instance.view.scrollViewport(coords);
    instance.view.render();

    keyboardProxy.on('cut.editor', function (event) {
      event.stopPropagation();
    });

    keyboardProxy.on('paste.editor', function (event) {
      event.stopPropagation();
    });

    if (!instance.getCellMeta(row, col).isWritable) {
      return;
    }

    if (useOriginalValue) {
      var original = instance.getDataAtCell(row, prop);
      original = Handsontable.helper.stringify(original) + (suffix || '');
      keyboardProxy.val(original);
      texteditor.setCaretPosition(keyboardProxy, original.length);
    }
    else {
      keyboardProxy.val('');
    }

    if (instance.getSettings().asyncRendering) {
      setTimeout(function () {
        texteditor.refreshDimensions(instance, row, col, keyboardProxy);
      }, 0);
    }
    else {
      texteditor.refreshDimensions(instance, row, col, keyboardProxy);
    }
  },

  refreshDimensions: function (instance, row, col, keyboardProxy) {
    if (!texteditor.isCellEdited) {
      return;
    }

    ///start prepare textarea position
    var $td = $(instance.getCell(row, col)); //because old td may have been scrolled out with scrollViewport
    var currentOffset = $td.offset();
    var containerOffset = instance.rootElement.offset();
    var scrollTop = instance.rootElement.scrollTop();
    var scrollLeft = instance.rootElement.scrollLeft();
    var editTop = currentOffset.top - containerOffset.top + scrollTop - 1;
    var editLeft = currentOffset.left - containerOffset.left + scrollLeft - 1;

    var settings = instance.getSettings();
    var rowHeadersCount = settings.rowHeaders === false ? 0 : 1;
    var colHeadersCount = settings.colHeaders === false ? 0 : 1;

    if (editTop < 0) {
      editTop = 0;
    }
    if (editLeft < 0) {
      editLeft = 0;
    }

    if (rowHeadersCount > 0 && parseInt($td.css('border-top-width')) > 0) {
      editTop += 1;
    }
    if (colHeadersCount > 0 && parseInt($td.css('border-left-width')) > 0) {
      editLeft += 1;
    }

    if ($.browser.msie && parseInt($.browser.version, 10) <= 7) {
      editTop -= 1;
    }

    keyboardProxy.parent().addClass('htHidden').css({
      top: editTop,
      left: editLeft
    });
    ///end prepare textarea position

    var width = $td.width()
      , height = $td.outerHeight() - 4;

    if (parseInt($td.css('border-top-width')) > 0) {
      height -= 1;
    }
    if (parseInt($td.css('border-left-width')) > 0) {
      if (rowHeadersCount > 0) {
        width -= 1;
      }
    }

    keyboardProxy.autoResize({
      maxHeight: 200,
      minHeight: height,
      minWidth: width,
      maxWidth: Math.max(168, width),
      animate: false,
      extraSpace: 0
    });

    keyboardProxy.parent().removeClass('htHidden');

    instance.rootElement.triggerHandler('beginediting.handsontable');

    setTimeout(function () {
      //async fix for Firefox 3.6.28 (needs manual testing)
      keyboardProxy.parent().css({
        overflow: 'visible'
      });
    }, 1);
  },

  /**
   * Finishes text input in selected cells
   */
  finishEditing: function (instance, td, row, col, prop, keyboardProxy, isCancelled, ctrlDown) {
    if (texteditor.triggerOnlyByDestroyer) {
      return;
    }
    if (texteditor.isCellEdited) {
      texteditor.isCellEdited = false;
      var val;
      if (isCancelled) {
        val = [
          [texteditor.originalValue]
        ];
      }
      else {
        val = [
          [$.trim(keyboardProxy.val())]
        ];
      }
      if (ctrlDown) { //if ctrl+enter and multiple cells selected, behave like Excel (finish editing and apply to all cells)
        var sel = instance.getSelected();
        instance.populateFromArray({row: sel[0], col: sel[1]}, val, {row: sel[2], col: sel[3]}, false, 'edit');
      }
      else {
        instance.populateFromArray({row: row, col: col}, val, null, false, 'edit');
      }
    }
    keyboardProxy.off(".editor");
    instance.view.wt.update('onCellDblClick', null);

    keyboardProxy.css({
      width: 0,
      height: 0
    });
    keyboardProxy.parent().addClass('htHidden').css({
      overflow: 'hidden'
    });

    instance.rootElement.triggerHandler('finishediting.handsontable');
  }
};

/**
 * Default text editor
 * @param {Object} instance Handsontable instance
 * @param {Element} td Table cell where to render
 * @param {Number} row
 * @param {Number} col
 * @param {String|Number} prop Row object property name
 * @param {Object} keyboardProxy jQuery element of keyboard proxy that contains current editing value
 * @param {Object} cellProperties Cell properites (shared by cell renderer and editor)
 */
Handsontable.TextEditor = function (instance, td, row, col, prop, keyboardProxy, cellProperties) {
  texteditor.isCellEdited = false;
  texteditor.originalValue = instance.getDataAtCell(row, prop);
  texteditor.triggerOnlyByDestroyer = cellProperties.strict;

  keyboardProxy.parent().addClass('htHidden').css({
    top: 0,
    left: 0,
    overflow: 'hidden'
  });
  keyboardProxy.css({
    width: 0,
    height: 0
  });

  keyboardProxy.on('refreshBorder.editor', function () {
    setTimeout(function () {
      if (texteditor.isCellEdited) {
        texteditor.refreshDimensions(instance, row, col, keyboardProxy);
      }
    }, 0);
  });

  keyboardProxy.on("keydown.editor", function (event) {
    var ctrlDown = (event.ctrlKey || event.metaKey) && !event.altKey; //catch CTRL but not right ALT (which in some systems triggers ALT+CTRL)
    if (Handsontable.helper.isPrintableChar(event.keyCode)) {
      if (!texteditor.isCellEdited && !ctrlDown) { //disregard CTRL-key shortcuts
        texteditor.beginEditing(instance, null, row, col, prop, keyboardProxy);
        event.stopImmediatePropagation();
      }
      else if (ctrlDown) {
        if (texteditor.isCellEdited && event.keyCode === 65) { //CTRL + A
          event.stopPropagation();
        }
        else if (texteditor.isCellEdited && event.keyCode === 88 && $.browser.opera) { //CTRL + X
          event.stopPropagation();
        }
        else if (texteditor.isCellEdited && event.keyCode === 86 && $.browser.opera) { //CTRL + V
          event.stopPropagation();
        }
      }
      return;
    }

    if (texteditor.isCellEdited && (event.keyCode === 17 || event.keyCode === 224 || event.keyCode === 91 || event.keyCode === 93)) {
      //when CTRL is pressed and cell is edited, don't prepare selectable text in textarea
      event.stopPropagation();
      return;
    }

    switch (event.keyCode) {
      case 38: /* arrow up */
        if (texteditor.isCellEdited) {
          texteditor.finishEditing(instance, null, row, col, prop, keyboardProxy, false);
        }
        break;

      case 9: /* tab */
        if (texteditor.isCellEdited) {
          texteditor.finishEditing(instance, null, row, col, prop, keyboardProxy, false);
        }
        event.preventDefault();
        break;

      case 39: /* arrow right */
        if (texteditor.isCellEdited) {
          if (texteditor.getCaretPosition(keyboardProxy) === keyboardProxy.val().length) {
            texteditor.finishEditing(instance, null, row, col, prop, keyboardProxy, false);

          }
          else {
            event.stopPropagation();
          }
        }
        break;

      case 37: /* arrow left */
        if (texteditor.isCellEdited) {
          if (texteditor.getCaretPosition(keyboardProxy) === 0) {
            texteditor.finishEditing(instance, null, row, col, prop, keyboardProxy, false);
          }
          else {
            event.stopPropagation();
          }
        }
        break;

      case 8: /* backspace */
      case 46: /* delete */
        if (texteditor.isCellEdited) {
          event.stopPropagation();
        }
        break;

      case 40: /* arrow down */
        if (texteditor.isCellEdited) {
          texteditor.finishEditing(instance, null, row, col, prop, keyboardProxy, false);
        }
        break;

      case 27: /* ESC */
        if (texteditor.isCellEdited) {
          instance.destroyEditor(true);
          event.stopPropagation();
        }
        break;

      case 113: /* F2 */
        if (!texteditor.isCellEdited) {
          texteditor.beginEditing(instance, null, row, col, prop, keyboardProxy, true); //show edit field
          event.stopPropagation();
          event.preventDefault(); //prevent Opera from opening Go to Page dialog
        }
        break;

      case 13: /* return/enter */
        if (texteditor.isCellEdited) {
          var selected = instance.getSelected();
          var isMultipleSelection = !(selected[0] === selected[2] && selected[1] === selected[3]);
          if ((event.ctrlKey && !isMultipleSelection) || event.altKey) { //if ctrl+enter or alt+enter, add new line
            keyboardProxy.val(keyboardProxy.val() + '\n');
            keyboardProxy[0].focus();
            event.stopPropagation();
          }
          else {
            texteditor.finishEditing(instance, null, row, col, prop, keyboardProxy, false, ctrlDown);
          }
        }
        else if (instance.getSettings().enterBeginsEditing) {
          if ((ctrlDown && !selection.isMultiple()) || event.altKey) { //if ctrl+enter or alt+enter, add new line
            texteditor.beginEditing(instance, null, row, col, prop, keyboardProxy, true, '\n'); //show edit field
          }
          else {
            texteditor.beginEditing(instance, null, row, col, prop, keyboardProxy, true); //show edit field
          }
          event.stopPropagation();
        }
        event.preventDefault(); //don't add newline to field
        break;

      case 36: /* home */
        if (texteditor.isCellEdited) {
          event.stopPropagation();
        }
        break;

      case 35: /* end */
        if (texteditor.isCellEdited) {
          event.stopPropagation();
        }
        break;
    }
  });

  function onDblClick() {
    keyboardProxy[0].focus();
    texteditor.beginEditing(instance, null, row, col, prop, keyboardProxy, true);
  }

  instance.view.wt.update('onCellDblClick', onDblClick);

  return function (isCancelled) {
    texteditor.triggerOnlyByDestroyer = false;
    texteditor.finishEditing(instance, null, row, col, prop, keyboardProxy, isCancelled);
  }
};
function isAutoComplete(keyboardProxy) {
  var typeahead = keyboardProxy.data("typeahead");
  if (typeahead && typeahead.$menu.is(":visible")) {
    return typeahead;
  }
  else {
    return false;
  }
}

/**
 * Autocomplete editor
 * @param {Object} instance Handsontable instance
 * @param {Element} td Table cell where to render
 * @param {Number} row
 * @param {Number} col
 * @param {String|Number} prop Row object property name
 * @param {Object} keyboardProxy jQuery element of keyboard proxy that contains current editing value
 * @param {Object} cellProperties Cell properites (shared by cell renderer and editor)
 */
Handsontable.AutocompleteEditor = function (instance, td, row, col, prop, keyboardProxy, cellProperties) {
  var typeahead = keyboardProxy.data('typeahead')
    , i
    , j
    , dontHide = false;

  if (!typeahead) {
    keyboardProxy.typeahead();
    typeahead = keyboardProxy.data('typeahead');
    typeahead._show = typeahead.show;
    typeahead._hide = typeahead.hide;
    typeahead._render = typeahead.render;
    typeahead._highlighter = typeahead.highlighter;
  }
  else {
    typeahead.$menu.off(); //remove previous typeahead bindings
    keyboardProxy.off(); //remove previous typeahead bindings. Removing this will cause prepare to register 2 keydown listeners in typeahead
    typeahead.listen(); //add typeahead bindings
  }

  typeahead.minLength = 0;
  typeahead.highlighter = typeahead._highlighter;

  typeahead.show = function () {
    if (keyboardProxy.parent().hasClass('htHidden')) {
      return;
    }
    return typeahead._show.call(this);
  };

  typeahead.hide = function () {
    if (!dontHide) {
      dontHide = false; //set to true by dblclick handler, otherwise appears and disappears immediately after double click
      return typeahead._hide.call(this);
    }
  };

  typeahead.lookup = function () {
    var items;
    this.query = this.$element.val();
    items = $.isFunction(this.source) ? this.source(this.query, $.proxy(this.process, this)) : this.source;
    return items ? this.process(items) : this;
  };

  typeahead.matcher = function () {
    return true;
  };

  typeahead.select = function () {
    var val = this.$menu.find('.active').attr('data-value') || keyboardProxy.val();
    destroyer(true);
    instance.setDataAtCell(row, prop, typeahead.updater(val));
    return this.hide();
  };

  typeahead.render = function (items) {
    typeahead._render.call(this, items);
    if (!cellProperties.strict) {
      this.$menu.find('li:eq(0)').removeClass('active');
    }
    return this;
  };

  /* overwrite typeahead options and methods (matcher, sorter, highlighter, updater, etc) if provided in cellProperties */
  for (i in cellProperties) {
    if (cellProperties.hasOwnProperty(i)) {
      if (i === 'options') {
        for (j in cellProperties.options) {
          if (cellProperties.options.hasOwnProperty(j)) {
            typeahead.options[j] = cellProperties.options[j];
          }
        }
      }
      else {
        typeahead[i] = cellProperties[i];
      }
    }
  }

  var wasDestroyed = false;

  keyboardProxy.on("keydown.editor", function (event) {
    switch (event.keyCode) {
      case 27: /* ESC */
        dontHide = false;
        break;

      case 37: /* arrow left */
      case 39: /* arrow right */
      case 38: /* arrow up */
      case 40: /* arrow down */
      case 9: /* tab */
      case 13: /* return/enter */
        if (!keyboardProxy.parent().hasClass('htHidden')) {
          event.stopImmediatePropagation();
        }
        event.preventDefault();
    }
  });

  keyboardProxy.on("keyup.editor", function (event) {
      switch (event.keyCode) {
        case 9: /* tab */
        case 13: /* return/enter */
          if (!wasDestroyed && !isAutoComplete(keyboardProxy)) {
            var ev = $.Event('keyup');
            ev.keyCode = 113; //113 triggers lookup, in contrary to 13 or 9 which only trigger hide
            keyboardProxy.trigger(ev);
          }
          else {
            setTimeout(function () { //so pressing enter will move one row down after change is applied by 'select' above
              var ev = $.Event('keydown');
              ev.keyCode = event.keyCode;
              keyboardProxy.parent().trigger(ev);
            }, 10);
          }
          break;

        default:
          if (!wasDestroyed && !Handsontable.helper.isPrintableChar(event.keyCode)) { //otherwise Del or F12 would open suggestions list
            event.stopImmediatePropagation();
          }
      }
    }
  );

  var textDestroyer = Handsontable.TextEditor(instance, td, row, col, prop, keyboardProxy, cellProperties);

  function onDblClick() {
    keyboardProxy[0].focus();
    texteditor.beginEditing(instance, null, row, col, prop, keyboardProxy, true);
    dontHide = true;
    setTimeout(function () { //otherwise is misaligned in IE9
      keyboardProxy.data('typeahead').lookup();
    }, 1);
  }

  instance.view.wt.update('onCellDblClick', onDblClick); //no need to destroy it here because it will be destroyed by TextEditor destroyer

  var destroyer = function (isCancelled) {
    wasDestroyed = true;
    keyboardProxy.off(); //remove typeahead bindings
    textDestroyer(isCancelled);
    dontHide = false;
    if (isAutoComplete(keyboardProxy)) {
      isAutoComplete(keyboardProxy).hide();
    }
  };

  return destroyer;
};
function toggleCheckboxCell(instance, row, prop, cellProperties) {
  if (Handsontable.helper.stringify(instance.getDataAtCell(row, prop)) === Handsontable.helper.stringify(cellProperties.checkedTemplate)) {
    instance.setDataAtCell(row, prop, cellProperties.uncheckedTemplate);
  }
  else {
    instance.setDataAtCell(row, prop, cellProperties.checkedTemplate);
  }
}

/**
 * Checkbox editor
 * @param {Object} instance Handsontable instance
 * @param {Element} td Table cell where to render
 * @param {Number} row
 * @param {Number} col
 * @param {String|Number} prop Row object property name
 * @param {Object} keyboardProxy jQuery element of keyboard proxy that contains current editing value
 * @param {Object} cellProperties Cell properites (shared by cell renderer and editor)
 */
Handsontable.CheckboxEditor = function (instance, td, row, col, prop, keyboardProxy, cellProperties) {
  if (typeof cellProperties === "undefined") {
    cellProperties = {};
  }
  if (typeof cellProperties.checkedTemplate === "undefined") {
    cellProperties.checkedTemplate = true;
  }
  if (typeof cellProperties.uncheckedTemplate === "undefined") {
    cellProperties.uncheckedTemplate = false;
  }

  keyboardProxy.on("keydown.editor", function (event) {
    var ctrlDown = (event.ctrlKey || event.metaKey) && !event.altKey; //catch CTRL but not right ALT (which in some systems triggers ALT+CTRL)
    if (!ctrlDown && Handsontable.helper.isPrintableChar(event.keyCode)) {
      toggleCheckboxCell(instance, row, prop, cellProperties);
      event.stopPropagation();
    }
  });

  function onDblClick() {
    toggleCheckboxCell(instance, row, prop, cellProperties);
  }

  instance.view.wt.update('onCellDblClick', onDblClick);

  return function () {
    keyboardProxy.off(".editor");
    instance.view.wt.update('onCellDblClick', null);
  }
};
Handsontable.AutocompleteCell = {
  renderer: Handsontable.AutocompleteRenderer,
  editor: Handsontable.AutocompleteEditor
};

Handsontable.CheckboxCell = {
  renderer: Handsontable.CheckboxRenderer,
  editor: Handsontable.CheckboxEditor
};

Handsontable.TextCell = {
  renderer: Handsontable.TextRenderer,
  editor: Handsontable.TextEditor
};
Handsontable.PluginHooks = {
  hooks: {
    beforeInit: [],
    afterInit: [],
    afterGetCellMeta: [],
    afterGetColHeader: [],
    afterGetColWidth: [],
    walkontableConfig: []
  },

  push: function (hook, fn) {
    this.hooks[hook].push(fn);
  },

  unshift: function (hook, fn) {
    this.hooks[hook].unshift(fn);
  },

  run: function (instance, hook, args) {
    for (var i = 0, ilen = this.hooks[hook].length; i < ilen; i++) {
      if (args) {
        this.hooks[hook][i].apply(instance, args);
      }
      else {
        this.hooks[hook][i].call(instance);
      }
    }
  }
};
function createContextMenu() {
  var instance = this
    , defaultOptions = {
      selector: "#" + instance.rootElement.attr('id') + ' table, #' + instance.rootElement.attr('id') + ' div',
      trigger: 'right',
      callback: onContextClick
    },
    allItems = {
      "row_above": {name: "Insert row above", disabled: isDisabled},
      "row_below": {name: "Insert row below", disabled: isDisabled},
      "hsep1": "---------",
      "col_left": {name: "Insert column on the left", disabled: isDisabled},
      "col_right": {name: "Insert column on the right", disabled: isDisabled},
      "hsep2": "---------",
      "remove_row": {name: "Remove row", disabled: isDisabled},
      "remove_col": {name: "Remove column", disabled: isDisabled},
      "hsep3": "---------",
      "undo": {name: "Undo", disabled: function () {
        return !instance.isUndoAvailable();
      }},
      "redo": {name: "Redo", disabled: function () {
        return !instance.isRedoAvailable();
      }}
    }
    , options = {}
    , i
    , ilen
    , settings = instance.getSettings();

  function onContextClick(key) {
    var corners = instance.getSelected(); //[top left row, top left col, bottom right row, bottom right col]

    switch (key) {
      case "row_above":
        instance.alter("insert_row", corners[0]);
        break;

      case "row_below":
        instance.alter("insert_row", corners[2] + 1);
        break;

      case "col_left":
        instance.alter("insert_col", corners[1]);
        break;

      case "col_right":
        instance.alter("insert_col", corners[3] + 1);
        break;

      case "remove_row":
        instance.alter(key, corners[0], corners[2]);
        break;

      case "remove_col":
        instance.alter(key, corners[1], corners[3]);
        break;

      case "undo":
        instance.undo();
        break;

      case "redo":
        instance.redo();
        break;
    }
  }

  function isDisabled(key) {
    //TODO rewrite
    /*if (instance.blockedCols.main.find('th.htRowHeader.active').length && (key === "remove_col" || key === "col_left" || key === "col_right")) {
     return true;
     }
     else if (instance.blockedRows.main.find('th.htColHeader.active').length && (key === "remove_row" || key === "row_above" || key === "row_below")) {
     return true;
     }
     else*/
    if (instance.countRows() >= instance.getSettings().maxRows && (key === "row_above" || key === "row_below")) {
      return true;
    }
    else if (instance.countCols() >= instance.getSettings().maxCols && (key === "col_left" || key === "col_right")) {
      return true;
    }
    else {
      return false;
    }
  }

  if (!settings.contextMenu) {
    return;
  }
  else if (settings.contextMenu === true) { //contextMenu is true
    options.items = allItems;
  }
  else if (Object.prototype.toString.apply(settings.contextMenu) === '[object Array]') { //contextMenu is an array
    options.items = {};
    for (i = 0, ilen = settings.contextMenu.length; i < ilen; i++) {
      var key = settings.contextMenu[i];
      if (typeof allItems[key] === 'undefined') {
        throw new Error('Context menu key "' + key + '" is not recognised');
      }
      options.items[key] = allItems[key];
    }
  }
  else if (Object.prototype.toString.apply(settings.contextMenu) === '[object Object]') { //contextMenu is an options object as defined in http://medialize.github.com/jQuery-contextMenu/docs.html
    options = settings.contextMenu;
    if (options.items) {
      for (i in options.items) {
        if (options.items.hasOwnProperty(i) && allItems[i]) {
          if (typeof options.items[i] === 'string') {
            options.items[i] = allItems[i];
          }
          else {
            options.items[i] = $.extend(true, allItems[i], options.items[i]);
          }
        }
      }
    }
    else {
      options.items = allItems;
    }

    if (options.callback) {
      var handsontableCallback = defaultOptions.callback;
      var customCallback = options.callback;
      options.callback = function (key, options) {
        handsontableCallback(key, options);
        customCallback(key, options);
      }
    }
  }

  if (!instance.rootElement.attr('id')) {
    throw new Error("Handsontable container must have an id");
  }

  $.contextMenu($.extend(true, defaultOptions, options));
}

Handsontable.PluginHooks.push('afterInit', createContextMenu);
/**
 * This plugin adds support for legacy features, deprecated APIs, etc.
 */

/**
 * Support for old autocomplete syntax
 * For old syntax, see: https://github.com/warpech/jquery-handsontable/blob/8c9e701d090ea4620fe08b6a1a048672fadf6c7e/README.md#defining-autocomplete
 */
Handsontable.PluginHooks.push('afterGetCellMeta', function (row, col, cellProperties) {
  var settings = this.getSettings(), data = this.getData(), i, ilen, a;
  if (settings.autoComplete) {
    for (i = 0, ilen = settings.autoComplete.length; i < ilen; i++) {
      if (settings.autoComplete[i].match(row, col, data)) {
        if (typeof cellProperties.type === 'undefined') {
          cellProperties.type = Handsontable.AutocompleteCell;
        }
        else {
          if (typeof cellProperties.type.renderer === 'undefined') {
            cellProperties.type.renderer = Handsontable.AutocompleteCell.renderer;
          }
          if (typeof cellProperties.type.editor === 'undefined') {
            cellProperties.type.editor = Handsontable.AutocompleteCell.editor;
          }
        }
        for (a in settings.autoComplete[i]) {
          if (settings.autoComplete[i].hasOwnProperty(a) && a !== 'match' && typeof cellProperties[i] === 'undefined') {
            if(a === 'source') {
              cellProperties[a] = settings.autoComplete[i][a](row, col);
            }
            else {
              cellProperties[a] = settings.autoComplete[i][a];
            }
          }
        }
        break;
      }
    }
  }
});
function HandsontableManualColumnResize() {
  var pressed
    , currentCol
    , currentWidth
    , instance
    , start
    , startX
    , startWidth
    , startOffset;

  var $line = $('<div class="manualColumnResizerLine"><div class="manualColumnResizer"></div></div>');
  $line.css({
    position: 'absolute',
    top: 0,
    left: 0,
    width: 0,
    //background: 'black',
    borderRight: '1px dashed #777'
  });

  $(document).mousemove(function (e) {
    if (pressed) {
      currentWidth = startWidth + (e.pageX - startX);
      currentWidth = Math.max(currentWidth, 20);
      currentWidth = Math.min(currentWidth, 500);
      $line.css('left', startOffset + currentWidth - 1 + 'px');
    }
  });

  $(document).mouseup(function () {
    if (pressed) {
      instance.manualColumnWidths[currentCol] = currentWidth; //save col width
      $('.manualColumnResizer.active').removeClass('active');
      pressed = false;
      instance.forceFullRender = true;
      instance.view.render(); //updates all
      $line.remove();
    }
  });

  this.beforeInit = function () {
    var that = this;
    this.manualColumnWidths = [];
    this.rootElement.on('mousedown.handsontable', '.manualColumnResizer', function (e) {
      instance = that;
      var $resizer = $(e.target);
      currentCol = $resizer.attr('rel');
      start = that.rootElement.find('col').eq($resizer.parent().parent().index());
      pressed = true;
      startX = e.pageX;
      startWidth = start.width();
      currentWidth = startWidth;
      $resizer.addClass('active');

      var $table = that.rootElement.find('.htCore');
      $line.appendTo($table.parent()).height($table.height());
      startOffset = parseInt($resizer.parent().parent().offset().left - $table.offset().left);
      $line.css('left', startOffset + startWidth - 1 + 'px');
    });
  }

  this.getColHeader = function (col, response) {
    var prepend = '<div class="relative">';
    var append = ' <div class="manualColumnResizer" rel="' + col + '" style="cursor: col-resize"></div></div>';
    response.html = prepend + response.html + append;
  };

  this.getColWidth = function (col, response) {
    if (this.manualColumnWidths[col]) {
      response.width = this.manualColumnWidths[col];
    }
  };
}
var htManualColumnResize = new HandsontableManualColumnResize();

Handsontable.PluginHooks.push('beforeInit', htManualColumnResize.beforeInit);
Handsontable.PluginHooks.push('afterGetColHeader', htManualColumnResize.getColHeader);
Handsontable.PluginHooks.push('afterGetColWidth', htManualColumnResize.getColWidth);

/*
 * jQuery.fn.autoResize 1.1+
 * --
 * https://github.com/warpech/jQuery.fn.autoResize
 *
 * This fork differs from others in a way that it autoresizes textarea in 2-dimensions (horizontally and vertically).
 * It was originally forked from alexbardas's repo but maybe should be merged with dpashkevich's repo in future.
 *
 * originally forked from:
 * https://github.com/jamespadolsey/jQuery.fn.autoResize
 * which is now located here:
 * https://github.com/alexbardas/jQuery.fn.autoResize
 * though the mostly maintained for is here:
 * https://github.com/dpashkevich/jQuery.fn.autoResize/network
 *
 * --
 * This program is free software. It comes without any warranty, to
 * the extent permitted by applicable law. You can redistribute it
 * and/or modify it under the terms of the Do What The Fuck You Want
 * To Public License, Version 2, as published by Sam Hocevar. See
 * http://sam.zoy.org/wtfpl/COPYING for more details. */

(function($){

  autoResize.defaults = {
    onResize: function(){},
    animate: {
      duration: 200,
      complete: function(){}
    },
    extraSpace: 50,
    minHeight: 'original',
    maxHeight: 500,
    minWidth: 'original',
    maxWidth: 500
  };

  autoResize.cloneCSSProperties = [
    'lineHeight', 'textDecoration', 'letterSpacing',
    'fontSize', 'fontFamily', 'fontStyle', 'fontWeight',
    'textTransform', 'textAlign', 'direction', 'wordSpacing', 'fontSizeAdjust',
    'padding'
  ];

  autoResize.cloneCSSValues = {
    position: 'absolute',
    top: -9999,
    left: -9999,
    opacity: 0,
    overflow: 'hidden',
    border: '1px solid black',
    padding: '0.49em' //this must be about the width of caps W character
  };

  autoResize.resizableFilterSelector = 'textarea,input:not(input[type]),input[type=text],input[type=password]';

  autoResize.AutoResizer = AutoResizer;

  $.fn.autoResize = autoResize;

  function autoResize(config) {
    this.filter(autoResize.resizableFilterSelector).each(function(){
      new AutoResizer( $(this), config );
    });
    return this;
  }

  function AutoResizer(el, config) {

    if(this.clones) return;

    this.config = $.extend({}, autoResize.defaults, config);

    this.el = el;

    this.nodeName = el[0].nodeName.toLowerCase();

    this.previousScrollTop = null;

    if (config.maxWidth === 'original') config.maxWidth = el.width();
    if (config.minWidth === 'original') config.minWidth = el.width();
    if (config.maxHeight === 'original') config.maxHeight = el.height();
    if (config.minHeight === 'original') config.minHeight = el.height();

    if (this.nodeName === 'textarea') {
      el.css({
        resize: 'none',
        overflowY: 'hidden'
      });
    }

    el.data('AutoResizer', this);

    this.createClone();
    this.injectClone();
    this.bind();

  }

  AutoResizer.prototype = {

    bind: function() {

      var check = $.proxy(function(){
        this.check();
        return true;
      }, this);

      this.unbind();

      this.el
        .bind('keyup.autoResize', check)
        //.bind('keydown.autoResize', check)
        .bind('change.autoResize', check);

      this.check(null, true);

    },

    unbind: function() {
      this.el.unbind('.autoResize');
    },

    createClone: function() {

      var el = this.el,
        self = this,
        config = this.config;

      this.clones = $();

      if (config.minHeight !== 'original' || config.maxHeight !== 'original') {
        this.hClone = el.clone().height('auto');
        this.clones = this.clones.add(this.hClone);
      }
      if (config.minWidth !== 'original' || config.maxWidth !== 'original') {
        this.wClone = $('<div/>').width('auto').css({
          whiteSpace: 'nowrap',
          'float': 'left'
        });
        this.clones = this.clones.add(this.wClone);
      }

      $.each(autoResize.cloneCSSProperties, function(i, p){
        self.clones.css(p, el.css(p));
      });

      this.clones
        .removeAttr('name')
        .removeAttr('id')
        .attr('tabIndex', -1)
        .css(autoResize.cloneCSSValues);

    },

    check: function(e, immediate) {

      var config = this.config,
        wClone = this.wClone,
        hClone = this.hClone,
        el = this.el,
        value = el.val();

      if (wClone) {

        wClone.text(value);

        // Calculate new width + whether to change
        var cloneWidth = wClone.outerWidth(),
          newWidth = (cloneWidth + config.extraSpace) >= config.minWidth ?
            cloneWidth + config.extraSpace : config.minWidth,
          currentWidth = el.width();

        newWidth = Math.min(newWidth, config.maxWidth);

        if (
          (newWidth < currentWidth && newWidth >= config.minWidth) ||
            (newWidth >= config.minWidth && newWidth <= config.maxWidth)
          ) {

          config.onResize.call(el);

          el.scrollLeft(0);

          config.animate && !immediate ?
            el.stop(1,1).animate({
              width: newWidth
            }, config.animate)
            : el.width(newWidth);

        }

      }

      if (hClone) {

        if (newWidth) {
          hClone.width(newWidth);
        }

        hClone.height(0).val(value).scrollTop(10000);

        var scrollTop = hClone[0].scrollTop + config.extraSpace;

        // Don't do anything if scrollTop hasen't changed:
        if (this.previousScrollTop === scrollTop) {
          return;
        }

        this.previousScrollTop = scrollTop;

        if (scrollTop >= config.maxHeight) {
          el.css('overflowY', '');
          return;
        }

        el.css('overflowY', 'hidden');

        if (scrollTop < config.minHeight) {
          scrollTop = config.minHeight;
        }

        config.onResize.call(el);

        // Either animate or directly apply height:
        config.animate && !immediate ?
          el.stop(1,1).animate({
            height: scrollTop
          }, config.animate)
          : el.height(scrollTop);
      }
    },

    destroy: function() {
      this.unbind();
      this.el.removeData('AutoResizer');
      this.clones.remove();
      delete this.el;
      delete this.hClone;
      delete this.wClone;
      delete this.clones;
    },

    injectClone: function() {
      (
        autoResize.cloneContainer ||
          (autoResize.cloneContainer = $('<arclones/>').appendTo('body'))
        ).empty().append(this.clones); //this should be refactored so that a node is never cloned more than once
    }

  };

})(jQuery);
/**
 * SheetClip - Spreadsheet Clipboard Parser
 * version 0.2
 *
 * This tiny library transforms JavaScript arrays to strings that are pasteable by LibreOffice, OpenOffice,
 * Google Docs and Microsoft Excel.
 *
 * Copyright 2012, Marcin Warpechowski
 * Licensed under the MIT license.
 * http://github.com/warpech/sheetclip/
 */
/*jslint white: true*/
(function (global) {
  "use strict";

  function countQuotes(str) {
    return str.split('"').length - 1;
  }

  global.SheetClip = {
    parse: function (str) {
      var r, rlen, rows, arr = [], a = 0, c, clen, multiline, last;
      rows = str.split('\n');
      if (rows.length > 1 && rows[rows.length - 1] === '') {
        rows.pop();
      }
      for (r = 0, rlen = rows.length; r < rlen; r += 1) {
        rows[r] = rows[r].split('\t');
        for (c = 0, clen = rows[r].length; c < clen; c += 1) {
          if (!arr[a]) {
            arr[a] = [];
          }
          if (multiline && c === 0) {
            last = arr[a].length - 1;
            arr[a][last] = arr[a][last] + '\n' + rows[r][0];
            if (multiline && countQuotes(rows[r][0]) % 2 === 1) {
              multiline = false;
              arr[a][last] = arr[a][last].substring(0, arr[a][last].length - 1).replace(/""/g, '"');
            }
          }
          else {
            if (c === clen - 1 && rows[r][c].indexOf('"') === 0) {
              arr[a].push(rows[r][c].substring(1).replace(/""/g, '"'));
              multiline = true;
            }
            else {
              arr[a].push(rows[r][c].replace(/""/g, '"'));
              multiline = false;
            }
          }
        }
        if (!multiline) {
          a += 1;
        }
      }
      return arr;
    },

    stringify: function (arr) {
      var r, rlen, c, clen, str = '', val;
      for (r = 0, rlen = arr.length; r < rlen; r += 1) {
        for (c = 0, clen = arr[r].length; c < clen; c += 1) {
          if (c > 0) {
            str += '\t';
          }
          val = arr[r][c];
          if (typeof val === 'string') {
            if (val.indexOf('\n') > -1) {
              str += '"' + val.replace(/"/g, '""') + '"';
            }
            else {
              str += val;
            }
          }
          else if (val === null || val === void 0) { //void 0 resolves to undefined
            str += '';
          }
          else {
            str += val;
          }
        }
        str += '\n';
      }
      return str;
    }
  };
}(window));
/**
 * walkontable 0.1
 * 
 * Date: Mon Jan 14 2013 10:56:02 GMT+0100 (Central European Standard Time)
*/

function WalkontableBorder(instance, settings) {
  //reference to instance
  this.instance = instance;
  this.settings = settings;
  this.wtDom = new WalkontableDom();

  this.main = document.createElement("div");
  this.main.style.position = 'absolute';
  this.main.style.top = 0;
  this.main.style.left = 0;

  for (var i = 0; i < 5; i++) {
    var DIV = document.createElement('DIV');
    DIV.className = 'wtBorder ' + settings.className;
    DIV.style.backgroundColor = settings.border.color;
    DIV.style.height = settings.border.width + 'px';
    DIV.style.width = settings.border.width + 'px';
    this.main.appendChild(DIV);
  }

  this.top = this.main.childNodes[0];
  this.left = this.main.childNodes[1];
  this.bottom = this.main.childNodes[2];
  this.right = this.main.childNodes[3];

  this.corner = this.main.childNodes[4];
  this.corner.className += ' corner';
  this.corner.style.width = '5px';
  this.corner.style.height = '5px';
  this.corner.style.border = '2px solid #FFF';

  this.disappear();
  instance.wtTable.hider.appendChild(this.main);
}

/**
 * Show border around one or many cells
 * @param {Array} corners
 */
WalkontableBorder.prototype.appear = function (corners) {
  var isMultiple, $from, $to, fromOffset, toOffset, containerOffset, top, minTop, left, minLeft, height, width;
  if (this.disabled) {
    return;
  }

  var offsetRow = this.instance.getSetting('offsetRow')
    , offsetColumn = this.instance.getSetting('offsetColumn')
    , displayRows = this.instance.getSetting('displayRows')
    , displayColumns = this.instance.getSetting('displayColumns');

  var hideTop = false, hideLeft = false, hideBottom = false, hideRight = false;

  if (displayRows !== null) {
    if (corners[0] > offsetRow + displayRows - 1 || corners[2] < offsetRow) {
      hideTop = hideLeft = hideBottom = hideRight = true;
    }
    else {
      if (corners[0] < offsetRow) {
        corners[0] = offsetRow;
        hideTop = true;
      }
      if (corners[2] > offsetRow + displayRows - 1) {
        corners[2] = offsetRow + displayRows - 1;
        hideBottom = true;
      }
    }
  }

  if (displayColumns !== null) {
    if (corners[1] > offsetColumn + displayColumns - 1 || corners[3] < offsetColumn) {
      hideTop = hideLeft = hideBottom = hideRight = true;
    }
    else {
      if (corners[1] < offsetColumn) {
        corners[1] = offsetColumn;
        hideLeft = true;
      }
      if (corners[3] > offsetColumn + displayColumns - 1) {
        corners[3] = offsetColumn + displayColumns - 1;
        hideRight = true;
      }
    }
  }

  if (hideTop + hideLeft + hideBottom + hideRight < 4) { //at least one border is not hidden
    isMultiple = (corners[0] !== corners[2] || corners[1] !== corners[3]);
    $from = $(this.instance.wtTable.getCell([corners[0], corners[1]]));
    $to = isMultiple ? $(this.instance.wtTable.getCell([corners[2], corners[3]])) : $from;
    fromOffset = this.wtDom.offset($from[0]);
    toOffset = isMultiple ? this.wtDom.offset($to[0]) : fromOffset;
    containerOffset = this.wtDom.offset(this.instance.wtTable.TABLE);

    minTop = fromOffset.top;
    height = toOffset.top + $to.outerHeight() - minTop;
    minLeft = fromOffset.left;
    width = toOffset.left + $to.outerWidth() - minLeft;

    top = minTop - containerOffset.top - 1;
    left = minLeft - containerOffset.left - 1;

    if (parseInt($from.css('border-top-width')) > 0) {
      top += 1;
      height -= 1;
    }
    if (parseInt($from.css('border-left-width')) > 0) {
      left += 1;
      width -= 1;
    }
  }

  if (hideTop) {
    this.top.style.display = 'none';
  }
  else {
    this.top.style.top = top + 'px';
    this.top.style.left = left + 'px';
    this.top.style.width = width + 'px';
    this.top.style.display = 'block';
  }

  if (hideLeft) {
    this.left.style.display = 'none';
  }
  else {
    this.left.style.top = top + 'px';
    this.left.style.left = left + 'px';
    this.left.style.height = height + 'px';
    this.left.style.display = 'block';
  }

  var delta = Math.floor(this.settings.border.width / 2);

  if (hideBottom) {
    this.bottom.style.display = 'none';
  }
  else {
    this.bottom.style.top = top + height - delta + 'px';
    this.bottom.style.left = left + 'px';
    this.bottom.style.width = width + 'px';
    this.bottom.style.display = 'block';
  }

  if (hideRight) {
    this.right.style.display = 'none';
  }
  else {
    this.right.style.top = top + 'px';
    this.right.style.left = left + width - delta + 'px';
    this.right.style.height = height + 1 + 'px';
    this.right.style.display = 'block';
  }

  if (hideBottom && hideRight || !this.hasSetting(this.settings.border.cornerVisible)) {
    this.corner.style.display = 'none';
  }
  else {
    this.corner.style.top = top + height - 4 + 'px';
    this.corner.style.left = left + width - 4 + 'px';
    this.corner.style.display = 'block';
  }
};

/**
 * Hide border
 */
WalkontableBorder.prototype.disappear = function () {
  this.top.style.display = 'none';
  this.left.style.display = 'none';
  this.bottom.style.display = 'none';
  this.right.style.display = 'none';
  this.corner.style.display = 'none';
};

WalkontableBorder.prototype.hasSetting = function (setting) {
  if (typeof setting === 'function') {
    return setting();
  }
  return !!setting;
};
function Walkontable(settings) {
  var that = this;
  var originalHeaders = [];

  //default settings. void 0 means it is required, null means it can be empty
  this.defaults = {
    table: void 0,

    //presentation mode
    async: false,
    scrollH: 'auto', //values: scroll (always show scrollbar), auto (show scrollbar if table does not fit in the container), none (never show scrollbar)
    scrollV: 'auto', //values: see above
    stretchH: 'last', //values: all, last, none
    currentRowClassName: null,
    currentColumnClassName: null,

    //data source
    data: void 0,
    offsetRow: 0,
    offsetColumn: 0,
    frozenColumns: null,
    columnHeaders: false,
    totalRows: void 0,
    totalColumns: void 0,
    width: null,
    height: null,
    displayRows: null,
    displayColumns: null,
    cellRenderer: function (row, column, TD) {
      var cellData = that.getSetting('data', row, column);
      if (cellData !== void 0) {
        TD.innerHTML = cellData;
      }
      else {
        TD.innerHTML = '';
      }
    },
    columnWidth: 50,
    selections: null,

    //callbacks
    onCellMouseDown: null,
    onCellMouseOver: null,
    onCellDblClick: null,
    onCellCornerMouseDown: null,
    onCellCornerDblClick: null,

    //constants
    scrollbarWidth: 9,
    scrollbarHeight: 9
  };

  //reference to settings
  this.settings = {};
  for (var i in this.defaults) {
    if (this.defaults.hasOwnProperty(i)) {
      if (settings[i] !== void 0) {
        this.settings[i] = settings[i];
      }
      else if (this.defaults[i] === void 0) {
        throw new Error('A required setting "' + i + '" was not provided');
      }
      else {
        this.settings[i] = this.defaults[i];
      }
    }
  }

  //bootstrap from settings
  this.wtTable = new WalkontableTable(this);
  this.wtScroll = new WalkontableScroll(this);
  this.wtWheel = new WalkontableWheel(this);
  this.wtEvent = new WalkontableEvent(this);
  this.wtDom = new WalkontableDom();

  //find original headers
  if (this.wtTable.THEAD.childNodes.length && this.wtTable.THEAD.childNodes[0].childNodes.length) {
    for (var c = 0, clen = this.wtTable.THEAD.childNodes[0].childNodes.length; c < clen; c++) {
      originalHeaders.push(this.wtTable.THEAD.childNodes[0].childNodes[c].innerHTML);
    }
    if (!this.hasSetting('columnHeaders')) {
      this.settings.columnHeaders = function (column) {
        return originalHeaders[column];
      }
    }
  }

  //initialize selections
  this.selections = {};
  if (this.settings.selections) {
    for (i in this.settings.selections) {
      if (this.settings.selections.hasOwnProperty(i)) {
        this.selections[i] = new WalkontableSelection(this, this.settings.selections[i]);
      }
    }
  }

  this.drawn = false;
}

Walkontable.prototype.draw = function (selectionsOnly) {
  //this.instance.scrollViewport([this.instance.getSetting('offsetRow'), this.instance.getSetting('offsetColumn')]); //needed by WalkontableScroll -> remove row from the last scroll page should scroll viewport a row up if needed
  if (this.hasSetting('async')) {
    var that = this;
    that.drawFrame = setTimeout(function () {
      that._doDraw(selectionsOnly);
    }, 0);
  }
  else {
    this._doDraw(selectionsOnly);
  }
  return this;
};

Walkontable.prototype._doDraw = function (selectionsOnly) {
  selectionsOnly = selectionsOnly && this.settings.offsetRow === this.lastOffsetRow && this.settings.offsetColumn === this.lastOffsetColumn;
  this.lastOffsetRow = this.settings.offsetRow;
  this.lastOffsetColumn = this.settings.offsetColumn;
  this.wtTable.draw(selectionsOnly);
};

Walkontable.prototype.update = function (settings, value) {
  if (value === void 0) { //settings is object
    for (var i in settings) {
      if (settings.hasOwnProperty(i)) {
        this.settings[i] = settings[i];
      }
    }
  }
  else { //if value is defined then settings is the key
    this.settings[settings] = value;
  }
  return this;
};

Walkontable.prototype.scrollVertical = function (delta) {
  return this.wtScroll.scrollVertical(delta);
};

Walkontable.prototype.scrollHorizontal = function (delta) {
  return this.wtScroll.scrollHorizontal(delta);
};

Walkontable.prototype.scrollViewport = function (coords) {
  if (this.hasSetting('async')) {
    var that = this;
    clearTimeout(that.scrollFrame);
    that.scrollFrame = setTimeout(function () {
      that.wtScroll.scrollViewport(coords);
    }, 0);
  }
  else {
    this.wtScroll.scrollViewport(coords);
  }
  return this;
};

Walkontable.prototype.getSetting = function (key, param1, param2, param3) {
  var estimated
    , calculated;

  if (key === 'displayRows' && this.settings['height']) {
    estimated = Math.floor(this.settings['height'] / 20); //silly assumption but should be fine for now
    calculated = this.getSetting('totalRows') - this.getSetting('offsetRow');
    if (calculated < 0) {
      this.update('offsetRow', Math.max(0, this.getSetting('totalRows') - estimated));
      return estimated;
    }
    else {
      return Math.min(estimated, calculated);
    }
  }
  else if (key === 'displayColumns' && this.settings['width']) {
    estimated = Math.floor(this.settings['width'] / 50); //silly assumption but should be fine for now
    calculated = this.getSetting('totalColumns') - this.getSetting('offsetColumn');
    if (calculated < 0) {
      this.update('offsetColumn', Math.max(0, this.getSetting('totalColumns') - estimated));
      return estimated;
    }
    else {
      return Math.min(estimated, calculated);
    }
  }
  else if (key === 'displayRows' && this.settings['displayRows'] === null) {
    return this.getSetting('totalRows');
  }
  else if (key === 'displayColumns' && this.settings['displayColumns'] === null) {
    return this.settings['rowHeaders'] ? this.getSetting('totalColumns') + 1 : this.getSetting('totalColumns');
  }
  else if (key === 'viewportRows') {
    if (this.wtTable.visibilityEdgeRow) {
      return this.wtTable.visibilityEdgeRow - this.getSetting('offsetRow');
    }
    return this.getSetting('displayRows');
  }
  else if (key === 'viewportColumns') {
    if (this.wtTable.visibilityEdgeColumn) {
      return this.wtTable.visibilityEdgeColumn - this.getSetting('offsetColumn');
    }
    return this.getSetting('displayColumns');
  }

  if (typeof this.settings[key] === 'function') {
    return this.settings[key](param1, param2, param3);
  }
  else if (param1 !== void 0 && Object.prototype.toString.call(this.settings[key]) === '[object Array]' && param1 !== void 0) {
    return this.settings[key][param1];
  }
  else {
    return this.settings[key];
  }
};

Walkontable.prototype.hasSetting = function (key) {
  return !!this.settings[key]
};
function WalkontableDom() {
}

//goes up the DOM tree (including given element) until it finds an element that matches the nodeName
WalkontableDom.prototype.closest = function (elem, nodeNames) {
  while (elem != null) {
    if (elem.nodeType === 1 && nodeNames.indexOf(elem.nodeName) > -1) {
      return elem;
    }
    elem = elem.parentNode;
  }
  return null;
};

WalkontableDom.prototype.prevSiblings = function (elem) {
  var out = [];
  while ((elem = elem.previousSibling) != null) {
    if (elem.nodeType === 1) {
      out.push(elem);
    }
  }
  return out;
};

//http://snipplr.com/view/3561/addclass-removeclass-hasclass/
WalkontableDom.prototype.hasClass = function (ele, cls) {
  return ele.className.match(new RegExp('(\\s|^)' + cls + '(\\s|$)'));
};

WalkontableDom.prototype.addClass = function (ele, cls) {
  if (!this.hasClass(ele, cls)) ele.className += " " + cls;
};

WalkontableDom.prototype.removeClass = function (ele, cls) {
  if (this.hasClass(ele, cls)) { //is this really needed?
    var reg = new RegExp('(\\s|^)' + cls + '(\\s|$)');
    ele.className = ele.className.replace(reg, ' ').replace(/^\s\s*/, '').replace(/\s\s*$/, ''); //last 2 replaces do right trim (see http://blog.stevenlevithan.com/archives/faster-trim-javascript)
  }
};

/*//http://net.tutsplus.com/tutorials/javascript-ajax/javascript-from-null-cross-browser-event-binding/
 WalkontableDom.prototype.addEvent = (function () {
 var that = this;
 if (document.addEventListener) {
 return function (elem, type, cb) {
 if ((elem && !elem.length) || elem === window) {
 elem.addEventListener(type, cb, false);
 }
 else if (elem && elem.length) {
 var len = elem.length;
 for (var i = 0; i < len; i++) {
 that.addEvent(elem[i], type, cb);
 }
 }
 };
 }
 else {
 return function (elem, type, cb) {
 if ((elem && !elem.length) || elem === window) {
 elem.attachEvent('on' + type, function () {

 //normalize
 //http://stackoverflow.com/questions/4643249/cross-browser-event-object-normalization
 var e = window['event'];
 e.target = e.srcElement;
 //e.offsetX = e.layerX;
 //e.offsetY = e.layerY;
 e.relatedTarget = e.relatedTarget || e.type == 'mouseover' ? e.fromElement : e.toElement;
 if (e.target.nodeType === 3) e.target = e.target.parentNode; //Safari bug

 return cb.call(elem, e)
 });
 }
 else if (elem.length) {
 var len = elem.length;
 for (var i = 0; i < len; i++) {
 that.addEvent(elem[i], type, cb);
 }
 }
 };
 }
 })();

 WalkontableDom.prototype.triggerEvent = function (element, eventName, target) {
 var event;
 if (document.createEvent) {
 event = document.createEvent("MouseEvents");
 event.initEvent(eventName, true, true);
 } else {
 event = document.createEventObject();
 event.eventType = eventName;
 }

 event.eventName = eventName;
 event.target = target;

 console.log("próbujem", event, element, target);

 if (document.createEvent) {
 target.dispatchEvent(event);
 } else {
 target.fireEvent("on" + event.eventType, event);
 }
 };*/

WalkontableDom.prototype.removeTextNodes = function (elem, parent) {
  if (elem.nodeType === 3) {
    parent.removeChild(elem); //bye text nodes!
  }
  else if (['TABLE', 'THEAD', 'TBODY', 'TFOOT', 'TR'].indexOf(elem.nodeName) > -1) {
    var childs = elem.childNodes;
    for (var i = childs.length - 1; i >= 0; i--) {
      this.removeTextNodes(childs[i], elem);
    }
  }
};

/**
 * seems getBounding is usually faster: http://jsperf.com/offset-vs-getboundingclientrect/4
 * but maybe offset + cache would work?
 * edit: after more tests turns out offsetLeft/Top is faster
 */
/*WalkontableDom.prototype.offset = function (elem) {
 var rect = elem.getBoundingClientRect();
 return {
 top: rect.top + document.documentElement.scrollTop,
 left: rect.left + document.documentElement.scrollLeft
 };
 };*/

/*
 WalkontableDom.prototype.offsetLeft = function (elem) {
 var offset = elem.offsetLeft;
 while (elem = elem.offsetParent) {
 offset += elem.offsetLeft;
 }
 return offset;
 };

 WalkontableDom.prototype.offsetTop = function (elem) {
 var offset = elem.offsetTop;
 while (elem = elem.offsetParent) {
 offset += elem.offsetTop;
 }
 return offset;
 };*/

WalkontableDom.prototype.offset = function (elem) {
  var offsetLeft = elem.offsetLeft
    , offsetTop = elem.offsetTop;
  while (elem = elem.offsetParent) {
    offsetLeft += elem.offsetLeft;
    offsetTop += elem.offsetTop;
  }
  return {
    left: offsetLeft,
    top: offsetTop
  };
};
function WalkontableEvent(instance) {
  var that = this;

  //reference to instance
  this.instance = instance;

  this.wtDom = new WalkontableDom();

  var dblClickOrigin = [null, null, null, null]
    , dblClickTimeout = null;

  var onMouseDown = function (event) {
    var cell = that.parentCell(event.target);

    if (cell.TD && cell.TD.nodeName === 'TD') {
      if (that.instance.settings.onCellMouseDown) {
        that.instance.getSetting('onCellMouseDown', event, cell.coords, cell.TD);
      }
    }
    else if (that.wtDom.hasClass(event.target, 'corner')) {
      that.instance.getSetting('onCellCornerMouseDown', event, event.target);
    }

    if (event.button !== 2) { //if not right mouse button
      if (cell.TD && cell.TD.nodeName === 'TD') {
        dblClickOrigin.shift();
        dblClickOrigin.push(cell.TD);
      }
      else if (that.wtDom.hasClass(event.target, 'corner')) {
        dblClickOrigin.shift();
        dblClickOrigin.push(event.target);
      }
    }
  };

  var lastMouseOver;
  var onMouseOver = function (event) {
    if (that.instance.settings.onCellMouseOver) {
      var TD = that.wtDom.closest(event.target, ['TD', 'TH']);
      if (TD && TD !== lastMouseOver) {
        lastMouseOver = TD;
        if (TD.nodeName === 'TD') {
          that.instance.getSetting('onCellMouseOver', event, that.instance.wtTable.getCoords(TD), TD);
        }
      }
    }
  };

  var onMouseUp = function (event) {
    if (event.button !== 2) { //if not right mouse button
      var cell = that.parentCell(event.target);

      if (cell.TD && cell.TD.nodeName === 'TD') {
        dblClickOrigin.shift();
        dblClickOrigin.push(cell.TD);
      }
      else {
        dblClickOrigin.shift();
        dblClickOrigin.push(event.target);
      }

      if (dblClickOrigin[3] !== null && dblClickOrigin[3] === dblClickOrigin[2]) {
        if (dblClickTimeout && dblClickOrigin[2] === dblClickOrigin[1] && dblClickOrigin[1] === dblClickOrigin[0]) {
          if (cell.TD) {
            that.instance.getSetting('onCellDblClick', event, cell.coords, cell.TD);
          }
          else if (that.wtDom.hasClass(event.target, 'corner')) {
            that.instance.getSetting('onCellCornerDblClick', event, cell.coords, cell.TD);
          }

          clearTimeout(dblClickTimeout);
          dblClickTimeout = null;
        }
        else {
          clearTimeout(dblClickTimeout);
          dblClickTimeout = setTimeout(function () {
            dblClickTimeout = null;
          }, 500);
        }
      }
    }
  };

  $(this.instance.wtTable.parent).on('mousedown', onMouseDown);
  $(this.instance.settings.table).on('mouseover', onMouseOver);
  $(this.instance.wtTable.parent).on('mouseup', onMouseUp);
}

WalkontableEvent.prototype.parentCell = function (elem) {
  var cell = {};
  cell.TD = this.wtDom.closest(elem, ['TD', 'TH']);
  if (cell.TD) {
    cell.coords = this.instance.wtTable.getCoords(cell.TD);
  }
  else if (!cell.TD && this.wtDom.hasClass(elem, 'wtBorder') && this.wtDom.hasClass(elem, 'current') && !this.wtDom.hasClass(elem, 'corner')) {
    cell.coords = this.instance.selections.current.selected[0];
    cell.TD = this.instance.wtTable.getCell(cell.coords);
  }
  return cell;
};
//http://stackoverflow.com/questions/3629183/why-doesnt-indexof-work-on-an-array-ie8
if (!Array.prototype.indexOf) {
  Array.prototype.indexOf = function (elt /*, from*/) {
    var len = this.length >>> 0;

    var from = Number(arguments[1]) || 0;
    from = (from < 0)
      ? Math.ceil(from)
      : Math.floor(from);
    if (from < 0)
      from += len;

    for (; from < len; from++) {
      if (from in this &&
        this[from] === elt)
        return from;
    }
    return -1;
  };
}

/**
 * http://notes.jetienne.com/2011/05/18/cancelRequestAnimFrame-for-paul-irish-requestAnimFrame.html
 */
window.requestAnimFrame = (function () {
  return  window.requestAnimationFrame ||
    window.webkitRequestAnimationFrame ||
    window.mozRequestAnimationFrame ||
    window.oRequestAnimationFrame ||
    window.msRequestAnimationFrame ||
    function (/* function */ callback, /* DOMElement */ element) {
      return window.setTimeout(callback, 1000 / 60);
    };
})();

window.cancelRequestAnimFrame = (function () {
  return window.cancelAnimationFrame ||
    window.webkitCancelRequestAnimationFrame ||
    window.mozCancelRequestAnimationFrame ||
    window.oCancelRequestAnimationFrame ||
    window.msCancelRequestAnimationFrame ||
    clearTimeout
})();
function WalkontableScroll(instance) {
  this.instance = instance;
  this.wtScrollbarV = new WalkontableScrollbar(instance, 'vertical');
  this.wtScrollbarH = new WalkontableScrollbar(instance, 'horizontal');
}

WalkontableScroll.prototype.refreshScrollbars = function () {
  this.wtScrollbarV.refresh();
  this.wtScrollbarH.refresh();
  this.instance.wtTable.refreshHiderDimensions();
  this.instance.wtTable.refreshStretching();
};

WalkontableScroll.prototype.scrollVertical = function (delta) {
  var offsetRow = this.instance.getSetting('offsetRow')
    , newOffsetRow
    , max = this.instance.getSetting('totalRows') - this.instance.getSetting('viewportRows');
  if (max < 0) {
    max = 0;
  }
  newOffsetRow = offsetRow + delta;
  if (newOffsetRow < 0) {
    newOffsetRow = 0;
  }
  else if (newOffsetRow >= max) {
    newOffsetRow = max;
  }
  if (newOffsetRow !== offsetRow) {
    this.instance.update('offsetRow', newOffsetRow);
  }
  return this.instance;
};

WalkontableScroll.prototype.scrollHorizontal = function (delta) {
  var viewportColumns = this.instance.getSetting('viewportColumns');
  if (viewportColumns !== null) {
    var offsetColumn = this.instance.getSetting('offsetColumn')
      , newOffsetColumn
      , max = this.instance.getSetting('totalColumns') - viewportColumns;
    if (max < 0) {
      max = 0;
    }
    newOffsetColumn = offsetColumn + delta;
    if (newOffsetColumn < 0) {
      newOffsetColumn = 0;
    }
    else if (newOffsetColumn >= max) {
      newOffsetColumn = max;
    }
    if (newOffsetColumn !== offsetColumn) {
      this.instance.update('offsetColumn', newOffsetColumn);
    }
  }
  return this.instance;
};

/**
 * Scrolls viewport to a cell by minimum number of cells
 */
WalkontableScroll.prototype.scrollViewport = function (coords) {
  var offsetRow = this.instance.getSetting('offsetRow')
    , offsetColumn = this.instance.getSetting('offsetColumn')
    , viewportRows = this.instance.getSetting('viewportRows')
    , viewportColumns = this.instance.getSetting('viewportColumns')
    , totalRows = this.instance.getSetting('totalRows')
    , totalColumns = this.instance.getSetting('totalColumns');

  if (coords[0] < 0 || coords[0] > totalRows - 1) {
    throw new Error('row ' + coords[0] + ' does not exist');
  }
  else if (coords[1] < 0 || coords[1] > totalColumns - 1) {
    throw new Error('column ' + coords[1] + ' does not exist');
  }

  if (viewportRows < totalRows) {
    if (coords[0] > offsetRow + viewportRows - 1) {
      this.scrollVertical(coords[0] - (offsetRow + viewportRows - 1));
    }
    else if (coords[0] < offsetRow) {
      this.scrollVertical(coords[0] - offsetRow);
    }
    else {
      this.scrollVertical(0); //Craig's issue: remove row from the last scroll page should scroll viewport a row up if needed
    }
  }
  else {
    this.scrollVertical(0); //Craig's issue
  }

  if (viewportColumns > 0 && viewportColumns < totalColumns) {
    if (coords[1] > offsetColumn + viewportColumns - 1) {
      this.scrollHorizontal(coords[1] - (offsetColumn + viewportColumns - 1));
    }
    else if (coords[1] < offsetColumn) {
      this.scrollHorizontal(coords[1] - offsetColumn);
    }
    else {
      this.scrollHorizontal(0); //Craig's issue
    }
  }
  else {
    this.scrollHorizontal(0); //Craig's issue
  }

  return this.instance;
};
function WalkontableScrollbar(instance, type) {
  var that = this;

  //reference to instance
  this.instance = instance;
  this.type = type;
  this.$table = $(this.instance.wtTable.TABLE);

  //create elements
  this.slider = document.createElement('DIV');
  this.slider.style.position = 'absolute';
  this.slider.style.top = '0';
  this.slider.style.left = '0';
  this.slider.className = 'dragdealer ' + type;

  this.handle = document.createElement('DIV');
  this.handle.className = 'handle';

  this.slider.appendChild(this.handle);
  this.instance.wtTable.parent.appendChild(this.slider);

  that.waitTimeout = null;
  that.queuedAnimationCallback = null;
  this.dragdealer = new Dragdealer(this.slider, {
    vertical: (type === 'vertical'),
    horizontal: (type === 'horizontal'),
    speed: 100,
    yPrecision: 100,
    animationCallback: function (x, y) {
      that.skipRefresh = true;
      var nextRender = function () {
        if (that.skipRefresh) { //mouse button still not released
          that.onScroll(type === 'vertical' ? y : x);
        }
        that.waitTimeout = setTimeout(function () {
          that.waitTimeout = null;
          if (that.queuedAnimationCallback) {
            that.queuedAnimationCallback();
            that.queuedAnimationCallback = null;
          }
        }, 100);
      };
      if (that.waitTimeout === null) {
        nextRender();
      }
      else {
        that.queuedAnimationCallback = nextRender;
      }
    },
    callback: function (x, y) {
      that.skipRefresh = false;
      that.onScroll(type === 'vertical' ? y : x);
    }
  });
  that.skipRefresh = false;
}

WalkontableScrollbar.prototype.onScroll = function (delta) {
  if (this.instance.drawn) {
    var keys = this.type === 'vertical' ? ['offsetRow', 'totalRows', 'viewportRows'] : ['offsetColumn', 'totalColumns', 'viewportColumns'];
    var total = this.instance.getSetting(keys[1]);
    var display = this.instance.getSetting(keys[2]);
    if (total > display) {
      var newOffset = Math.max(0, Math.round((total - display) * delta));
      if (newOffset !== this.instance.getSetting(keys[0])) { //is new offset different than old offset
        this.instance.update(keys[0], newOffset);
        this.instance.draw();
      }
    }
  }
};

WalkontableScrollbar.prototype.refresh = function () {
  if (this.skipRefresh) {
    return;
  }
  var ratio = 1
    , handleSize
    , handlePosition
    , offsetRow = this.instance.getSetting('offsetRow')
    , offsetColumn = this.instance.getSetting('offsetColumn')
    , totalRows = this.instance.getSetting('totalRows')
    , totalColumns = this.instance.getSetting('totalColumns')
    , tableWidth = this.instance.hasSetting('width') ? this.instance.getSetting('width') : this.$table.outerWidth()
    , tableHeight = this.instance.hasSetting('height') ? this.instance.getSetting('height') : this.$table.outerHeight()
    , viewportRows = Math.min(this.instance.getSetting('viewportRows'), totalRows)
    , viewportColumns = Math.min(this.instance.getSetting('viewportColumns'), totalColumns);

  if (!tableWidth) {
    throw new Error("I could not compute table width. Is the <table> element attached to the DOM?");
  }
  if (!tableHeight) {
    throw new Error("I could not compute table height. Is the <table> element attached to the DOM?");
  }

  tableWidth -= this.instance.getSetting('scrollbarWidth');
  tableHeight -= this.instance.getSetting('scrollbarHeight');

  if (this.type === 'vertical') {
    if (totalRows) {
      ratio = viewportRows / totalRows;
    }

    var scrollV = this.instance.getSetting('scrollV');
    if ((ratio === 1 && scrollV === 'auto') || scrollV === 'none') {
      this.slider.style.display = 'none';
      this.visible = false;
    }
    else {
      handleSize = Math.round($(this.slider).height() * ratio);
      if (handleSize < 10) {
        handleSize = 30;
      }
      handlePosition = Math.round((tableHeight - handleSize) * (offsetRow / totalRows));
      if (handlePosition > tableHeight - handleSize) {
        handlePosition = tableHeight - handleSize;
      }

      this.slider.style.display = 'block';
      this.visible = true;
      this.slider.style.top = this.$table.position().top + 'px';
      this.slider.style.left = tableWidth - 1 + 'px'; //1 is sliders border-width
      this.slider.style.height = tableHeight - 2 + 'px'; //2 is sliders border-width
      this.handle.style.height = handleSize + 'px';
      this.handle.style.top = handlePosition + 'px';
    }
  }
  else if (this.type === 'horizontal') {
    if (totalColumns) {
      ratio = viewportColumns / totalColumns;
    }

    var scrollH = this.instance.getSetting('scrollH');
    if ((ratio === 1 && scrollH === 'auto') || scrollH === 'none') {
      this.slider.style.display = 'none';
      this.visible = false;
      //this.instance.wtTable.TABLE.style.tableLayout = 'fixed';
      //this.instance.wtTable.TABLE.style.width = tableWidth + 'px';
    }
    else {
      handleSize = Math.round($(this.slider).width() * ratio);
      if (handleSize < 10) {
        handleSize = 30;
      }
      handlePosition = Math.round((tableWidth - handleSize) * (offsetColumn / totalColumns));
      if (handlePosition > tableWidth - handleSize) {
        handlePosition = tableWidth - handleSize;
      }

      //this.instance.wtTable.TABLE.style.tableLayout = 'auto';
      //this.instance.wtTable.TABLE.style.width = '';
      this.slider.style.display = 'block';
      this.visible = true;
      this.slider.style.left = this.$table.position().left + 'px';
      this.slider.style.top = tableHeight - 1 + 'px'; //1 is sliders border-width
      this.slider.style.width = tableWidth - 2 + 'px'; //2 is sliders border-width
      this.handle.style.width = handleSize + 'px';
      this.handle.style.left = handlePosition + 'px';
    }
  }

  this.dragdealer.setWrapperOffset();
  //this.dragdealer.setBoundsPadding();
  this.dragdealer.setBounds();
  //this.dragdealer.setSteps();
};
function WalkontableSelection(instance, settings) {
  this.instance = instance;
  this.settings = settings;
  this.selected = [];
  if (settings.border) {
    this.border = new WalkontableBorder(instance, settings);
  }
  this.onAdd = function (coords) {
    var TD = instance.wtTable.getCell(coords);
    if (typeof TD === 'object') {
      if (settings.className) {
        instance.wtDom.addClass(TD, settings.className);
      }
    }
  };
  /*this.onRemove = function (coords) {
   var TD = instance.wtTable.getCell(coords);
   if (typeof TD === 'object') {
   if (settings.className) {
   instance.wtDom.removeClass(TD, settings.className);
   }
   }
   };*/
}

WalkontableSelection.prototype.add = function (coords) {
  this.selected.push(coords);
};

WalkontableSelection.prototype.remove = function (coords) {
  var index = this.isSelected(coords);
  if (index > -1) {
    this.selected.splice(index, 1);
  }
};

WalkontableSelection.prototype.clear = function () {
  this.selected.length = 0; //http://jsperf.com/clear-arrayxxx
};

WalkontableSelection.prototype.isSelected = function (coords) {
  for (var i = 0, ilen = this.selected.length; i < ilen; i++) {
    if (this.selected[i][0] === coords[0] && this.selected[i][1] === coords[1]) {
      return i;
    }
  }
  return -1;
};

WalkontableSelection.prototype.getSelected = function () {
  return this.selected;
};

/**
 * Returns the top left (TL) and bottom right (BR) selection coordinates
 * @returns {Object}
 */
WalkontableSelection.prototype.getCorners = function () {
  var minRow
    , minColumn
    , maxRow
    , maxColumn
    , i
    , ilen = this.selected.length;

  if (ilen > 0) {
    minRow = maxRow = this.selected[0][0];
    minColumn = maxColumn = this.selected[0][1];

    if (ilen > 1) {
      for (i = 1; i < ilen; i++) {
        if (this.selected[i][0] < minRow) {
          minRow = this.selected[i][0];
        }
        else if (this.selected[i][0] > maxRow) {
          maxRow = this.selected[i][0];
        }

        if (this.selected[i][1] < minColumn) {
          minColumn = this.selected[i][1];
        }
        else if (this.selected[i][1] > maxColumn) {
          maxColumn = this.selected[i][1];
        }
      }
    }
  }

  return [minRow, minColumn, maxRow, maxColumn];
};

WalkontableSelection.prototype.draw = function (selectionsOnly) {
  var TDs, TD, i, ilen, corners, r, c;

  ilen = this.selected.length;
  if (ilen) {
    corners = this.getCorners();
    var offsetRow = this.instance.getSetting('offsetRow')
      , lastVisibleRow = offsetRow + this.instance.getSetting('displayRows') - 1
      , offsetColumn = this.instance.getSetting('offsetColumn')
      , lastVisibleColumn = offsetColumn + this.instance.getSetting('displayColumns') - 1
      , currentRowClassName = this.instance.getSetting('currentRowClassName')
      , currentColumnClassName = this.instance.getSetting('currentColumnClassName');

    for (r = offsetRow; r <= lastVisibleRow; r++) {
      for (c = offsetColumn; c <= lastVisibleColumn; c++) {
        TD = this.instance.wtTable.getCell([r, c]);
        if (r >= corners[0] && r <= corners[2] && c >= corners[1] && c <= corners[3]) {
          //selected cell
          currentRowClassName && this.instance.wtDom.removeClass(TD, currentRowClassName);
          currentColumnClassName && this.instance.wtDom.removeClass(TD, currentColumnClassName);
          this.onAdd([r, c], TD);
        }
        else if (r >= corners[0] && r <= corners[2]) {
          //selection is in this row
          currentColumnClassName && this.instance.wtDom.removeClass(TD, currentColumnClassName);
          currentRowClassName && this.instance.wtDom.addClass(TD, currentRowClassName);
          this.instance.wtDom.removeClass(TD, this.settings.className);
        }
        else if (c >= corners[1] && c <= corners[3]) {
          //selection is in this column
          currentRowClassName && this.instance.wtDom.removeClass(TD, currentRowClassName);
          currentColumnClassName && this.instance.wtDom.addClass(TD, currentColumnClassName);
          this.instance.wtDom.removeClass(TD, this.settings.className);
        }
        else {
          //no selection
          currentRowClassName && this.instance.wtDom.removeClass(TD, currentRowClassName);
          currentColumnClassName && this.instance.wtDom.removeClass(TD, currentColumnClassName);
          this.instance.wtDom.removeClass(TD, this.settings.className);
        }
      }
    }

    this.border && this.border.appear(corners);
  }
  else {
    if (selectionsOnly && this.settings.className) {
      TDs = this.instance.wtTable.TABLE.getElementsByTagName('TD');
      for (i = 0, ilen = TDs.length; i < ilen; i++) {
        this.instance.wtDom.removeClass(TDs[i], this.settings.className);
      }
    }
    this.border && this.border.disappear();
  }
};

/*WalkontableSelection.prototype.rectangleSize = function () {
 var that = this
 , rowLengths = {}
 , rowBegins = {}
 , rowEnds = {}
 , row
 , col
 , rowSpan
 , colSpan
 , lastRow
 , i
 , ilen
 , j
 , height = 0
 , tableSection
 , lastTableSection;

 this.selected.sort(function (a, b) {
 return that.wtCell.colIndex(a) - that.wtCell.colIndex(b);
 });

 this.selected.sort(function (a, b) {
 return that.wtCell.rowIndex(a) - that.wtCell.rowIndex(b);
 });

 for (i = 0, ilen = this.selected.length; i < ilen; i++) {
 tableSection = this.wtDom.closestParent(this.selected[i], ['THEAD', 'TBODY', 'TFOOT', 'TABLE']);
 if(lastTableSection && lastTableSection !== tableSection) {
 return null; //can only select cells that are in the same section (thead, tbody, tfoot or table if none of them is defined)
 }
 lastTableSection = tableSection;

 row = this.wtCell.rowIndex(this.selected[i]);
 col = this.wtCell.colIndex(this.selected[i]);
 rowSpan = this.selected[i].rowSpan;
 colSpan = this.selected[i].colSpan;
 for (j = 0; j < rowSpan; j++) {
 if (typeof rowBegins[row + j] === 'undefined' || col < rowBegins[row + j]) {
 rowBegins[row + j] = col;
 }
 if (typeof rowEnds[row + j] === 'undefined' || col + colSpan - 1 > rowEnds[row + j]) {
 rowEnds[row + j] = col + colSpan - 1;
 }
 if (typeof rowLengths[row + j] === 'undefined') {
 rowLengths[row + j] = 0;
 height++;
 }
 rowLengths[row + j] += colSpan;
 }
 }

 if (!ilen) {
 return null; //empty selection
 }

 lastRow = -1;
 for (i in rowBegins) {
 if (rowBegins.hasOwnProperty(i)) {
 if (lastRow !== -1 && rowBegins[i] !== lastRow) {
 return null; //selected rows begin in different column
 }
 lastRow = rowBegins[i];
 }
 }

 lastRow = -1;
 for (i in rowEnds) {
 if (rowEnds.hasOwnProperty(i)) {
 if (lastRow !== -1 && rowEnds[i] !== lastRow) {
 return null; //selected rows end in different column
 }
 if (rowEnds[i] !== rowBegins[i] + rowLengths[i] - 1) {
 return null; //selected rows end does not match begin + length
 }
 lastRow = rowEnds[i];
 }
 }

 lastRow = -1;
 for (i in rowLengths) {
 if (rowLengths.hasOwnProperty(i)) {
 if (lastRow !== -1 && rowLengths[i] !== lastRow) {
 return null; //selected rows have different length
 }
 if (lastRow !== -1 && !rowLengths.hasOwnProperty(i - 1)) {
 return null; //there is a row gap in selection
 }
 lastRow = rowLengths[i];
 }
 }

 return {width: lastRow, height: height};
 };*/
function WalkontableTable(instance) {
  //reference to instance
  this.instance = instance;
  this.TABLE = this.instance.getSetting('table');
  this.wtDom = new WalkontableDom();
  this.wtDom.removeTextNodes(this.TABLE);

  this.hasEmptyCellProblem = ($.browser.msie && (parseInt($.browser.version, 10) <= 7));
  this.hasCellSpacingProblem = ($.browser.msie && (parseInt($.browser.version, 10) <= 7));

  if (this.hasCellSpacingProblem) { //IE7
    this.TABLE.cellSpacing = 0;
  }

  this.visibilityEdgeRow = this.visibilityEdgeColumn = null;

  //wtSpreader
  var parent = this.TABLE.parentNode;
  if (!parent || parent.nodeType !== 1 || !this.wtDom.hasClass(parent, 'wtHolder')) {
    var spreader = document.createElement('DIV');
    if (this.instance.hasSetting('width') && this.instance.hasSetting('height')) {
      spreader.style.position = 'absolute';
      spreader.style.top = '0';
      spreader.style.left = '0';
      spreader.style.width = '4000px';
      spreader.style.height = '4000px';
    }
    spreader.className = 'wtSpreader';
    if (parent) {
      parent.insertBefore(spreader, this.TABLE); //if TABLE is detached (e.g. in Jasmine test), it has no parentNode so we cannot attach holder to it
    }
    spreader.appendChild(this.TABLE);
  }
  this.spreader = this.TABLE.parentNode;

  //wtHider
  parent = this.spreader.parentNode;
  if (!parent || parent.nodeType !== 1 || !this.wtDom.hasClass(parent, 'wtHolder')) {
    var hider = document.createElement('DIV');
    hider.style.position = 'relative';
    hider.className = 'wtHider';
    if (parent) {
      parent.insertBefore(hider, this.spreader); //if TABLE is detached (e.g. in Jasmine test), it has no parentNode so we cannot attach holder to it
    }
    hider.appendChild(this.spreader);
  }
  this.hider = this.spreader.parentNode;

  //wtHolder
  parent = this.hider.parentNode;
  if (!parent || parent.nodeType !== 1 || !this.wtDom.hasClass(parent, 'wtHolder')) {
    var holder = document.createElement('DIV');
    holder.style.position = 'relative';
    holder.className = 'wtHolder';
    if (parent) {
      parent.insertBefore(holder, this.hider); //if TABLE is detached (e.g. in Jasmine test), it has no parentNode so we cannot attach holder to it
    }
    holder.appendChild(this.hider);
  }
  this.parent = this.hider.parentNode;

  //bootstrap from settings
  this.TBODY = this.TABLE.getElementsByTagName('TBODY')[0];
  if (!this.TBODY) {
    this.TBODY = document.createElement('TBODY');
    this.TABLE.appendChild(this.TBODY);
  }
  this.THEAD = this.TABLE.getElementsByTagName('THEAD')[0];
  if (!this.THEAD) {
    this.THEAD = document.createElement('THEAD');
    this.TABLE.insertBefore(this.THEAD, this.TBODY);
  }
  this.COLGROUP = this.TABLE.getElementsByTagName('COLGROUP')[0];
  if (!this.COLGROUP) {
    this.COLGROUP = document.createElement('COLGROUP');
    this.TABLE.insertBefore(this.COLGROUP, this.THEAD);
  }

  if (this.instance.hasSetting('columnHeaders')) {
    if (!this.THEAD.childNodes.length) {
      var TR = document.createElement('TR');
      this.THEAD.appendChild(TR);
    }
  }

  this.colgroupChildrenLength = this.COLGROUP.childNodes.length;
  this.theadChildrenLength = this.THEAD.firstChild ? this.THEAD.firstChild.childNodes.length : 0;
  this.tbodyChildrenLength = this.TBODY.childNodes.length;
}

WalkontableTable.prototype.refreshHiderDimensions = function () {
  var height = this.instance.getSetting('height');
  var width = this.instance.getSetting('width');

  if (height || width) {
    this.hider.style.overflow = 'hidden';
  }

  if (height) {
    if (this.instance.wtScroll.wtScrollbarH.visible) {
      this.hider.style.height = height - this.instance.getSetting('scrollbarHeight') + 'px';
    }
    else {
      this.hider.style.height = height + 'px';
    }
  }
  if (width) {
    if (this.instance.wtScroll.wtScrollbarV.visible) {
      this.hider.style.width = width - this.instance.getSetting('scrollbarWidth') + 'px';
    }
    else {
      this.hider.style.width = width + 'px';
    }
  }
};

WalkontableTable.prototype.refreshStretching = function () {
  var stretchH = this.instance.getSetting('stretchH')
    , totalColumns = this.instance.getSetting('totalColumns')
    , displayColumns = this.instance.getSetting('displayColumns')
    , displayTds = Math.min(displayColumns, totalColumns)
    , offsetColumn = this.instance.getSetting('offsetColumn')
    , frozenColumns = this.instance.getSetting('frozenColumns')
    , frozenColumnsCount = frozenColumns ? frozenColumns.length : 0;

  if (stretchH === 'all' || stretchH === 'last') {
    var containerWidth = this.instance.getSetting('width');
    if (this.instance.wtScroll.wtScrollbarV.visible) {
      containerWidth -= this.instance.getSetting('scrollbarWidth');
    }

    var domWidth = $(this.instance.wtTable.TABLE).outerWidth();
    var diff = containerWidth - domWidth;
    if (diff > 0) {
      var widths = [];
      var widthSum = 0;
      if (this.instance.hasSetting('columnWidth')) {
        for (var c = 0; c < displayTds; c++) {
          if (this.instance.wtTable.TBODY.firstChild) {
            widths.push($(this.instance.wtTable.TBODY.firstChild.childNodes[c + frozenColumnsCount]).outerWidth()); //this is needed until td contents are clipped to be exactly the width of "columnWidth"
          }
          //widths.push(this.instance.getSetting('columnWidth', offsetColumn + c));
          widthSum += widths[c];
        }

        if (widthSum) {
          if (stretchH === 'all') {
            var newWidth;
            var remainingDiff = diff;
            var ratio = diff / widthSum;

            for (c = 0; c < displayTds; c++) {
              if (widths[c]) {
                if (c === displayTds - 1) {
                  newWidth = widths[c] + remainingDiff;
                }
                else {
                  newWidth = widths[c] + Math.round(ratio * widths[c]);
                  remainingDiff -= Math.round(ratio * widths[c]);
                }
              }
              this.instance.wtTable.COLGROUP.childNodes[c + frozenColumnsCount].style.width = newWidth + 'px';
            }
          }
          else {
            if (widths[widths.length - 1]) {
              this.instance.wtTable.COLGROUP.lastChild.style.width = widths[widths.length - 1] + diff + 'px';
            }
          }
        }
      }
    }
  }
};

WalkontableTable.prototype.adjustAvailableNodes = function () {
  var totalRows = this.instance.getSetting('totalRows')
    , totalColumns = this.instance.getSetting('totalColumns')
    , displayRows = this.instance.getSetting('displayRows')
    , displayColumns = this.instance.getSetting('displayColumns')
    , displayTds
    , frozenColumns = this.instance.getSetting('frozenColumns')
    , frozenColumnsCount = frozenColumns ? frozenColumns.length : 0
    , TR
    , c;

  displayRows = Math.min(displayRows, totalRows);
  displayTds = Math.min(displayColumns, totalColumns);

  //adjust COLGROUP
  while (this.colgroupChildrenLength < displayTds + frozenColumnsCount) {
    this.COLGROUP.appendChild(document.createElement('COL'));
    this.colgroupChildrenLength++;
  }
  while (this.colgroupChildrenLength > displayTds + frozenColumnsCount) {
    this.COLGROUP.removeChild(this.COLGROUP.lastChild);
    this.colgroupChildrenLength--;
  }

  //adjust THEAD
  if (this.instance.hasSetting('columnHeaders')) {
    while (this.theadChildrenLength < displayTds + frozenColumnsCount) {
      this.THEAD.firstChild.appendChild(document.createElement('TH'));
      this.theadChildrenLength++;
    }
    while (this.theadChildrenLength > displayTds + frozenColumnsCount) {
      this.THEAD.firstChild.removeChild(this.THEAD.firstChild.lastChild);
      this.theadChildrenLength--;
    }
  }

  //adjust TBODY
  while (this.tbodyChildrenLength < displayRows) {
    TR = document.createElement('TR');
    for (c = 0; c < frozenColumnsCount; c++) {
      TR.appendChild(document.createElement('TH'));
    }
    for (c = 0; c < displayTds; c++) {
      TR.appendChild(document.createElement('TD'));
    }
    this.TBODY.appendChild(TR);
    this.tbodyChildrenLength++;
  }
  while (this.tbodyChildrenLength > displayRows) {
    this.TBODY.removeChild(this.TBODY.lastChild);
    this.tbodyChildrenLength--;
  }

  var TRs = this.TBODY.childNodes;
  var trChildrenLength;
  for (var r = 0, rlen = TRs.length; r < rlen; r++) {
    trChildrenLength = TRs[r].childNodes.length;
    while (trChildrenLength < displayTds + frozenColumnsCount) {
      TRs[r].appendChild(document.createElement('TD'));
      trChildrenLength++;
    }
    while (trChildrenLength > displayTds + frozenColumnsCount) {
      TRs[r].removeChild(TRs[r].lastChild);
      trChildrenLength--;
    }
  }
};

WalkontableTable.prototype.draw = function (selectionsOnly) {
  if (!selectionsOnly) {
    this.tableOffset = this.wtDom.offset(this.TABLE);
    //this.TABLE.removeChild(this.TBODY); //possible future optimization - http://jsperf.com/table-scrolling/9
    this.adjustAvailableNodes();
    this._doDraw(selectionsOnly);
    //this.TABLE.appendChild(this.TBODY);
  }

  //redraw selections and scrollbars
  if (this.instance.hasSetting('async')) {
    var that = this;
    window.cancelRequestAnimFrame(this.selectionsFrame);
    that.selectionsFrame = window.requestAnimFrame(function () {
      that.refreshPositions(selectionsOnly);
    });
  }
  else {
    this.refreshPositions(selectionsOnly);
  }

  this.instance.drawn = true;

  //this.instance.scrollViewport([this.instance.getSetting('offsetRow'), this.instance.getSetting('offsetColumn')]); //needed by WalkontableScroll -> remove row from the last scroll page should scroll viewport a row up if needed
  return this;
};

WalkontableTable.prototype._doDraw = function () {
  var r
    , c
    , offsetRow = this.instance.getSetting('offsetRow')
    , offsetColumn = this.instance.getSetting('offsetColumn')
    , totalRows = this.instance.getSetting('totalRows')
    , totalColumns = this.instance.getSetting('totalColumns')
    , displayRows = this.instance.getSetting('displayRows')
    , displayColumns = this.instance.getSetting('displayColumns')
    , displayTds
    , frozenColumns = this.instance.getSetting('frozenColumns')
    , frozenColumnsCount = frozenColumns ? frozenColumns.length : 0
    , TR
    , TH
    , TD
    , cellData;

  displayRows = Math.min(displayRows, totalRows);
  displayTds = Math.min(displayColumns, totalColumns);

  //draw COLGROUP
  for (c = 0; c < this.colgroupChildrenLength; c++) {
    if (c < frozenColumnsCount) {
      this.wtDom.addClass(this.COLGROUP.childNodes[c], 'rowHeader');
      if (typeof frozenColumns[c] === "function") {
        frozenColumns[c](null, this.COLGROUP.childNodes[c])
      }
    }
    else {
      this.wtDom.removeClass(this.COLGROUP.childNodes[c], 'rowHeader');
    }
  }

  var width;
  if (this.instance.hasSetting('columnWidth')) {
    for (c = 0; c < displayTds; c++) {
      width = this.instance.getSetting('columnWidth', offsetColumn + c);
      if (width) {
        this.COLGROUP.childNodes[c + frozenColumnsCount].style.width = this.instance.getSetting('columnWidth', offsetColumn + c) + 'px';
      }
      else {
        this.COLGROUP.childNodes[c + frozenColumnsCount].style.width = '';
      }
    }
  }

  //draw THEAD
  if (frozenColumnsCount && this.instance.hasSetting('columnHeaders')) {
    for (c = 0; c < frozenColumnsCount; c++) {
      TH = this.THEAD.childNodes[0].childNodes[c];
      if (typeof frozenColumns[c] === "function") {
        frozenColumns[c](null, TH);
      }
      else {
        TH.innerHTML = '';
      }
      if (this.hasEmptyCellProblem && TH.innerHTML === '') { //IE7
        TH.innerHTML = '&nbsp;';
      }
    }
  }

  if (this.instance.hasSetting('columnHeaders')) {
    for (c = 0; c < displayTds; c++) {
      this.THEAD.childNodes[0].childNodes[frozenColumnsCount + c].innerHTML = this.instance.getSetting('columnHeaders', offsetColumn + c);
    }
  }

  //draw TBODY
  this.visibilityEdgeRow = this.visibilityEdgeColumn = null;
  for (r = 0; r < displayRows; r++) {
    TR = this.TBODY.childNodes[r];
    for (c = 0; c < frozenColumnsCount; c++) { //in future use nextSibling; http://jsperf.com/nextsibling-vs-indexed-childnodes
      TH = TR.childNodes[c];
      cellData = typeof frozenColumns[c] === "function" ? frozenColumns[c](offsetRow + r, TH) : frozenColumns[c];
      if (cellData !== void 0) {
        TH.innerHTML = cellData;
      }
      /*
       we can assume that frozenColumns[c] function took care of inserting content into TH
       else {
       TH.innerHTML = '';
       }*/
    }
    for (c = 0; c < displayTds; c++) { //in future use nextSibling; http://jsperf.com/nextsibling-vs-indexed-childnodes
      if (this.visibilityEdgeColumn !== null && offsetColumn + c > this.visibilityEdgeColumn) {
        break;
      }
      else {
        TD = TR.childNodes[c + frozenColumnsCount];
        TD.className = '';
        this.instance.getSetting('cellRenderer', offsetRow + r, offsetColumn + c, TD);
        if (this.hasEmptyCellProblem && TD.innerHTML === '') { //IE7
          TD.innerHTML = '&nbsp;';
        }

        var visibility = this.isCellVisible(TD);
        if (this.visibilityEdgeRow === null && this.visibilityEdgeColumn === null && visibility === 1 && c !== 0) {
          this.visibilityEdgeColumn = offsetColumn + c;
        }
        if (this.visibilityEdgeRow === null && visibility === 1 && c === 0) {
          this.visibilityEdgeRow = offsetRow + r;
        }
      }
    }
    if (this.visibilityEdgeRow !== null && offsetRow + r > this.visibilityEdgeRow) {
      break;
    }
  }

  this.refreshSelections();
};

WalkontableTable.prototype.refreshPositions = function (selectionsOnly) {
  if (selectionsOnly) { //otherwise it was already rendered by _doDraw
    this.refreshSelections(selectionsOnly);
  }

  this.instance.wtScroll.refreshScrollbars();
};

WalkontableTable.prototype.refreshSelections = function (selectionsOnly) {
  var r;
  if (this.instance.selections) {
    for (r in this.instance.selections) {
      if (this.instance.selections.hasOwnProperty(r)) {
        this.instance.selections[r].draw(selectionsOnly);
      }
    }
  }
};

//0 if no
//1 if partially
//2 is fully
WalkontableTable.prototype.isCellVisible = function (TD) {
  var offsetRow = this.instance.getSetting('offsetRow')
    , offsetColumn = this.instance.getSetting('offsetColumn')
    , displayRows = this.instance.getSetting('displayRows')
    , displayColumns = this.instance.getSetting('displayColumns')
    , frozenColumns = this.instance.getSetting('frozenColumns');

  var out;

  var cellOffset = this.wtDom.offset(TD);
  var tableOffset = this.tableOffset;
  var innerOffsetTop = cellOffset.top - tableOffset.top;
  var innerOffsetLeft = cellOffset.left - tableOffset.left;
  var width = $(TD).outerWidth();
  var height = $(TD).outerHeight();

  var tableWidth = this.instance.hasSetting('width') ? this.instance.getSetting('width') : $(this.TABLE).outerWidth()
    , tableHeight = this.instance.hasSetting('height') ? this.instance.getSetting('height') : $(this.TABLE).outerHeight();

  if (this.instance.wtScroll.wtScrollbarV.visible) {
    tableHeight -= this.instance.getSetting('scrollbarHeight');
  }
  if (this.instance.wtScroll.wtScrollbarH.visible) {
    tableWidth -= this.instance.getSetting('scrollbarWidth');
  }

  if (innerOffsetTop > tableHeight) {
    out = 0;
  }
  else if (innerOffsetLeft > tableWidth) {
    out = 0;
  }
  else if (innerOffsetTop + height > tableHeight) {
    out = 1;
  }
  else if (innerOffsetLeft + width > tableWidth) {
    out = 1;
  }
  else {
    out = 2;
  }

  return out;
};

/**
 * getCell
 * @param {Array} coords
 * @return {Object} HTMLElement on success or {Number} one of the exit codes on error:
 *  -1 row before viewport
 *  -2 row after viewport
 *  -3 column before viewport
 *  -4 column after viewport
 *
 */
WalkontableTable.prototype.getCell = function (coords) {
  var offsetRow = this.instance.getSetting('offsetRow');
  if (coords[0] < offsetRow) {
    return -1; //row before viewport
  }
  else if (coords[0] > offsetRow + this.instance.getSetting('displayRows') - 1) {
    return -2; //row after viewport
  }
  else {
    var offsetColumn = this.instance.getSetting('offsetColumn');
    if (coords[1] < offsetColumn) {
      return -3; //column before viewport
    }
    else if (coords[1] > offsetColumn + this.instance.getSetting('displayColumns') - 1) {
      return -4; //column after viewport
    }
    else {
      var frozenColumns = this.instance.getSetting('frozenColumns')
        , frozenColumnsCount = frozenColumns ? frozenColumns.length : 0;
      return this.TBODY.childNodes[coords[0] - offsetRow].childNodes[coords[1] - offsetColumn + frozenColumnsCount];
    }
  }
};

WalkontableTable.prototype.getCoords = function (TD) {
  var frozenColumns = this.instance.getSetting('frozenColumns')
    , frozenColumnsCount = frozenColumns ? frozenColumns.length : 0;
  return [
    this.wtDom.prevSiblings(TD.parentNode).length + this.instance.getSetting('offsetRow'),
    TD.cellIndex + this.instance.getSetting('offsetColumn') - frozenColumnsCount
  ];
};
function WalkontableWheel(instance) {
  var that = this;

  //reference to instance
  this.instance = instance;
  var wheelTimeout;
  $(this.instance.settings.table).on('mousewheel', function (event, delta, deltaX, deltaY) {
    clearTimeout(wheelTimeout);
    wheelTimeout = setTimeout(function () { //timeout is needed because with fast-wheel scrolling mousewheel event comes dozen times per second
      if (deltaY) {
        //ceil is needed because jquery-mousewheel reports fractional mousewheel deltas on touchpad scroll
        //see http://stackoverflow.com/questions/5527601/normalizing-mousewheel-speed-across-browsers
        that.instance.scrollVertical(-Math.ceil(deltaY)).draw();
      }
      else if (deltaX) {
        that.instance.scrollHorizontal(Math.ceil(deltaX)).draw();
      }
    }, 0);
    event.preventDefault();
  });
}
/**
 * Dragdealer JS v0.9.5 - patched by Walkontable at line 66
 * http://code.ovidiu.ch/dragdealer-js
 *
 * Copyright (c) 2010, Ovidiu Chereches
 * MIT License
 * http://legal.ovidiu.ch/licenses/MIT
 */

/* Cursor */

var Cursor =
{
	x: 0, y: 0,
	init: function()
	{
		this.setEvent('mouse');
		this.setEvent('touch');
	},
	setEvent: function(type)
	{
		var moveHandler = document['on' + type + 'move'] || function(){};
		document['on' + type + 'move'] = function(e)
		{
			moveHandler(e);
			Cursor.refresh(e);
		}
	},
	refresh: function(e)
	{
		if(!e)
		{
			e = window.event;
		}
		if(e.type == 'mousemove')
		{
			this.set(e);
		}
		else if(e.touches)
		{
			this.set(e.touches[0]);
		}
	},
	set: function(e)
	{
		if(e.pageX || e.pageY)
		{
			this.x = e.pageX;
			this.y = e.pageY;
		}
		else if(e.clientX || e.clientY)
		{
			this.x = e.clientX + document.body.scrollLeft + document.documentElement.scrollLeft;
			this.y = e.clientY + document.body.scrollTop + document.documentElement.scrollTop;
		}
	}
};
Cursor.init();

/* Position */

var Position =
{
	get: function(obj)
	{
		var curtop = 0, curleft = 0; //Walkontable patch. Original (var curleft = curtop = 0;) created curtop in global scope
		if(obj.offsetParent)
		{
			do
			{
				curleft += obj.offsetLeft;
				curtop += obj.offsetTop;
			}
			while((obj = obj.offsetParent));
		}
		return [curleft, curtop];
	}
};

/* Dragdealer */

var Dragdealer = function(wrapper, options)
{
	if(typeof(wrapper) == 'string')
	{
		wrapper = document.getElementById(wrapper);
	}
	if(!wrapper)
	{
		return;
	}
	var handle = wrapper.getElementsByTagName('div')[0];
	if(!handle || handle.className.search(/(^|\s)handle(\s|$)/) == -1)
	{
		return;
	}
	this.init(wrapper, handle, options || {});
	this.setup();
};
Dragdealer.prototype =
{
	init: function(wrapper, handle, options)
	{
		this.wrapper = wrapper;
		this.handle = handle;
		this.options = options;
		
		this.disabled = this.getOption('disabled', false);
		this.horizontal = this.getOption('horizontal', true);
		this.vertical = this.getOption('vertical', false);
		this.slide = this.getOption('slide', true);
		this.steps = this.getOption('steps', 0);
		this.snap = this.getOption('snap', false);
		this.loose = this.getOption('loose', false);
		this.speed = this.getOption('speed', 10) / 100;
		this.xPrecision = this.getOption('xPrecision', 0);
		this.yPrecision = this.getOption('yPrecision', 0);
		
		this.callback = options.callback || null;
		this.animationCallback = options.animationCallback || null;
		
		this.bounds = {
			left: options.left || 0, right: -(options.right || 0),
			top: options.top || 0, bottom: -(options.bottom || 0),
			x0: 0, x1: 0, xRange: 0,
			y0: 0, y1: 0, yRange: 0
		};
		this.value = {
			prev: [-1, -1],
			current: [options.x || 0, options.y || 0],
			target: [options.x || 0, options.y || 0]
		};
		this.offset = {
			wrapper: [0, 0],
			mouse: [0, 0],
			prev: [-999999, -999999],
			current: [0, 0],
			target: [0, 0]
		};
		this.change = [0, 0];
		
		this.activity = false;
		this.dragging = false;
		this.tapping = false;
	},
	getOption: function(name, defaultValue)
	{
		return this.options[name] !== undefined ? this.options[name] : defaultValue;
	},
	setup: function()
	{
		this.setWrapperOffset();
		this.setBoundsPadding();
		this.setBounds();
		this.setSteps();
		
		this.addListeners();
	},
	setWrapperOffset: function()
	{
		this.offset.wrapper = Position.get(this.wrapper);
	},
	setBoundsPadding: function()
	{
		if(!this.bounds.left && !this.bounds.right)
		{
			this.bounds.left = Position.get(this.handle)[0] - this.offset.wrapper[0];
			this.bounds.right = -this.bounds.left;
		}
		if(!this.bounds.top && !this.bounds.bottom)
		{
			this.bounds.top = Position.get(this.handle)[1] - this.offset.wrapper[1];
			this.bounds.bottom = -this.bounds.top;
		}
	},
	setBounds: function()
	{
		this.bounds.x0 = this.bounds.left;
		this.bounds.x1 = this.wrapper.offsetWidth + this.bounds.right;
		this.bounds.xRange = (this.bounds.x1 - this.bounds.x0) - this.handle.offsetWidth;
		
		this.bounds.y0 = this.bounds.top;
		this.bounds.y1 = this.wrapper.offsetHeight + this.bounds.bottom;
		this.bounds.yRange = (this.bounds.y1 - this.bounds.y0) - this.handle.offsetHeight;
		
		this.bounds.xStep = 1 / (this.xPrecision || Math.max(this.wrapper.offsetWidth, this.handle.offsetWidth));
		this.bounds.yStep = 1 / (this.yPrecision || Math.max(this.wrapper.offsetHeight, this.handle.offsetHeight));
	},
	setSteps: function()
	{
		if(this.steps > 1)
		{
			this.stepRatios = [];
			for(var i = 0; i <= this.steps - 1; i++)
			{
				this.stepRatios[i] = i / (this.steps - 1);
			}
		}
	},
	addListeners: function()
	{
		var self = this;
		
		this.wrapper.onselectstart = function()
		{
			return false;
		}
		this.handle.onmousedown = this.handle.ontouchstart = function(e)
		{
			self.handleDownHandler(e);
		};
		this.wrapper.onmousedown = this.wrapper.ontouchstart = function(e)
		{
			self.wrapperDownHandler(e);
		};
		var mouseUpHandler = document.onmouseup || function(){};
		document.onmouseup = function(e)
		{
			mouseUpHandler(e);
			self.documentUpHandler(e);
		};
		var touchEndHandler = document.ontouchend || function(){};
		document.ontouchend = function(e)
		{
			touchEndHandler(e);
			self.documentUpHandler(e);
		};
		var resizeHandler = window.onresize || function(){};
		window.onresize = function(e)
		{
			resizeHandler(e);
			self.documentResizeHandler(e);
		};
		this.wrapper.onmousemove = function(e)
		{
			self.activity = true;
		}
		this.wrapper.onclick = function(e)
		{
			return !self.activity;
		}
		
		this.interval = setInterval(function(){ self.animate() }, 25);
		self.animate(false, true);
	},
	handleDownHandler: function(e)
	{
		this.activity = false;
		Cursor.refresh(e);
		
		this.preventDefaults(e, true);
		this.startDrag();
		this.cancelEvent(e);
	},
	wrapperDownHandler: function(e)
	{
		Cursor.refresh(e);
		
		this.preventDefaults(e, true);
		this.startTap();
	},
	documentUpHandler: function(e)
	{
		this.stopDrag();
		this.stopTap();
		//this.cancelEvent(e);
	},
	documentResizeHandler: function(e)
	{
		this.setWrapperOffset();
		this.setBounds();
		
		this.update();
	},
	enable: function()
	{
		this.disabled = false;
		this.handle.className = this.handle.className.replace(/\s?disabled/g, '');
	},
	disable: function()
	{
		this.disabled = true;
		this.handle.className += ' disabled';
	},
	setStep: function(x, y, snap)
	{
		this.setValue(
			this.steps && x > 1 ? (x - 1) / (this.steps - 1) : 0,
			this.steps && y > 1 ? (y - 1) / (this.steps - 1) : 0,
			snap
		);
	},
	setValue: function(x, y, snap)
	{
		this.setTargetValue([x, y || 0]);
		if(snap)
		{
			this.groupCopy(this.value.current, this.value.target);
		}
	},
	startTap: function(target)
	{
		if(this.disabled)
		{
			return;
		}
		this.tapping = true;
		
		if(target === undefined)
		{
			target = [
				Cursor.x - this.offset.wrapper[0] - (this.handle.offsetWidth / 2),
				Cursor.y - this.offset.wrapper[1] - (this.handle.offsetHeight / 2)
			];
		}
		this.setTargetOffset(target);
	},
	stopTap: function()
	{
		if(this.disabled || !this.tapping)
		{
			return;
		}
		this.tapping = false;
		
		this.setTargetValue(this.value.current);
		this.result();
	},
	startDrag: function()
	{
		if(this.disabled)
		{
			return;
		}
		this.offset.mouse = [
			Cursor.x - Position.get(this.handle)[0],
			Cursor.y - Position.get(this.handle)[1]
		];
		
		this.dragging = true;
	},
	stopDrag: function()
	{
		if(this.disabled || !this.dragging)
		{
			return;
		}
		this.dragging = false;
		
		var target = this.groupClone(this.value.current);
		if(this.slide)
		{
			var ratioChange = this.change;
			target[0] += ratioChange[0] * 4;
			target[1] += ratioChange[1] * 4;
		}
		this.setTargetValue(target);
		this.result();
	},
	feedback: function()
	{
		var value = this.value.current;
		if(this.snap && this.steps > 1)
		{
			value = this.getClosestSteps(value);
		}
		if(!this.groupCompare(value, this.value.prev))
		{
			if(typeof(this.animationCallback) == 'function')
			{
				this.animationCallback(value[0], value[1]);
			}
			this.groupCopy(this.value.prev, value);
		}
	},
	result: function()
	{
		if(typeof(this.callback) == 'function')
		{
			this.callback(this.value.target[0], this.value.target[1]);
		}
	},
	animate: function(direct, first)
	{
		if(direct && !this.dragging)
		{
			return;
		}
		if(this.dragging)
		{
			var prevTarget = this.groupClone(this.value.target);
			
			var offset = [
				Cursor.x - this.offset.wrapper[0] - this.offset.mouse[0],
				Cursor.y - this.offset.wrapper[1] - this.offset.mouse[1]
			];
			this.setTargetOffset(offset, this.loose);
			
			this.change = [
				this.value.target[0] - prevTarget[0],
				this.value.target[1] - prevTarget[1]
			];
		}
		if(this.dragging || first)
		{
			this.groupCopy(this.value.current, this.value.target);
		}
		if(this.dragging || this.glide() || first)
		{
			this.update();
			this.feedback();
		}
	},
	glide: function()
	{
		var diff = [
			this.value.target[0] - this.value.current[0],
			this.value.target[1] - this.value.current[1]
		];
		if(!diff[0] && !diff[1])
		{
			return false;
		}
		if(Math.abs(diff[0]) > this.bounds.xStep || Math.abs(diff[1]) > this.bounds.yStep)
		{
			this.value.current[0] += diff[0] * this.speed;
			this.value.current[1] += diff[1] * this.speed;
		}
		else
		{
			this.groupCopy(this.value.current, this.value.target);
		}
		return true;
	},
	update: function()
	{
		if(!this.snap)
		{
			this.offset.current = this.getOffsetsByRatios(this.value.current);
		}
		else
		{
			this.offset.current = this.getOffsetsByRatios(
				this.getClosestSteps(this.value.current)
			);
		}
		this.show();
	},
	show: function()
	{
		if(!this.groupCompare(this.offset.current, this.offset.prev))
		{
			if(this.horizontal)
			{
				this.handle.style.left = String(this.offset.current[0]) + 'px';
			}
			if(this.vertical)
			{
				this.handle.style.top = String(this.offset.current[1]) + 'px';
			}
			this.groupCopy(this.offset.prev, this.offset.current);
		}
	},
	setTargetValue: function(value, loose)
	{
		var target = loose ? this.getLooseValue(value) : this.getProperValue(value);
		
		this.groupCopy(this.value.target, target);
		this.offset.target = this.getOffsetsByRatios(target);
	},
	setTargetOffset: function(offset, loose)
	{
		var value = this.getRatiosByOffsets(offset);
		var target = loose ? this.getLooseValue(value) : this.getProperValue(value);
		
		this.groupCopy(this.value.target, target);
		this.offset.target = this.getOffsetsByRatios(target);
	},
	getLooseValue: function(value)
	{
		var proper = this.getProperValue(value);
		return [
			proper[0] + ((value[0] - proper[0]) / 4),
			proper[1] + ((value[1] - proper[1]) / 4)
		];
	},
	getProperValue: function(value)
	{
		var proper = this.groupClone(value);

		proper[0] = Math.max(proper[0], 0);
		proper[1] = Math.max(proper[1], 0);
		proper[0] = Math.min(proper[0], 1);
		proper[1] = Math.min(proper[1], 1);
		
		if((!this.dragging && !this.tapping) || this.snap)
		{
			if(this.steps > 1)
			{
				proper = this.getClosestSteps(proper);
			}
		}
		return proper;
	},
	getRatiosByOffsets: function(group)
	{
		return [
			this.getRatioByOffset(group[0], this.bounds.xRange, this.bounds.x0),
			this.getRatioByOffset(group[1], this.bounds.yRange, this.bounds.y0)
		];
	},
	getRatioByOffset: function(offset, range, padding)
	{
		return range ? (offset - padding) / range : 0;
	},
	getOffsetsByRatios: function(group)
	{
		return [
			this.getOffsetByRatio(group[0], this.bounds.xRange, this.bounds.x0),
			this.getOffsetByRatio(group[1], this.bounds.yRange, this.bounds.y0)
		];
	},
	getOffsetByRatio: function(ratio, range, padding)
	{
		return Math.round(ratio * range) + padding;
	},
	getClosestSteps: function(group)
	{
		return [
			this.getClosestStep(group[0]),
			this.getClosestStep(group[1])
		];
	},
	getClosestStep: function(value)
	{
		var k = 0;
		var min = 1;
		for(var i = 0; i <= this.steps - 1; i++)
		{
			if(Math.abs(this.stepRatios[i] - value) < min)
			{
				min = Math.abs(this.stepRatios[i] - value);
				k = i;
			}
		}
		return this.stepRatios[k];
	},
	groupCompare: function(a, b)
	{
		return a[0] == b[0] && a[1] == b[1];
	},
	groupCopy: function(a, b)
	{
		a[0] = b[0];
		a[1] = b[1];
	},
	groupClone: function(a)
	{
		return [a[0], a[1]];
	},
	preventDefaults: function(e, selection)
	{
		if(!e)
		{
			e = window.event;
		}
		if(e.preventDefault)
		{
			e.preventDefault();
		}
		e.returnValue = false;
		
		if(selection && document.selection)
		{
			document.selection.empty();
		}
	},
	cancelEvent: function(e)
	{
		if(!e)
		{
			e = window.event;
		}
		if(e.stopPropagation)
		{
			e.stopPropagation();
		}
		e.cancelBubble = true;
	}
};

/*! Copyright (c) 2011 Brandon Aaron (http://brandonaaron.net)
 * Licensed under the MIT License (LICENSE.txt).
 *
 * Thanks to: http://adomas.org/javascript-mouse-wheel/ for some pointers.
 * Thanks to: Mathias Bank(http://www.mathias-bank.de) for a scope bug fix.
 * Thanks to: Seamus Leahy for adding deltaX and deltaY
 *
 * Version: 3.0.6
 * 
 * Requires: 1.2.2+
 */

(function($) {

var types = ['DOMMouseScroll', 'mousewheel'];

if ($.event.fixHooks) {
    for ( var i=types.length; i; ) {
        $.event.fixHooks[ types[--i] ] = $.event.mouseHooks;
    }
}

$.event.special.mousewheel = {
    setup: function() {
        if ( this.addEventListener ) {
            for ( var i=types.length; i; ) {
                this.addEventListener( types[--i], handler, false );
            }
        } else {
            this.onmousewheel = handler;
        }
    },
    
    teardown: function() {
        if ( this.removeEventListener ) {
            for ( var i=types.length; i; ) {
                this.removeEventListener( types[--i], handler, false );
            }
        } else {
            this.onmousewheel = null;
        }
    }
};

$.fn.extend({
    mousewheel: function(fn) {
        return fn ? this.bind("mousewheel", fn) : this.trigger("mousewheel");
    },
    
    unmousewheel: function(fn) {
        return this.unbind("mousewheel", fn);
    }
});


function handler(event) {
    var orgEvent = event || window.event, args = [].slice.call( arguments, 1 ), delta = 0, returnValue = true, deltaX = 0, deltaY = 0;
    event = $.event.fix(orgEvent);
    event.type = "mousewheel";
    
    // Old school scrollwheel delta
    if ( orgEvent.wheelDelta ) { delta = orgEvent.wheelDelta/120; }
    if ( orgEvent.detail     ) { delta = -orgEvent.detail/3; }
    
    // New school multidimensional scroll (touchpads) deltas
    deltaY = delta;
    
    // Gecko
    if ( orgEvent.axis !== undefined && orgEvent.axis === orgEvent.HORIZONTAL_AXIS ) {
        deltaY = 0;
        deltaX = -1*delta;
    }
    
    // Webkit
    if ( orgEvent.wheelDeltaY !== undefined ) { deltaY = orgEvent.wheelDeltaY/120; }
    if ( orgEvent.wheelDeltaX !== undefined ) { deltaX = -1*orgEvent.wheelDeltaX/120; }
    
    // Add event and delta to the front of the arguments
    args.unshift(event, delta, deltaX, deltaY);
    
    return ($.event.dispatch || $.event.handle).apply(this, args);
}

})(jQuery);

})(jQuery, window, Handsontable);
/* =============================================================
 * bootstrap-typeahead.js v2.1.1
 * http://twitter.github.com/bootstrap/javascript.html#typeahead
 * =============================================================
 * Copyright 2012 Twitter, Inc.
 *
 * Licensed under the Apache License, Version 2.0 (the "License");
 * you may not use this file except in compliance with the License.
 * You may obtain a copy of the License at
 *
 * http://www.apache.org/licenses/LICENSE-2.0
 *
 * Unless required by applicable law or agreed to in writing, software
 * distributed under the License is distributed on an "AS IS" BASIS,
 * WITHOUT WARRANTIES OR CONDITIONS OF ANY KIND, either express or implied.
 * See the License for the specific language governing permissions and
 * limitations under the License.
 * ============================================================ */


!function($){

  "use strict"; // jshint ;_;


 /* TYPEAHEAD PUBLIC CLASS DEFINITION
  * ================================= */

  var Typeahead = function (element, options) {
    this.$element = $(element)
    this.options = $.extend({}, $.fn.typeahead.defaults, options)
    this.matcher = this.options.matcher || this.matcher
    this.sorter = this.options.sorter || this.sorter
    this.highlighter = this.options.highlighter || this.highlighter
    this.updater = this.options.updater || this.updater
    this.$menu = $(this.options.menu).appendTo('body')
    this.source = this.options.source
    this.shown = false
    this.listen()
  }

  Typeahead.prototype = {

    constructor: Typeahead

  , select: function () {
      var val = this.$menu.find('.active').attr('data-value')
      this.$element
        .val(this.updater(val))
        .change()
      return this.hide()
    }

  , updater: function (item) {
      return item
    }

  , show: function () {
      var pos = $.extend({}, this.$element.offset(), {
        height: this.$element[0].offsetHeight
      })

      this.$menu.css({
        top: pos.top + pos.height
      , left: pos.left
      })

      this.$menu.show()
      this.shown = true
      return this
    }

  , hide: function () {
      this.$menu.hide()
      this.shown = false
      return this
    }

  , lookup: function (event) {
      var items

      this.query = this.$element.val()

      if (!this.query || this.query.length < this.options.minLength) {
        return this.shown ? this.hide() : this
      }

      items = $.isFunction(this.source) ? this.source(this.query, $.proxy(this.process, this)) : this.source

      return items ? this.process(items) : this
    }

  , process: function (items) {
      var that = this

      items = $.grep(items, function (item) {
        return that.matcher(item)
      })

      items = this.sorter(items)

      if (!items.length) {
        return this.shown ? this.hide() : this
      }

      return this.render(items.slice(0, this.options.items)).show()
    }

  , matcher: function (item) {
      return ~item.toLowerCase().indexOf(this.query.toLowerCase())
    }

  , sorter: function (items) {
      var beginswith = []
        , caseSensitive = []
        , caseInsensitive = []
        , item

      while (item = items.shift()) {
        if (!item.toLowerCase().indexOf(this.query.toLowerCase())) beginswith.push(item)
        else if (~item.indexOf(this.query)) caseSensitive.push(item)
        else caseInsensitive.push(item)
      }

      return beginswith.concat(caseSensitive, caseInsensitive)
    }

  , highlighter: function (item) {
      var query = this.query.replace(/[\-\[\]{}()*+?.,\\\^$|#\s]/g, '\\$&')
      return item.replace(new RegExp('(' + query + ')', 'ig'), function ($1, match) {
        return '<strong>' + match + '</strong>'
      })
    }

  , render: function (items) {
      var that = this

      items = $(items).map(function (i, item) {
        i = $(that.options.item).attr('data-value', item)
        i.find('a').html(that.highlighter(item))
        return i[0]
      })

      items.first().addClass('active')
      this.$menu.html(items)
      return this
    }

  , next: function (event) {
      var active = this.$menu.find('.active').removeClass('active')
        , next = active.next()

      if (!next.length) {
        next = $(this.$menu.find('li')[0])
      }

      next.addClass('active')
    }

  , prev: function (event) {
      var active = this.$menu.find('.active').removeClass('active')
        , prev = active.prev()

      if (!prev.length) {
        prev = this.$menu.find('li').last()
      }

      prev.addClass('active')
    }

  , listen: function () {
      this.$element
        .on('blur',     $.proxy(this.blur, this))
        .on('keypress', $.proxy(this.keypress, this))
        .on('keyup',    $.proxy(this.keyup, this))

      if ($.browser.chrome || $.browser.webkit || $.browser.msie) {
        this.$element.on('keydown', $.proxy(this.keydown, this))
      }

      this.$menu
        .on('click', $.proxy(this.click, this))
        .on('mouseenter', 'li', $.proxy(this.mouseenter, this))
    }

  , move: function (e) {
      if (!this.shown) return

      switch(e.keyCode) {
        case 9: // tab
        case 13: // enter
        case 27: // escape
          e.preventDefault()
          break

        case 38: // up arrow
          e.preventDefault()
          this.prev()
          break

        case 40: // down arrow
          e.preventDefault()
          this.next()
          break
      }

      e.stopPropagation()
    }

  , keydown: function (e) {
      this.suppressKeyPressRepeat = !~$.inArray(e.keyCode, [40,38,9,13,27])
      this.move(e)
    }

  , keypress: function (e) {
      if (this.suppressKeyPressRepeat) return
      this.move(e)
    }

  , keyup: function (e) {
      switch(e.keyCode) {
        case 40: // down arrow
        case 38: // up arrow
          break

        case 9: // tab
        case 13: // enter
          if (!this.shown) return
          this.select()
          break

        case 27: // escape
          if (!this.shown) return
          this.hide()
          break

        default:
          this.lookup()
      }

      e.stopPropagation()
      e.preventDefault()
  }

  , blur: function (e) {
      var that = this
      setTimeout(function () { that.hide() }, 150)
    }

  , click: function (e) {
      e.stopPropagation()
      e.preventDefault()
      this.select()
    }

  , mouseenter: function (e) {
      this.$menu.find('.active').removeClass('active')
      $(e.currentTarget).addClass('active')
    }

  }


  /* TYPEAHEAD PLUGIN DEFINITION
   * =========================== */

  $.fn.typeahead = function (option) {
    return this.each(function () {
      var $this = $(this)
        , data = $this.data('typeahead')
        , options = typeof option == 'object' && option
      if (!data) $this.data('typeahead', (data = new Typeahead(this, options)))
      if (typeof option == 'string') data[option]()
    })
  }

  $.fn.typeahead.defaults = {
    source: []
  , items: 8
  , menu: '<ul class="typeahead dropdown-menu"></ul>'
  , item: '<li><a href="#"></a></li>'
  , minLength: 1
  }

  $.fn.typeahead.Constructor = Typeahead


 /*   TYPEAHEAD DATA-API
  * ================== */

  $(function () {
    $('body').on('focus.typeahead.data-api', '[data-provide="typeahead"]', function (e) {
      var $this = $(this)
      if ($this.data('typeahead')) return
      e.preventDefault()
      $this.typeahead($this.data())
    })
  })

}(window.jQuery);
/*!
 * jQuery contextMenu - Plugin for simple contextMenu handling
 *
 * Version: 1.5.25
 *
 * Authors: Rodney Rehm, Addy Osmani (patches for FF)
 * Web: http://medialize.github.com/jQuery-contextMenu/
 *
 * Licensed under
 *   MIT License http://www.opensource.org/licenses/mit-license
 *   GPL v3 http://opensource.org/licenses/GPL-3.0
 *
 */

(function($, undefined){
    
    // TODO: -
        // ARIA stuff: menuitem, menuitemcheckbox und menuitemradio
        // create <menu> structure if $.support[htmlCommand || htmlMenuitem] and !opt.disableNative

// determine html5 compatibility
$.support.htmlMenuitem = ('HTMLMenuItemElement' in window);
$.support.htmlCommand = ('HTMLCommandElement' in window);
$.support.eventSelectstart = ("onselectstart" in document.documentElement);
/* // should the need arise, test for css user-select
$.support.cssUserSelect = (function(){
    var t = false,
        e = document.createElement('div');
    
    $.each('Moz|Webkit|Khtml|O|ms|Icab|'.split('|'), function(i, prefix) {
        var propCC = prefix + (prefix ? 'U' : 'u') + 'serSelect',
            prop = (prefix ? ('-' + prefix.toLowerCase() + '-') : '') + 'user-select';
            
        e.style.cssText = prop + ': text;';
        if (e.style[propCC] == 'text') {
            t = true;
            return false;
        }
        
        return true;
    });
    
    return t;
})();
*/

var // currently active contextMenu trigger
    $currentTrigger = null,
    // is contextMenu initialized with at least one menu?
    initialized = false,
    // window handle
    $win = $(window),
    // number of registered menus
    counter = 0,
    // mapping selector to namespace
    namespaces = {},
    // mapping namespace to options
    menus = {},
    // custom command type handlers
    types = {},
    // default values
    defaults = {
        // selector of contextMenu trigger
        selector: null,
        // where to append the menu to
        appendTo: null,
        // method to trigger context menu ["right", "left", "hover"]
        trigger: "right",
        // hide menu when mouse leaves trigger / menu elements
        autoHide: false,
        // ms to wait before showing a hover-triggered context menu
        delay: 200,
        // determine position to show menu at
        determinePosition: function($menu) {
            // position to the lower middle of the trigger element
            if ($.ui && $.ui.position) {
                // .position() is provided as a jQuery UI utility
                // (...and it won't work on hidden elements)
                $menu.css('display', 'block').position({
                    my: "center top",
                    at: "center bottom",
                    of: this,
                    offset: "0 5",
                    collision: "fit"
                }).css('display', 'none');
            } else {
                // determine contextMenu position
                var offset = this.offset();
                offset.top += this.outerHeight();
                offset.left += this.outerWidth() / 2 - $menu.outerWidth() / 2;
                $menu.css(offset);
            }
        },
        // position menu
        position: function(opt, x, y) {
            var $this = this,
                offset;
            // determine contextMenu position
            if (!x && !y) {
                opt.determinePosition.call(this, opt.$menu);
                return;
            } else if (x === "maintain" && y === "maintain") {
                // x and y must not be changed (after re-show on command click)
                offset = opt.$menu.position();
            } else {
                // x and y are given (by mouse event)
                var triggerIsFixed = opt.$trigger.parents().andSelf()
                    .filter(function() {
                        return $(this).css('position') == "fixed";
                    }).length;

                if (triggerIsFixed) {
                    y -= $win.scrollTop();
                    x -= $win.scrollLeft();
                }
                offset = {top: y, left: x};
            }
            
            // correct offset if viewport demands it
            var bottom = $win.scrollTop() + $win.height(),
                right = $win.scrollLeft() + $win.width(),
                height = opt.$menu.height(),
                width = opt.$menu.width();
            
            if (offset.top + height > bottom) {
                offset.top -= height;
            }
            
            if (offset.left + width > right) {
                offset.left -= width;
            }
            
            opt.$menu.css(offset);
        },
        // position the sub-menu
        positionSubmenu: function($menu) {
            if ($.ui && $.ui.position) {
                // .position() is provided as a jQuery UI utility
                // (...and it won't work on hidden elements)
                $menu.css('display', 'block').position({
                    my: "left top",
                    at: "right top",
                    of: this,
                    collision: "fit"
                }).css('display', '');
            } else {
                // determine contextMenu position
                var offset = {
                    top: 0,
                    left: this.outerWidth()
                };
                $menu.css(offset);
            }
        },
        // offset to add to zIndex
        zIndex: 1,
        // show hide animation settings
        animation: {
            duration: 50,
            show: 'slideDown',
            hide: 'slideUp'
        },
        // events
        events: {
            show: $.noop,
            hide: $.noop
        },
        // default callback
        callback: null,
        // list of contextMenu items
        items: {}
    },
    // mouse position for hover activation
    hoveract = {
        timer: null,
        pageX: null,
        pageY: null
    },
    // determine zIndex
    zindex = function($t) {
        var zin = 0,
            $tt = $t;

        while (true) {
            zin = Math.max(zin, parseInt($tt.css('z-index'), 10) || 0);
            $tt = $tt.parent();
            if (!$tt || !$tt.length || "html body".indexOf($tt.prop('nodeName').toLowerCase()) > -1 ) {
                break;
            }
        }
        
        return zin;
    },
    // event handlers
    handle = {
        // abort anything
        abortevent: function(e){
            e.preventDefault();
            e.stopImmediatePropagation();
        },
        
        // contextmenu show dispatcher
        contextmenu: function(e) {
            var $this = $(this);
            
            // disable actual context-menu
            e.preventDefault();
            e.stopImmediatePropagation();
            
            // abort native-triggered events unless we're triggering on right click
            if (e.data.trigger != 'right' && e.originalEvent) {
                return;
            }
            
            if (!$this.hasClass('context-menu-disabled')) {
                // theoretically need to fire a show event at <menu>
                // http://www.whatwg.org/specs/web-apps/current-work/multipage/interactive-elements.html#context-menus
                // var evt = jQuery.Event("show", { data: data, pageX: e.pageX, pageY: e.pageY, relatedTarget: this });
                // e.data.$menu.trigger(evt);
                
                $currentTrigger = $this;
                if (e.data.build) {
                    var built = e.data.build($currentTrigger, e);
                    // abort if build() returned false
                    if (built === false) {
                        return;
                    }
                    
                    // dynamically build menu on invocation
                    e.data = $.extend(true, {}, defaults, e.data, built || {});

                    // abort if there are no items to display
                    if (!e.data.items || $.isEmptyObject(e.data.items)) {
                        // Note: jQuery captures and ignores errors from event handlers
                        if (window.console) {
                            (console.error || console.log)("No items specified to show in contextMenu");
                        }
                        
                        throw new Error('No Items sepcified');
                    }
                    
                    // backreference for custom command type creation
                    e.data.$trigger = $currentTrigger;
                    
                    op.create(e.data);
                }
                // show menu
                op.show.call($this, e.data, e.pageX, e.pageY);
            }
        },
        // contextMenu left-click trigger
        click: function(e) {
            e.preventDefault();
            e.stopImmediatePropagation();
            $(this).trigger($.Event("contextmenu", { data: e.data, pageX: e.pageX, pageY: e.pageY }));
        },
        // contextMenu right-click trigger
        mousedown: function(e) {
            // register mouse down
            var $this = $(this);
            
            // hide any previous menus
            if ($currentTrigger && $currentTrigger.length && !$currentTrigger.is($this)) {
                $currentTrigger.data('contextMenu').$menu.trigger('contextmenu:hide');
            }
            
            // activate on right click
            if (e.button == 2) {
                $currentTrigger = $this.data('contextMenuActive', true);
            }
        },
        // contextMenu right-click trigger
        mouseup: function(e) {
            // show menu
            var $this = $(this);
            if ($this.data('contextMenuActive') && $currentTrigger && $currentTrigger.length && $currentTrigger.is($this) && !$this.hasClass('context-menu-disabled')) {
                e.preventDefault();
                e.stopImmediatePropagation();
                $currentTrigger = $this;
                $this.trigger($.Event("contextmenu", { data: e.data, pageX: e.pageX, pageY: e.pageY }));
            }
            
            $this.removeData('contextMenuActive');
        },
        // contextMenu hover trigger
        mouseenter: function(e) {
            var $this = $(this),
                $related = $(e.relatedTarget),
                $document = $(document);
            
            // abort if we're coming from a menu
            if ($related.is('.context-menu-list') || $related.closest('.context-menu-list').length) {
                return;
            }
            
            // abort if a menu is shown
            if ($currentTrigger && $currentTrigger.length) {
                return;
            }
            
            hoveract.pageX = e.pageX;
            hoveract.pageY = e.pageY;
            hoveract.data = e.data;
            $document.on('mousemove.contextMenuShow', handle.mousemove);
            hoveract.timer = setTimeout(function() {
                hoveract.timer = null;
                $document.off('mousemove.contextMenuShow');
                $currentTrigger = $this;
                $this.trigger($.Event("contextmenu", { data: hoveract.data, pageX: hoveract.pageX, pageY: hoveract.pageY }));
            }, e.data.delay );
        },
        // contextMenu hover trigger
        mousemove: function(e) {
            hoveract.pageX = e.pageX;
            hoveract.pageY = e.pageY;
        },
        // contextMenu hover trigger
        mouseleave: function(e) {
            // abort if we're leaving for a menu
            var $related = $(e.relatedTarget);
            if ($related.is('.context-menu-list') || $related.closest('.context-menu-list').length) {
                return;
            }
            
            try {
                clearTimeout(hoveract.timer);
            } catch(e) {}
            
            hoveract.timer = null;
        },
        
        // click on layer to hide contextMenu
        layerClick: function(e) {
            var $this = $(this),
                root = $this.data('contextMenuRoot'),
                mouseup = false,
                button = e.button,
                x = e.pageX,
                y = e.pageY,
                target, 
                offset,
                selectors;
                
            e.preventDefault();
            e.stopImmediatePropagation();
            
            // This hack looks about as ugly as it is
            // Firefox 12 (at least) fires the contextmenu event directly "after" mousedown
            // for some reason `root.$layer.hide(); document.elementFromPoint()` causes this
            // contextmenu event to be triggered on the uncovered element instead of on the
            // layer (where every other sane browser, including Firefox nightly at the time)
            // triggers the event. This workaround might be obsolete by September 2012.
            $this.on('mouseup', function() {
                mouseup = true;
            });
            setTimeout(function() {
                var $window, hideshow;
                // test if we need to reposition the menu
                if ((root.trigger == 'left' && button == 0) || (root.trigger == 'right' && button == 2)) {
                    if (document.elementFromPoint) {
                        root.$layer.hide();
                        target = document.elementFromPoint(x - $win.scrollLeft(), y - $win.scrollTop());
                        root.$layer.show();

                        selectors = [];
                        for (var s in namespaces) {
                            selectors.push(s);
                        }

                        target = $(target).closest(selectors.join(', '));

                        if (target.length) {
                            if (target.is(root.$trigger[0])) {
                                root.position.call(root.$trigger, root, x, y);
                                return;
                            }
                        }
                    } else {
                        offset = root.$trigger.offset();
                        $window = $(window);
                        // while this looks kinda awful, it's the best way to avoid
                        // unnecessarily calculating any positions
                        offset.top += $window.scrollTop();
                        if (offset.top <= e.pageY) {
                            offset.left += $window.scrollLeft();
                            if (offset.left <= e.pageX) {
                                offset.bottom = offset.top + root.$trigger.outerHeight();
                                if (offset.bottom >= e.pageY) {
                                    offset.right = offset.left + root.$trigger.outerWidth();
                                    if (offset.right >= e.pageX) {
                                        // reposition
                                        root.position.call(root.$trigger, root, x, y);
                                        return;
                                    }
                                }
                            }
                        }
                    }
                }

                hideshow = function(e) {
                    if (e) {
                        e.preventDefault();
                        e.stopImmediatePropagation();
                    }

                    root.$menu.trigger('contextmenu:hide');
                    if (target && target.length) {
                        setTimeout(function() {
                            target.contextMenu({x: x, y: y});
                        }, 50);
                    }
                };
            
                if (mouseup) {
                    // mouseup has already happened
                    hideshow();
                } else {
                    // remove only after mouseup has completed
                    $this.on('mouseup', hideshow);
                }
            }, 50);
        },
        // key handled :hover
        keyStop: function(e, opt) {
            if (!opt.isInput) {
                e.preventDefault();
            }
            
            e.stopPropagation();
        },
        key: function(e) {
            var opt = $currentTrigger.data('contextMenu') || {},
                $children = opt.$menu.children(),
                $round;

            switch (e.keyCode) {
                case 9:
                case 38: // up
                    handle.keyStop(e, opt);
                    // if keyCode is [38 (up)] or [9 (tab) with shift]
                    if (opt.isInput) {
                        if (e.keyCode == 9 && e.shiftKey) {
                            e.preventDefault();
                            opt.$selected && opt.$selected.find('input, textarea, select').blur();
                            opt.$menu.trigger('prevcommand');
                            return;
                        } else if (e.keyCode == 38 && opt.$selected.find('input, textarea, select').prop('type') == 'checkbox') {
                            // checkboxes don't capture this key
                            e.preventDefault();
                            return;
                        }
                    } else if (e.keyCode != 9 || e.shiftKey) {
                        opt.$menu.trigger('prevcommand');
                        return;
                    }
                    // omitting break;
                    
                // case 9: // tab - reached through omitted break;
                case 40: // down
                    handle.keyStop(e, opt);
                    if (opt.isInput) {
                        if (e.keyCode == 9) {
                            e.preventDefault();
                            opt.$selected && opt.$selected.find('input, textarea, select').blur();
                            opt.$menu.trigger('nextcommand');
                            return;
                        } else if (e.keyCode == 40 && opt.$selected.find('input, textarea, select').prop('type') == 'checkbox') {
                            // checkboxes don't capture this key
                            e.preventDefault();
                            return;
                        }
                    } else {
                        opt.$menu.trigger('nextcommand');
                        return;
                    }
                    break;
                
                case 37: // left
                    handle.keyStop(e, opt);
                    if (opt.isInput || !opt.$selected || !opt.$selected.length) {
                        break;
                    }
                
                    if (!opt.$selected.parent().hasClass('context-menu-root')) {
                        var $parent = opt.$selected.parent().parent();
                        opt.$selected.trigger('contextmenu:blur');
                        opt.$selected = $parent;
                        return;
                    }
                    break;
                    
                case 39: // right
                    handle.keyStop(e, opt);
                    if (opt.isInput || !opt.$selected || !opt.$selected.length) {
                        break;
                    }
                    
                    var itemdata = opt.$selected.data('contextMenu') || {};
                    if (itemdata.$menu && opt.$selected.hasClass('context-menu-submenu')) {
                        opt.$selected = null;
                        itemdata.$selected = null;
                        itemdata.$menu.trigger('nextcommand');
                        return;
                    }
                    break;
                
                case 35: // end
                case 36: // home
                    if (opt.$selected && opt.$selected.find('input, textarea, select').length) {
                        return;
                    } else {
                        (opt.$selected && opt.$selected.parent() || opt.$menu)
                            .children(':not(.disabled, .not-selectable)')[e.keyCode == 36 ? 'first' : 'last']()
                            .trigger('contextmenu:focus');
                        e.preventDefault();
                        return;
                    }
                    break;
                    
                case 13: // enter
                    handle.keyStop(e, opt);
                    if (opt.isInput) {
                        if (opt.$selected && !opt.$selected.is('textarea, select')) {
                            e.preventDefault();
                            return;
                        }
                        break;
                    }
                    opt.$selected && opt.$selected.trigger('mouseup');
                    return;
                    
                case 32: // space
                case 33: // page up
                case 34: // page down
                    // prevent browser from scrolling down while menu is visible
                    handle.keyStop(e, opt);
                    return;
                    
                case 27: // esc
                    handle.keyStop(e, opt);
                    opt.$menu.trigger('contextmenu:hide');
                    return;
                    
                default: // 0-9, a-z
                    var k = (String.fromCharCode(e.keyCode)).toUpperCase();
                    if (opt.accesskeys[k]) {
                        // according to the specs accesskeys must be invoked immediately
                        opt.accesskeys[k].$node.trigger(opt.accesskeys[k].$menu
                            ? 'contextmenu:focus'
                            : 'mouseup'
                        );
                        return;
                    }
                    break;
            }
            // pass event to selected item, 
            // stop propagation to avoid endless recursion
            e.stopPropagation();
            opt.$selected && opt.$selected.trigger(e);
        },

        // select previous possible command in menu
        prevItem: function(e) {
            e.stopPropagation();
            var opt = $(this).data('contextMenu') || {};

            // obtain currently selected menu
            if (opt.$selected) {
                var $s = opt.$selected;
                opt = opt.$selected.parent().data('contextMenu') || {};
                opt.$selected = $s;
            }
            
            var $children = opt.$menu.children(),
                $prev = !opt.$selected || !opt.$selected.prev().length ? $children.last() : opt.$selected.prev(),
                $round = $prev;
            
            // skip disabled
            while ($prev.hasClass('disabled') || $prev.hasClass('not-selectable')) {
                if ($prev.prev().length) {
                    $prev = $prev.prev();
                } else {
                    $prev = $children.last();
                }
                if ($prev.is($round)) {
                    // break endless loop
                    return;
                }
            }
            
            // leave current
            if (opt.$selected) {
                handle.itemMouseleave.call(opt.$selected.get(0), e);
            }
            
            // activate next
            handle.itemMouseenter.call($prev.get(0), e);
            
            // focus input
            var $input = $prev.find('input, textarea, select');
            if ($input.length) {
                $input.focus();
            }
        },
        // select next possible command in menu
        nextItem: function(e) {
            e.stopPropagation();
            var opt = $(this).data('contextMenu') || {};

            // obtain currently selected menu
            if (opt.$selected) {
                var $s = opt.$selected;
                opt = opt.$selected.parent().data('contextMenu') || {};
                opt.$selected = $s;
            }

            var $children = opt.$menu.children(),
                $next = !opt.$selected || !opt.$selected.next().length ? $children.first() : opt.$selected.next(),
                $round = $next;

            // skip disabled
            while ($next.hasClass('disabled') || $next.hasClass('not-selectable')) {
                if ($next.next().length) {
                    $next = $next.next();
                } else {
                    $next = $children.first();
                }
                if ($next.is($round)) {
                    // break endless loop
                    return;
                }
            }
            
            // leave current
            if (opt.$selected) {
                handle.itemMouseleave.call(opt.$selected.get(0), e);
            }
            
            // activate next
            handle.itemMouseenter.call($next.get(0), e);
            
            // focus input
            var $input = $next.find('input, textarea, select');
            if ($input.length) {
                $input.focus();
            }
        },
        
        // flag that we're inside an input so the key handler can act accordingly
        focusInput: function(e) {
            var $this = $(this).closest('.context-menu-item'),
                data = $this.data(),
                opt = data.contextMenu,
                root = data.contextMenuRoot;

            root.$selected = opt.$selected = $this;
            root.isInput = opt.isInput = true;
        },
        // flag that we're inside an input so the key handler can act accordingly
        blurInput: function(e) {
            var $this = $(this).closest('.context-menu-item'),
                data = $this.data(),
                opt = data.contextMenu,
                root = data.contextMenuRoot;

            root.isInput = opt.isInput = false;
        },
        
        // :hover on menu
        menuMouseenter: function(e) {
            var root = $(this).data().contextMenuRoot;
            root.hovering = true;
        },
        // :hover on menu
        menuMouseleave: function(e) {
            var root = $(this).data().contextMenuRoot;
            if (root.$layer && root.$layer.is(e.relatedTarget)) {
                root.hovering = false;
            }
        },
        
        // :hover done manually so key handling is possible
        itemMouseenter: function(e) {
            var $this = $(this),
                data = $this.data(),
                opt = data.contextMenu,
                root = data.contextMenuRoot;
            
            root.hovering = true;

            // abort if we're re-entering
            if (e && root.$layer && root.$layer.is(e.relatedTarget)) {
                e.preventDefault();
                e.stopImmediatePropagation();
            }

            // make sure only one item is selected
            (opt.$menu ? opt : root).$menu
                .children('.hover').trigger('contextmenu:blur');

            if ($this.hasClass('disabled') || $this.hasClass('not-selectable')) {
                opt.$selected = null;
                return;
            }
            
            $this.trigger('contextmenu:focus');
        },
        // :hover done manually so key handling is possible
        itemMouseleave: function(e) {
            var $this = $(this),
                data = $this.data(),
                opt = data.contextMenu,
                root = data.contextMenuRoot;

            if (root !== opt && root.$layer && root.$layer.is(e.relatedTarget)) {
                root.$selected && root.$selected.trigger('contextmenu:blur');
                e.preventDefault();
                e.stopImmediatePropagation();
                root.$selected = opt.$selected = opt.$node;
                return;
            }
            
            $this.trigger('contextmenu:blur');
        },
        // contextMenu item click
        itemClick: function(e) {
            var $this = $(this),
                data = $this.data(),
                opt = data.contextMenu,
                root = data.contextMenuRoot,
                key = data.contextMenuKey,
                callback;

            // abort if the key is unknown or disabled or is a menu
            if (!opt.items[key] || $this.hasClass('disabled') || $this.hasClass('context-menu-submenu')) {
                return;
            }

            e.preventDefault();
            e.stopImmediatePropagation();

            if ($.isFunction(root.callbacks[key])) {
                // item-specific callback
                callback = root.callbacks[key];
            } else if ($.isFunction(root.callback)) {
                // default callback
                callback = root.callback;                
            } else {
                // no callback, no action
                return;
            }

            // hide menu if callback doesn't stop that
            if (callback.call(root.$trigger, key, root) !== false) {
                root.$menu.trigger('contextmenu:hide');
            } else if (root.$menu.parent().length) {
                op.update.call(root.$trigger, root);
            }
        },
        // ignore click events on input elements
        inputClick: function(e) {
            e.stopImmediatePropagation();
        },
        
        // hide <menu>
        hideMenu: function(e, data) {
            var root = $(this).data('contextMenuRoot');
            op.hide.call(root.$trigger, root, data && data.force);
        },
        // focus <command>
        focusItem: function(e) {
            e.stopPropagation();
            var $this = $(this),
                data = $this.data(),
                opt = data.contextMenu,
                root = data.contextMenuRoot;

            $this.addClass('hover')
                .siblings('.hover').trigger('contextmenu:blur');
            
            // remember selected
            opt.$selected = root.$selected = $this;
            
            // position sub-menu - do after show so dumb $.ui.position can keep up
            if (opt.$node) {
                root.positionSubmenu.call(opt.$node, opt.$menu);
            }
        },
        // blur <command>
        blurItem: function(e) {
            e.stopPropagation();
            var $this = $(this),
                data = $this.data(),
                opt = data.contextMenu,
                root = data.contextMenuRoot;
            
            $this.removeClass('hover');
            opt.$selected = null;
        }
    },
    // operations
    op = {
        show: function(opt, x, y) {
            var $this = $(this),
                offset,
                css = {};

            // hide any open menus
            $('#context-menu-layer').trigger('mousedown');

            // backreference for callbacks
            opt.$trigger = $this;

            // show event
            if (opt.events.show.call($this, opt) === false) {
                $currentTrigger = null;
                return;
            }

            // create or update context menu
            op.update.call($this, opt);
            
            // position menu
            opt.position.call($this, opt, x, y);

            // make sure we're in front
            if (opt.zIndex) {
                css.zIndex = zindex($this) + opt.zIndex;
            }
            
            // add layer
            op.layer.call(opt.$menu, opt, css.zIndex);
            
            // adjust sub-menu zIndexes
            opt.$menu.find('ul').css('zIndex', css.zIndex + 1);
            
            // position and show context menu
            opt.$menu.css( css )[opt.animation.show](opt.animation.duration);
            // make options available
            $this.data('contextMenu', opt);
            // register key handler
            $(document).off('keydown.contextMenu').on('keydown.contextMenu', handle.key);
            // register autoHide handler
            if (opt.autoHide) {
                // trigger element coordinates
                var pos = $this.position();
                pos.right = pos.left + $this.outerWidth();
                pos.bottom = pos.top + this.outerHeight();
                // mouse position handler
                $(document).on('mousemove.contextMenuAutoHide', function(e) {
                    if (opt.$layer && !opt.hovering && (!(e.pageX >= pos.left && e.pageX <= pos.right) || !(e.pageY >= pos.top && e.pageY <= pos.bottom))) {
                        // if mouse in menu...
                        opt.$menu.trigger('contextmenu:hide');
                    }
                });
            }
        },
        hide: function(opt, force) {
            var $this = $(this);
            if (!opt) {
                opt = $this.data('contextMenu') || {};
            }
            
            // hide event
            if (!force && opt.events && opt.events.hide.call($this, opt) === false) {
                return;
            }
            
            if (opt.$layer) {
                // keep layer for a bit so the contextmenu event can be aborted properly by opera
                setTimeout((function($layer){ return function(){
                        $layer.remove();
                    };
                })(opt.$layer), 10);
                
                try {
                    delete opt.$layer;
                } catch(e) {
                    opt.$layer = null;
                }
            }
            
            // remove handle
            $currentTrigger = null;
            // remove selected
            opt.$menu.find('.hover').trigger('contextmenu:blur');
            opt.$selected = null;
            // unregister key and mouse handlers
            //$(document).off('.contextMenuAutoHide keydown.contextMenu'); // http://bugs.jquery.com/ticket/10705
            $(document).off('.contextMenuAutoHide').off('keydown.contextMenu');
            // hide menu
            opt.$menu && opt.$menu[opt.animation.hide](opt.animation.duration, function (){
                // tear down dynamically built menu after animation is completed.
                if (opt.build) {
                    opt.$menu.remove();
                    $.each(opt, function(key, value) {
                        switch (key) {
                            case 'ns':
                            case 'selector':
                            case 'build':
                            case 'trigger':
                                return true;

                            default:
                                opt[key] = undefined;
                                try {
                                    delete opt[key];
                                } catch (e) {}
                                return true;
                        }
                    });
                }
            });
        },
        create: function(opt, root) {
            if (root === undefined) {
                root = opt;
            }
            // create contextMenu
            opt.$menu = $('<ul class="context-menu-list ' + (opt.className || "") + '"></ul>').data({
                'contextMenu': opt,
                'contextMenuRoot': root
            });
            
            $.each(['callbacks', 'commands', 'inputs'], function(i,k){
                opt[k] = {};
                if (!root[k]) {
                    root[k] = {};
                }
            });
            
            root.accesskeys || (root.accesskeys = {});
            
            // create contextMenu items
            $.each(opt.items, function(key, item){
                var $t = $('<li class="context-menu-item ' + (item.className || "") +'"></li>'),
                    $label = null,
                    $input = null;
                
                item.$node = $t.data({
                    'contextMenu': opt,
                    'contextMenuRoot': root,
                    'contextMenuKey': key
                });
                
                // register accesskey
                // NOTE: the accesskey attribute should be applicable to any element, but Safari5 and Chrome13 still can't do that
                if (item.accesskey) {
                    var aks = splitAccesskey(item.accesskey);
                    for (var i=0, ak; ak = aks[i]; i++) {
                        if (!root.accesskeys[ak]) {
                            root.accesskeys[ak] = item;
                            item._name = item.name.replace(new RegExp('(' + ak + ')', 'i'), '<span class="context-menu-accesskey">$1</span>');
                            break;
                        }
                    }
                }
                
                if (typeof item == "string") {
                    $t.addClass('context-menu-separator not-selectable');
                } else if (item.type && types[item.type]) {
                    // run custom type handler
                    types[item.type].call($t, item, opt, root);
                    // register commands
                    $.each([opt, root], function(i,k){
                        k.commands[key] = item;
                        if ($.isFunction(item.callback)) {
                            k.callbacks[key] = item.callback;
                        }
                    });
                } else {
                    // add label for input
                    if (item.type == 'html') {
                        $t.addClass('context-menu-html not-selectable');
                    } else if (item.type) {
                        $label = $('<label></label>').appendTo($t);
                        $('<span></span>').html(item._name || item.name).appendTo($label);
                        $t.addClass('context-menu-input');
                        opt.hasTypes = true;
                        $.each([opt, root], function(i,k){
                            k.commands[key] = item;
                            k.inputs[key] = item;
                        });
                    } else if (item.items) {
                        item.type = 'sub';
                    }
                
                    switch (item.type) {
                        case 'text':
                            $input = $('<input type="text" value="1" name="context-menu-input-'+ key +'" value="">')
                                .val(item.value || "").appendTo($label);
                            break;
                    
                        case 'textarea':
                            $input = $('<textarea name="context-menu-input-'+ key +'"></textarea>')
                                .val(item.value || "").appendTo($label);

                            if (item.height) {
                                $input.height(item.height);
                            }
                            break;

                        case 'checkbox':
                            $input = $('<input type="checkbox" value="1" name="context-menu-input-'+ key +'" value="">')
                                .val(item.value || "").prop("checked", !!item.selected).prependTo($label);
                            break;

                        case 'radio':
                            $input = $('<input type="radio" value="1" name="context-menu-input-'+ item.radio +'" value="">')
                                .val(item.value || "").prop("checked", !!item.selected).prependTo($label);
                            break;
                    
                        case 'select':
                            $input = $('<select name="context-menu-input-'+ key +'">').appendTo($label);
                            if (item.options) {
                                $.each(item.options, function(value, text) {
                                    $('<option></option>').val(value).text(text).appendTo($input);
                                });
                                $input.val(item.selected);
                            }
                            break;
                        
                        case 'sub':
                            $('<span></span>').html(item._name || item.name).appendTo($t);
                            item.appendTo = item.$node;
                            op.create(item, root);
                            $t.data('contextMenu', item).addClass('context-menu-submenu');
                            item.callback = null;
                            break;
                        
                        case 'html':
                            $(item.html).appendTo($t);
                            break;
                        
                        default:
                            $.each([opt, root], function(i,k){
                                k.commands[key] = item;
                                if ($.isFunction(item.callback)) {
                                    k.callbacks[key] = item.callback;
                                }
                            });
                            
                            $('<span></span>').html(item._name || item.name || "").appendTo($t);
                            break;
                    }
                    
                    // disable key listener in <input>
                    if (item.type && item.type != 'sub' && item.type != 'html') {
                        $input
                            .on('focus', handle.focusInput)
                            .on('blur', handle.blurInput);
                        
                        if (item.events) {
                            $input.on(item.events, opt);
                        }
                    }
                
                    // add icons
                    if (item.icon) {
                        $t.addClass("icon icon-" + item.icon);
                    }
                }
                
                // cache contained elements
                item.$input = $input;
                item.$label = $label;

                // attach item to menu
                $t.appendTo(opt.$menu);
                
                // Disable text selection
                if (!opt.hasTypes && $.support.eventSelectstart) {
                    // browsers support user-select: none, 
                    // IE has a special event for text-selection
                    // browsers supporting neither will not be preventing text-selection
                    $t.on('selectstart.disableTextSelect', handle.abortevent);
                }
            });
            // attach contextMenu to <body> (to bypass any possible overflow:hidden issues on parents of the trigger element)
            if (!opt.$node) {
                opt.$menu.css('display', 'none').addClass('context-menu-root');
            }
            opt.$menu.appendTo(opt.appendTo || document.body);
        },
        update: function(opt, root) {
            var $this = this;
            if (root === undefined) {
                root = opt;
                // determine widths of submenus, as CSS won't grow them automatically
                // position:absolute > position:absolute; min-width:100; max-width:200; results in width: 100;
                // kinda sucks hard...
                opt.$menu.find('ul').andSelf().css({position: 'static', display: 'block'}).each(function(){
                    var $this = $(this);
                    $this.width($this.css('position', 'absolute').width())
                        .css('position', 'static');
                }).css({position: '', display: ''});
            }
            // re-check disabled for each item
            opt.$menu.children().each(function(){
                var $item = $(this),
                    key = $item.data('contextMenuKey'),
                    item = opt.items[key],
                    disabled = ($.isFunction(item.disabled) && item.disabled.call($this, key, root)) || item.disabled === true;

                // dis- / enable item
                $item[disabled ? 'addClass' : 'removeClass']('disabled');
                
                if (item.type) {
                    // dis- / enable input elements
                    $item.find('input, select, textarea').prop('disabled', disabled);
                    
                    // update input states
                    switch (item.type) {
                        case 'text':
                        case 'textarea':
                            item.$input.val(item.value || "");
                            break;
                            
                        case 'checkbox':
                        case 'radio':
                            item.$input.val(item.value || "").prop('checked', !!item.selected);
                            break;
                            
                        case 'select':
                            item.$input.val(item.selected || "");
                            break;
                    }
                }
                
                if (item.$menu) {
                    // update sub-menu
                    op.update.call($this, item, root);
                }
            });
        },
        layer: function(opt, zIndex) {
            // add transparent layer for click area
            // filter and background for Internet Explorer, Issue #23
            var $layer = opt.$layer = $('<div id="context-menu-layer" style="position:fixed; z-index:' + zIndex + '; top:0; left:0; opacity: 0; filter: alpha(opacity=0); background-color: #000;"></div>')
                .css({height: $win.height(), width: $win.width(), display: 'block'})
                .data('contextMenuRoot', opt)
                .insertBefore(this)
                .on('contextmenu', handle.abortevent)
                .on('mousedown', handle.layerClick);
            
            // IE6 doesn't know position:fixed;
            if (!$.support.fixedPosition) {
                $layer.css({
                    'position' : 'absolute',
                    'height' : $(document).height()
                });
            }
            
            return $layer;
        }
    };

// split accesskey according to http://www.whatwg.org/specs/web-apps/current-work/multipage/editing.html#assigned-access-key
function splitAccesskey(val) {
    var t = val.split(/\s+/),
        keys = [];
        
    for (var i=0, k; k = t[i]; i++) {
        k = k[0].toUpperCase(); // first character only
        // theoretically non-accessible characters should be ignored, but different systems, different keyboard layouts, ... screw it.
        // a map to look up already used access keys would be nice
        keys.push(k);
    }
    
    return keys;
}

// handle contextMenu triggers
$.fn.contextMenu = function(operation) {
    if (operation === undefined) {
        this.first().trigger('contextmenu');
    } else if (operation.x && operation.y) {
        this.first().trigger($.Event("contextmenu", {pageX: operation.x, pageY: operation.y}));
    } else if (operation === "hide") {
        var $menu = this.data('contextMenu').$menu;
        $menu && $menu.trigger('contextmenu:hide');
    } else if (operation) {
        this.removeClass('context-menu-disabled');
    } else if (!operation) {
        this.addClass('context-menu-disabled');
    }
    
    return this;
};

// manage contextMenu instances
$.contextMenu = function(operation, options) {
    if (typeof operation != 'string') {
        options = operation;
        operation = 'create';
    }
    
    if (typeof options == 'string') {
        options = {selector: options};
    } else if (options === undefined) {
        options = {};
    }
    
    // merge with default options
    var o = $.extend(true, {}, defaults, options || {}),
        $document = $(document);
    
    switch (operation) {
        case 'create':
            // no selector no joy
            if (!o.selector) {
                throw new Error('No selector specified');
            }
            // make sure internal classes are not bound to
            if (o.selector.match(/.context-menu-(list|item|input)($|\s)/)) {
                throw new Error('Cannot bind to selector "' + o.selector + '" as it contains a reserved className');
            }
            if (!o.build && (!o.items || $.isEmptyObject(o.items))) {
                throw new Error('No Items sepcified');
            }
            counter ++;
            o.ns = '.contextMenu' + counter;
            namespaces[o.selector] = o.ns;
            menus[o.ns] = o;
            
            // default to right click
            if (!o.trigger) {
                o.trigger = 'right';
            }
            
            if (!initialized) {
                // make sure item click is registered first
                $document
                    .on({
                        'contextmenu:hide.contextMenu': handle.hideMenu,
                        'prevcommand.contextMenu': handle.prevItem,
                        'nextcommand.contextMenu': handle.nextItem,
                        'contextmenu.contextMenu': handle.abortevent,
                        'mouseenter.contextMenu': handle.menuMouseenter,
                        'mouseleave.contextMenu': handle.menuMouseleave
                    }, '.context-menu-list')
                    .on('mouseup.contextMenu', '.context-menu-input', handle.inputClick)
                    .on({
                        'mouseup.contextMenu': handle.itemClick,
                        'contextmenu:focus.contextMenu': handle.focusItem,
                        'contextmenu:blur.contextMenu': handle.blurItem,
                        'contextmenu.contextMenu': handle.abortevent,
                        'mouseenter.contextMenu': handle.itemMouseenter,
                        'mouseleave.contextMenu': handle.itemMouseleave
                    }, '.context-menu-item');

                initialized = true;
            }
            
            // engage native contextmenu event
            $document
                .on('contextmenu' + o.ns, o.selector, o, handle.contextmenu);
            
            switch (o.trigger) {
                case 'hover':
                        $document
                            .on('mouseenter' + o.ns, o.selector, o, handle.mouseenter)
                            .on('mouseleave' + o.ns, o.selector, o, handle.mouseleave);                    
                    break;
                    
                case 'left':
                        $document.on('click' + o.ns, o.selector, o, handle.click);
                    break;
                /*
                default:
                    // http://www.quirksmode.org/dom/events/contextmenu.html
                    $document
                        .on('mousedown' + o.ns, o.selector, o, handle.mousedown)
                        .on('mouseup' + o.ns, o.selector, o, handle.mouseup);
                    break;
                */
            }
            
            // create menu
            if (!o.build) {
                op.create(o);
            }
            break;
        
        case 'destroy':
            if (!o.selector) {
                $document.off('.contextMenu .contextMenuAutoHide');
                $.each(namespaces, function(key, value) {
                    $document.off(value);
                });
                
                namespaces = {};
                menus = {};
                counter = 0;
                initialized = false;
                
                $('#context-menu-layer, .context-menu-list').remove();
            } else if (namespaces[o.selector]) {
                var $visibleMenu = $('.context-menu-list').filter(':visible');
                if ($visibleMenu.length && $visibleMenu.data().contextMenuRoot.$trigger.is(o.selector)) {
                    $visibleMenu.trigger('contextmenu:hide', {force: true});
                }
                
                try {
                    if (menus[namespaces[o.selector]].$menu) {
                        menus[namespaces[o.selector]].$menu.remove();
                    }
                    
                    delete menus[namespaces[o.selector]];
                } catch(e) {
                    menus[namespaces[o.selector]] = null;
                }
                
                $document.off(namespaces[o.selector]);
            }
            break;
        
        case 'html5':
            // if <command> or <menuitem> are not handled by the browser,
            // or options was a bool true,
            // initialize $.contextMenu for them
            if ((!$.support.htmlCommand && !$.support.htmlMenuitem) || (typeof options == "boolean" && options)) {
                $('menu[type="context"]').each(function() {
                    if (this.id) {
                        $.contextMenu({
                            selector: '[contextmenu=' + this.id +']',
                            items: $.contextMenu.fromMenu(this)
                        });
                    }
                }).css('display', 'none');
            }
            break;
        
        default:
            throw new Error('Unknown operation "' + operation + '"');
    }
    
    return this;
};

// import values into <input> commands
$.contextMenu.setInputValues = function(opt, data) {
    if (data === undefined) {
        data = {};
    }
    
    $.each(opt.inputs, function(key, item) {
        switch (item.type) {
            case 'text':
            case 'textarea':
                item.value = data[key] || "";
                break;

            case 'checkbox':
                item.selected = data[key] ? true : false;
                break;
                
            case 'radio':
                item.selected = (data[item.radio] || "") == item.value ? true : false;
                break;
            
            case 'select':
                item.selected = data[key] || "";
                break;
        }
    });
};

// export values from <input> commands
$.contextMenu.getInputValues = function(opt, data) {
    if (data === undefined) {
        data = {};
    }
    
    $.each(opt.inputs, function(key, item) {
        switch (item.type) {
            case 'text':
            case 'textarea':
            case 'select':
                data[key] = item.$input.val();
                break;

            case 'checkbox':
                data[key] = item.$input.prop('checked');
                break;
                
            case 'radio':
                if (item.$input.prop('checked')) {
                    data[item.radio] = item.value;
                }
                break;
        }
    });
    
    return data;
};

// find <label for="xyz">
function inputLabel(node) {
    return (node.id && $('label[for="'+ node.id +'"]').val()) || node.name;
}

// convert <menu> to items object
function menuChildren(items, $children, counter) {
    if (!counter) {
        counter = 0;
    }
    
    $children.each(function() {
        var $node = $(this),
            node = this,
            nodeName = this.nodeName.toLowerCase(),
            label,
            item;
        
        // extract <label><input>
        if (nodeName == 'label' && $node.find('input, textarea, select').length) {
            label = $node.text();
            $node = $node.children().first();
            node = $node.get(0);
            nodeName = node.nodeName.toLowerCase();
        }
        
        /*
         * <menu> accepts flow-content as children. that means <embed>, <canvas> and such are valid menu items.
         * Not being the sadistic kind, $.contextMenu only accepts:
         * <command>, <menuitem>, <hr>, <span>, <p> <input [text, radio, checkbox]>, <textarea>, <select> and of course <menu>.
         * Everything else will be imported as an html node, which is not interfaced with contextMenu.
         */
        
        // http://www.whatwg.org/specs/web-apps/current-work/multipage/commands.html#concept-command
        switch (nodeName) {
            // http://www.whatwg.org/specs/web-apps/current-work/multipage/interactive-elements.html#the-menu-element
            case 'menu':
                item = {name: $node.attr('label'), items: {}};
                counter = menuChildren(item.items, $node.children(), counter);
                break;
            
            // http://www.whatwg.org/specs/web-apps/current-work/multipage/commands.html#using-the-a-element-to-define-a-command
            case 'a':
            // http://www.whatwg.org/specs/web-apps/current-work/multipage/commands.html#using-the-button-element-to-define-a-command
            case 'button':
                item = {
                    name: $node.text(),
                    disabled: !!$node.attr('disabled'),
                    callback: (function(){ return function(){ $node.click(); }; })()
                };
                break;
            
            // http://www.whatwg.org/specs/web-apps/current-work/multipage/commands.html#using-the-command-element-to-define-a-command

            case 'menuitem':
            case 'command':
                switch ($node.attr('type')) {
                    case undefined:
                    case 'command':
                    case 'menuitem':
                        item = {
                            name: $node.attr('label'),
                            disabled: !!$node.attr('disabled'),
                            callback: (function(){ return function(){ $node.click(); }; })()
                        };
                        break;
                        
                    case 'checkbox':
                        item = {
                            type: 'checkbox',
                            disabled: !!$node.attr('disabled'),
                            name: $node.attr('label'),
                            selected: !!$node.attr('checked')
                        };
                        break;
                        
                    case 'radio':
                        item = {
                            type: 'radio',
                            disabled: !!$node.attr('disabled'),
                            name: $node.attr('label'),
                            radio: $node.attr('radiogroup'),
                            value: $node.attr('id'),
                            selected: !!$node.attr('checked')
                        };
                        break;
                        
                    default:
                        item = undefined;
                }
                break;
 
            case 'hr':
                item = '-------';
                break;
                
            case 'input':
                switch ($node.attr('type')) {
                    case 'text':
                        item = {
                            type: 'text',
                            name: label || inputLabel(node),
                            disabled: !!$node.attr('disabled'),
                            value: $node.val()
                        };
                        break;
                        
                    case 'checkbox':
                        item = {
                            type: 'checkbox',
                            name: label || inputLabel(node),
                            disabled: !!$node.attr('disabled'),
                            selected: !!$node.attr('checked')
                        };
                        break;
                        
                    case 'radio':
                        item = {
                            type: 'radio',
                            name: label || inputLabel(node),
                            disabled: !!$node.attr('disabled'),
                            radio: !!$node.attr('name'),
                            value: $node.val(),
                            selected: !!$node.attr('checked')
                        };
                        break;
                    
                    default:
                        item = undefined;
                        break;
                }
                break;
                
            case 'select':
                item = {
                    type: 'select',
                    name: label || inputLabel(node),
                    disabled: !!$node.attr('disabled'),
                    selected: $node.val(),
                    options: {}
                };
                $node.children().each(function(){
                    item.options[this.value] = $(this).text();
                });
                break;
                
            case 'textarea':
                item = {
                    type: 'textarea',
                    name: label || inputLabel(node),
                    disabled: !!$node.attr('disabled'),
                    value: $node.val()
                };
                break;
            
            case 'label':
                break;
            
            default:
                item = {type: 'html', html: $node.clone(true)};
                break;
        }
        
        if (item) {
            counter++;
            items['key' + counter] = item;
        }
    });
    
    return counter;
}

// convert html5 menu
$.contextMenu.fromMenu = function(element) {
    var $this = $(element),
        items = {};
        
    menuChildren(items, $this.children());
    
    return items;
};

// make defaults accessible
$.contextMenu.defaults = defaults;
$.contextMenu.types = types;

})(jQuery);<|MERGE_RESOLUTION|>--- conflicted
+++ resolved
@@ -6,11 +6,7 @@
  * Licensed under the MIT license.
  * http://handsontable.com/
  *
-<<<<<<< HEAD
- * Date: Fri Jan 11 2013 11:57:11 GMT+0100 (Central European Standard Time)
-=======
  * Date: Mon Jan 14 2013 11:03:53 GMT+0100 (Central European Standard Time)
->>>>>>> 7838a646
  */
 /*jslint white: true, browser: true, plusplus: true, indent: 4, maxerr: 50 */
 
@@ -4473,8 +4469,8 @@
 })();
 function WalkontableScroll(instance) {
   this.instance = instance;
-  this.wtScrollbarV = new WalkontableScrollbar(instance, 'vertical');
-  this.wtScrollbarH = new WalkontableScrollbar(instance, 'horizontal');
+    this.wtScrollbarV = new WalkontableScrollbar(instance, 'vertical');
+    this.wtScrollbarH = new WalkontableScrollbar(instance, 'horizontal');
 }
 
 WalkontableScroll.prototype.refreshScrollbars = function () {
@@ -4686,14 +4682,14 @@
       this.visible = false;
     }
     else {
-      handleSize = Math.round($(this.slider).height() * ratio);
-      if (handleSize < 10) {
-        handleSize = 30;
-      }
-      handlePosition = Math.round((tableHeight - handleSize) * (offsetRow / totalRows));
-      if (handlePosition > tableHeight - handleSize) {
-        handlePosition = tableHeight - handleSize;
-      }
+    handleSize = Math.round($(this.slider).height() * ratio);
+    if (handleSize < 10) {
+      handleSize = 30;
+    }
+    handlePosition = Math.round((tableHeight - handleSize) * (offsetRow / totalRows));
+    if (handlePosition > tableHeight - handleSize) {
+      handlePosition = tableHeight - handleSize;
+    }
 
       this.slider.style.display = 'block';
       this.visible = true;
@@ -4701,8 +4697,8 @@
       this.slider.style.left = tableWidth - 1 + 'px'; //1 is sliders border-width
       this.slider.style.height = tableHeight - 2 + 'px'; //2 is sliders border-width
       this.handle.style.height = handleSize + 'px';
-      this.handle.style.top = handlePosition + 'px';
-    }
+    this.handle.style.top = handlePosition + 'px';
+  }
   }
   else if (this.type === 'horizontal') {
     if (totalColumns) {
@@ -4717,14 +4713,14 @@
       //this.instance.wtTable.TABLE.style.width = tableWidth + 'px';
     }
     else {
-      handleSize = Math.round($(this.slider).width() * ratio);
-      if (handleSize < 10) {
-        handleSize = 30;
-      }
-      handlePosition = Math.round((tableWidth - handleSize) * (offsetColumn / totalColumns));
-      if (handlePosition > tableWidth - handleSize) {
-        handlePosition = tableWidth - handleSize;
-      }
+    handleSize = Math.round($(this.slider).width() * ratio);
+    if (handleSize < 10) {
+      handleSize = 30;
+    }
+    handlePosition = Math.round((tableWidth - handleSize) * (offsetColumn / totalColumns));
+    if (handlePosition > tableWidth - handleSize) {
+      handlePosition = tableWidth - handleSize;
+    }
 
       //this.instance.wtTable.TABLE.style.tableLayout = 'auto';
       //this.instance.wtTable.TABLE.style.width = '';
@@ -4734,8 +4730,8 @@
       this.slider.style.top = tableHeight - 1 + 'px'; //1 is sliders border-width
       this.slider.style.width = tableWidth - 2 + 'px'; //2 is sliders border-width
       this.handle.style.width = handleSize + 'px';
-      this.handle.style.left = handlePosition + 'px';
-    }
+    this.handle.style.left = handlePosition + 'px';
+  }
   }
 
   this.dragdealer.setWrapperOffset();
@@ -4873,19 +4869,19 @@
           currentRowClassName && this.instance.wtDom.removeClass(TD, currentRowClassName);
           currentColumnClassName && this.instance.wtDom.removeClass(TD, currentColumnClassName);
           this.instance.wtDom.removeClass(TD, this.settings.className);
-        }
-      }
-    }
+      }
+    }
+  }
 
     this.border && this.border.appear(corners);
-  }
-  else {
+    }
+    else {
     if (selectionsOnly && this.settings.className) {
       TDs = this.instance.wtTable.TABLE.getElementsByTagName('TD');
       for (i = 0, ilen = TDs.length; i < ilen; i++) {
         this.instance.wtDom.removeClass(TDs[i], this.settings.className);
-      }
-    }
+    }
+  }
     this.border && this.border.disappear();
   }
 };
@@ -5342,26 +5338,26 @@
         break;
       }
       else {
-        TD = TR.childNodes[c + frozenColumnsCount];
+      TD = TR.childNodes[c + frozenColumnsCount];
         TD.className = '';
         this.instance.getSetting('cellRenderer', offsetRow + r, offsetColumn + c, TD);
         if (this.hasEmptyCellProblem && TD.innerHTML === '') { //IE7
           TD.innerHTML = '&nbsp;';
         }
 
-        var visibility = this.isCellVisible(TD);
-        if (this.visibilityEdgeRow === null && this.visibilityEdgeColumn === null && visibility === 1 && c !== 0) {
-          this.visibilityEdgeColumn = offsetColumn + c;
-        }
-        if (this.visibilityEdgeRow === null && visibility === 1 && c === 0) {
-          this.visibilityEdgeRow = offsetRow + r;
-        }
-      }
-    }
+      var visibility = this.isCellVisible(TD);
+      if (this.visibilityEdgeRow === null && this.visibilityEdgeColumn === null && visibility === 1 && c !== 0) {
+        this.visibilityEdgeColumn = offsetColumn + c;
+      }
+      if (this.visibilityEdgeRow === null && visibility === 1 && c === 0) {
+        this.visibilityEdgeRow = offsetRow + r;
+      }
+        }
+      }
     if (this.visibilityEdgeRow !== null && offsetRow + r > this.visibilityEdgeRow) {
       break;
-    }
-  }
+        }
+        }
 
   this.refreshSelections();
 };
