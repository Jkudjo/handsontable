{
  "name": "@handsontable/react",
<<<<<<< HEAD
  "version": "12.1.2",
=======
  "version": "13.0.1",
>>>>>>> 5339b6e2
  "description": "Best Data Grid for React with Spreadsheet Look and Feel.",
  "author": "Handsoncode <hello@handsoncode.net> (https://handsoncode.net)",
  "homepage": "https://handsontable.com",
  "license": "SEE LICENSE IN LICENSE.txt",
  "main": "./commonjs/react-handsontable.js",
  "module": "./es/react-handsontable.js",
  "jsdelivr": "./dist/react-handsontable.min.js",
  "unpkg": "./dist/react-handsontable.min.js",
  "types": "./index.d.ts",
  "exports": {
    ".": {
      "import": "./es/react-handsontable.js",
      "require": "./commonjs/react-handsontable.js"
    }
  },
  "keywords": [
    "handsontable",
    "component",
    "grid",
    "data",
    "table",
    "data table",
    "data grid",
    "spreadsheet",
    "sheet",
    "excel",
    "enterprise",
    "sort",
    "formulas",
    "filter",
    "search",
    "conditional",
    "formatting",
    "csv",
    "react",
    "reactjs",
    "react component",
    "react grid",
    "wrapper"
  ],
  "repository": {
    "type": "git",
    "url": "https://github.com/handsontable/handsontable.git"
  },
  "bugs": {
    "url": "https://github.com/handsontable/handsontable/issues"
  },
  "devDependencies": {
    "@babel/cli": "^7.8.4",
    "@babel/core": "^7.9.0",
    "@babel/plugin-proposal-class-properties": "^7.8.3",
    "@babel/plugin-transform-runtime": "^7.9.0",
    "@babel/polyfill": "^7.8.7",
    "@babel/preset-env": "^7.9.0",
    "@babel/preset-react": "^7.9.4",
    "@babel/preset-typescript": "^7.9.0",
    "@babel/runtime": "^7.9.2",
    "@types/react": "^16.9.5",
    "@types/react-dom": "^16.9.1",
    "@types/react-redux": "^7.1.7",
    "babel-core": "^7.0.0-bridge.0",
    "cpy-cli": "^3.1.1",
    "cross-env": "^5.2.0",
    "del-cli": "^3.0.1",
    "handsontable": "^13.0.0",
    "jest": "^25.1.0",
    "prop-types": "^15.7.2",
    "react": "^16.10.2",
    "react-dom": "^16.10.2",
    "react-redux": "^7.1.1",
    "redux": "^4.0.4",
    "rollup": "^2.58.0",
    "rollup-plugin-alias": "^1.5.2",
    "rollup-plugin-babel": "^4.3.3",
    "rollup-plugin-commonjs": "^10.0.1",
    "rollup-plugin-json": "^4.0.0",
    "rollup-plugin-node-resolve": "^5.2.0",
    "rollup-plugin-replace": "^2.2.0",
    "rollup-plugin-terser": "^7.0.2",
    "rollup-plugin-typescript2": "^0.22.1",
    "typescript": "3.8.2",
    "uglify-js": "^3.4.9"
  },
  "peerDependencies": {
    "handsontable": ">=13.0.0"
  },
  "scripts": {
    "build": "npm run clean && npm run build:commonjs && npm run build:es && npm run build:umd && npm run build:min",
    "build:commonjs": "cross-env NODE_ENV=cjs rollup -c",
    "build:umd": "cross-env NODE_ENV=umd rollup -c",
    "build:es": "cross-env NODE_ENV=es rollup -c",
    "build:min": "cross-env NODE_ENV=min rollup -c",
    "clean": "del-cli ./es/ && del-cli ./commonjs/ && del-cli ./dist/ && del-cli ./*.d.ts",
    "publish-package": "npm publish",
    "test": "jest",
    "watch:commonjs": "cross-env NODE_ENV=cjs rollup -c --watch",
    "watch:es": "cross-env NODE_ENV=es rollup -c --watch"
  },
  "jest": {
    "testURL": "http://localhost/",
    "transform": {
      "^.+\\.tsx?$": "babel-jest",
      "^.+\\.js$": "babel-jest"
    },
    "testRegex": "(/test/(.*).(test|spec)).(jsx?|tsx?)$",
    "moduleFileExtensions": [
      "ts",
      "tsx",
      "js",
      "jsx",
      "json",
      "node"
    ],
    "globals": {
      "ts-jest": {
        "tsConfig": "test-tsconfig.json",
        "babelConfig": true
      }
    }
  }
}<|MERGE_RESOLUTION|>--- conflicted
+++ resolved
@@ -1,10 +1,6 @@
 {
   "name": "@handsontable/react",
-<<<<<<< HEAD
   "version": "12.1.2",
-=======
-  "version": "13.0.1",
->>>>>>> 5339b6e2
   "description": "Best Data Grid for React with Spreadsheet Look and Feel.",
   "author": "Handsoncode <hello@handsoncode.net> (https://handsoncode.net)",
   "homepage": "https://handsontable.com",
