<!doctype html>
<html>
<head>
  <meta charset='utf-8'>
  <title>gRaphael integration - Handsontable</title>

  <!--
  Loading Handsontable (full distribution that includes all dependencies apart from jQuery)
  -->
  <script data-jsfiddle="common" src="../lib/jquery.min.js"></script>
  <script data-jsfiddle="common" src="../dist/jquery.handsontable.full.js"></script>
  <link data-jsfiddle="common" rel="stylesheet" media="screen" href="../dist/jquery.handsontable.full.css">

  <!--
  Loading demo dependencies. They are used here only to enhance the examples on this page
  -->
  <link data-jsfiddle="common" rel="stylesheet" media="screen" href="css/samples.css?20140331">
  <script src="js/samples.js"></script>
  <script src="js/highlight/highlight.pack.js"></script>
  <script src="js/raphael/raphael-min.js"></script>
  <script src="js/raphael/g.raphael-min.js"></script>
  <script src="js/raphael/g.bar-min.js"></script>
  <link rel="stylesheet" media="screen" href="js/highlight/styles/github.css">
  <link rel="stylesheet" href="css/font-awesome/css/font-awesome.min.css">
  <style type="text/css">
    #example1,
    #graphael-example {
      display: inline-block;
    }
  </style>

  <!--
  Facebook open graph. Don't copy this to your project :)
  -->
  <meta property="og:title" content="gRaphael charts integration">
  <meta property="og:description"
        content="">
  <meta property="og:url" content="http://handsontable.com/demo/graphael.html">
  <meta property="og:image" content="http://handsontable.com/demo/image/og-image.png">
  <meta property="og:image:type" content="image/png">
  <meta property="og:image:width" content="409">
  <meta property="og:image:height" content="164">
  <link rel="canonical" href="http://handsontable.com/demo/graphael.html">

  <!--
  Google Analytics for GitHub Page. Don't copy this to your project :)
  -->
  <script src="js/ga.js"></script>

</head>

<body>


<div class="wrapper">
  <div class="wrapper-row">
    <div id="global-menu-clone">
      <h1><a href="../index.html">Handsontable</a></h1>

    </div>

    <div id="container">
      <div class="columnLayout">

        <div class="rowLayout">
      <div class="descLayout">
        <div class="pad" data-jsfiddle="example1">
          <a name="lazy"></a>

          <h2>gRaphaël bar chart integration example</h2>

          <p>The following demo shows an example of data visualisation using <a href="http://g.raphaeljs.com/" rel="nofollow">gRaphaël's</a> bar charts.</p>

          <ul>
<<<<<<< HEAD
            <li>Choosing any of the <em>Aggregate</em> buttons changes the currently used column</li>
            <li>Editing data in the grid automatically refreshes the chart with updated values.</li>
=======
            <li>Choosing one of the <em>Aggregate</em> buttons changes the currently used column</li>
            <li>Editing data in the grid automatically refreshes the charts with updated values.</li>
>>>>>>> 4c70f9ca
          </ul>

          <div id="example1"></div>
          <div id="graphael-example"></div>
          <p class="aggregation">Aggregate:
            <button data-aggregate="0" title="Aggregates the Cars column">
              Cars
            </button>
            <button data-aggregate="1" title="Aggregates the Years column">
              Years
            </button>
            <button data-aggregate="2" ntitle="Aggregates the Colors column">
              Colors
            </button>
          </p>
        </div>
      </div>

      <div class="codeLayout">
        <div class="pad">
          <div class="jsFiddle">
            <button class="jsFiddleLink" data-runfiddle="example1">Edit in jsFiddle</button>
          </div>

          <script data-jsfiddle="example1">
            var container = $("#example1")
              , data = [
                ["Nissan", 2009, "black"],
                ["Nissan", 2006, "blue"],
                ["Chrysler", 2004, "yellow"],
                ["Volvo", 2012, "white"],
                ["Nissan", 2006, "blue"],
                ["Chevrolet", 2004, "yellow"],
                ["Volvo", 2012, "red"],
                ["Ford", 2006, "yellow"],
                ["Chevrolet", 2004, "yellow"],
                ["Ford", 2012, "yellow"]
              ];

            var lastChange = null;

            container.handsontable({
              data: data,
              width: 250,
              colHeaders: ["Car", "Year", "Color"],
              rowHeaders: true,
              afterChange: refreshChart
              }
            );

            var ht = container.handsontable('getInstance'),
                r = Raphael("graphael-example",250,300),
                chartData = [
                   gatherColData(0),
                   gatherColData(1),
                   gatherColData(2)
                ],
                activeColumn = 0;

                renderChart();


            function fin() {
               var label = chartData[activeColumn].labels[$("path").toArray().indexOf(this.bar[0])];
               this.flag = r.popup(this.bar.x, this.bar.y, label + " - " + this.bar.value || "0").insertBefore(this);
            }

            function fout() {
               this.flag.animate({opacity: 0}, 300, function () {this.remove();});
            }

            function refreshChart(changes, source) {
                if(source != "loadData") {
                    chartData[changes[0][1]] = gatherColData(changes[0][1]);
                    activeColumn = changes[0][1];

                    renderChart();
                }                
            }

            function renderChart() {
                r.clear();
                r.text(125, 50, "Handsontable data").attr({ font: "20px sans-serif" });
                r.text(125, 70, "bar charts").attr({ font: "20px sans-serif" });

                var x = r.barchart(10, 100, 220, 220, [chartData[activeColumn].values]).hover(fin, fout);
            }

            function gatherColData(colNum) {
                var data = ht.getDataAtCol(colNum),
                chartData = {labels:[], values:[]},
                entryIndex = -1,
                labelsSize;

                for(var i = 0; i < data.length; i++) {
                    entryIndex = chartData.labels.indexOf(data[i]);
                    if(entryIndex != -1) {
                        chartData.values[entryIndex]++;
                    } else {
                        labelsSize = chartData.labels.length;
                        chartData.labels[labelsSize] = data[i];
                        chartData.values[labelsSize] = 1;
                    }
                }

                return chartData;
            }

            $(".aggregation").on("click","button",function(){
                  activeColumn = $(this).attr("data-aggregate");
                  renderChart();
            });

          </script>
        </div>
      </div>
    </div>

        <div class="footer-text">Handsontable &copy; 2012 Marcin Warpechowski and contributors.<br> Code and documentation
          licensed under the The MIT License.
        </div>
      </div>

    </div>

  </div>
</div>

<div id="outside-links-wrapper"></div>

</body>
</html><|MERGE_RESOLUTION|>--- conflicted
+++ resolved
@@ -72,13 +72,8 @@
           <p>The following demo shows an example of data visualisation using <a href="http://g.raphaeljs.com/" rel="nofollow">gRaphaël's</a> bar charts.</p>
 
           <ul>
-<<<<<<< HEAD
             <li>Choosing any of the <em>Aggregate</em> buttons changes the currently used column</li>
             <li>Editing data in the grid automatically refreshes the chart with updated values.</li>
-=======
-            <li>Choosing one of the <em>Aggregate</em> buttons changes the currently used column</li>
-            <li>Editing data in the grid automatically refreshes the charts with updated values.</li>
->>>>>>> 4c70f9ca
           </ul>
 
           <div id="example1"></div>
@@ -90,7 +85,7 @@
             <button data-aggregate="1" title="Aggregates the Years column">
               Years
             </button>
-            <button data-aggregate="2" ntitle="Aggregates the Colors column">
+            <button data-aggregate="2" title="Aggregates the Colors column">
               Colors
             </button>
           </p>
